--- conflicted
+++ resolved
@@ -30,12 +30,8 @@
 section lattice
 variables [lattice α] [order_bot α]
 
-<<<<<<< HEAD
-/-- Supremum independence of finite sets. -/
-=======
-/-- Supremum independence of finite sets. We avoid the "obvious" definition using`s.erase i` because
-`erase` would require decidable equality on `ι`. -/
->>>>>>> 9d0fd523
+/-- Supremum independence of finite sets. We avoid the "obvious" definition using `s.erase i`
+because `erase` would require decidable equality on `ι`. -/
 def sup_indep (s : finset ι) (f : ι → α) : Prop :=
 ∀ ⦃t⦄, t ⊆ s → ∀ ⦃i⦄, i ∈ s → i ∉ t → disjoint (f i) (t.sup f)
 
