/-
Copyright (c) 2017 Mario Carneiro. All rights reserved.
Released under Apache 2.0 license as described in the file LICENSE.
Authors: Mario Carneiro
-/
import tactic.basic
import tactic.lift

namespace option
variables {α : Type*} {β : Type*} {γ : Type*}

lemma coe_def : (coe : α → option α) = some := rfl

lemma some_ne_none (x : α) : some x ≠ none := λ h, option.no_confusion h

@[simp] theorem get_mem : ∀ {o : option α} (h : is_some o), option.get h ∈ o
| (some a) _ := rfl

theorem get_of_mem {a : α} : ∀ {o : option α} (h : is_some o), a ∈ o → option.get h = a
| _ _ rfl := rfl

@[simp] lemma not_mem_none (a : α) : a ∉ (none : option α) :=
λ h, option.no_confusion h

@[simp] lemma some_get : ∀ {x : option α} (h : is_some x), some (option.get h) = x
| (some x) hx := rfl

@[simp] lemma get_some (x : α) (h : is_some (some x)) : option.get h = x := rfl

@[simp] lemma get_or_else_some (x y : α) : option.get_or_else (some x) y = x := rfl

@[simp] lemma get_or_else_coe (x y : α) : option.get_or_else ↑x y = x := rfl

lemma get_or_else_of_ne_none {x : option α} (hx : x ≠ none) (y : α) : some (x.get_or_else y) = x :=
by cases x; [contradiction, rw get_or_else_some]

theorem mem_unique {o : option α} {a b : α} (ha : a ∈ o) (hb : b ∈ o) : a = b :=
option.some.inj $ ha.symm.trans hb

theorem some_injective (α : Type*) : function.injective (@some α) :=
λ _ _, some_inj.mp

/-- `option.map f` is injective if `f` is injective. -/
theorem map_injective {f : α → β} (Hf : function.injective f) : function.injective (option.map f)
| none      none      H := rfl
| (some a₁) (some a₂) H := by rw Hf (option.some.inj H)

@[ext] theorem ext : ∀ {o₁ o₂ : option α}, (∀ a, a ∈ o₁ ↔ a ∈ o₂) → o₁ = o₂
| none     none     H := rfl
| (some a) o        H := ((H _).1 rfl).symm
| o        (some b) H := (H _).2 rfl

theorem eq_none_iff_forall_not_mem {o : option α} :
  o = none ↔ (∀ a, a ∉ o) :=
⟨λ e a h, by rw e at h; cases h, λ h, ext $ by simpa⟩

@[simp] theorem none_bind {α β} (f : α → option β) : none >>= f = none := rfl

@[simp] theorem some_bind {α β} (a : α) (f : α → option β) : some a >>= f = f a := rfl

@[simp] theorem none_bind' (f : α → option β) : none.bind f = none := rfl

@[simp] theorem some_bind' (a : α) (f : α → option β) : (some a).bind f = f a := rfl

@[simp] theorem bind_some : ∀ x : option α, x >>= some = x :=
@bind_pure α option _ _

@[simp] theorem bind_eq_some {α β} {x : option α} {f : α → option β} {b : β} :
  x >>= f = some b ↔ ∃ a, x = some a ∧ f a = some b :=
by cases x; simp

@[simp] theorem bind_eq_some' {x : option α} {f : α → option β} {b : β} :
  x.bind f = some b ↔ ∃ a, x = some a ∧ f a = some b :=
by cases x; simp

@[simp] theorem bind_eq_none' {o : option α} {f : α → option β} :
  o.bind f = none ↔ (∀ b a, a ∈ o → b ∉ f a) :=
by simp only [eq_none_iff_forall_not_mem, not_exists, not_and, mem_def, bind_eq_some']

@[simp] theorem bind_eq_none {α β} {o : option α} {f : α → option β} :
  o >>= f = none ↔ (∀ b a, a ∈ o → b ∉ f a) :=
bind_eq_none'

lemma bind_comm {α β γ} {f : α → β → option γ} (a : option α) (b : option β) :
  a.bind (λx, b.bind (f x)) = b.bind (λy, a.bind (λx, f x y)) :=
by cases a; cases b; refl

lemma bind_assoc (x : option α) (f : α → option β) (g : β → option γ) :
  (x.bind f).bind g = x.bind (λ y, (f y).bind g) := by cases x; refl

@[simp] theorem map_none {α β} {f : α → β} : f <$> none = none := rfl

@[simp] theorem map_some {α β} {a : α} {f : α → β} : f <$> some a = some (f a) := rfl

@[simp] theorem map_none' {f : α → β} : option.map f none = none := rfl

@[simp] theorem map_some' {a : α} {f : α → β} : option.map f (some a) = some (f a) := rfl

@[simp] theorem map_eq_some {α β} {x : option α} {f : α → β} {b : β} :
  f <$> x = some b ↔ ∃ a, x = some a ∧ f a = b :=
by cases x; simp

@[simp] theorem map_eq_some' {x : option α} {f : α → β} {b : β} :
  x.map f = some b ↔ ∃ a, x = some a ∧ f a = b :=
by cases x; simp

@[simp] theorem map_id' : option.map (@id α) = id := map_id

@[simp] theorem seq_some {α β} {a : α} {f : α → β} : some f <*> some a = some (f a) := rfl

@[simp] theorem some_orelse' (a : α) (x : option α) : (some a).orelse x = some a := rfl

@[simp] theorem some_orelse (a : α) (x : option α) : (some a <|> x) = some a := rfl

@[simp] theorem none_orelse' (x : option α) : none.orelse x = x :=
by cases x; refl

@[simp] theorem none_orelse (x : option α) : (none <|> x) = x := none_orelse' x

@[simp] theorem orelse_none' (x : option α) : x.orelse none = x :=
by cases x; refl

@[simp] theorem orelse_none (x : option α) : (x <|> none) = x := orelse_none' x

@[simp] theorem is_some_none : @is_some α none = ff := rfl

@[simp] theorem is_some_some {a : α} : is_some (some a) = tt := rfl

theorem is_some_iff_exists {x : option α} : is_some x ↔ ∃ a, x = some a :=
by cases x; simp [is_some]; exact ⟨_, rfl⟩

@[simp] theorem is_none_none : @is_none α none = tt := rfl

@[simp] theorem is_none_some {a : α} : is_none (some a) = ff := rfl

@[simp] theorem not_is_some {a : option α} : is_some a = ff ↔ a.is_none = tt :=
by cases a; simp

lemma eq_some_iff_get_eq {o : option α} {a : α} :
  o = some a ↔ ∃ h : o.is_some, option.get h = a :=
by cases o; simp

lemma not_is_some_iff_eq_none {o : option α} :  ¬o.is_some ↔ o = none :=
by cases o; simp

lemma ne_none_iff_is_some {o : option α} : o ≠ none ↔ o.is_some :=
by cases o; simp

lemma ne_none_iff_exists {o : option α} : o ≠ none ↔ ∃ (x : α), some x = o :=
by {cases o; simp}

lemma ne_none_iff_exists' {o : option α} : o ≠ none ↔ ∃ (x : α), o = some x :=
ne_none_iff_exists.trans $ exists_congr $ λ _, eq_comm

lemma bex_ne_none {p : option α → Prop} :
  (∃ x ≠ none, p x) ↔ ∃ x, p (some x) :=
⟨λ ⟨x, hx, hp⟩, ⟨get $ ne_none_iff_is_some.1 hx, by rwa [some_get]⟩,
  λ ⟨x, hx⟩, ⟨some x, some_ne_none x, hx⟩⟩

lemma ball_ne_none {p : option α → Prop} :
  (∀ x ≠ none, p x) ↔ ∀ x, p (some x) :=
⟨λ h x, h (some x) (some_ne_none x),
  λ h x hx, by simpa only [some_get] using h (get $ ne_none_iff_is_some.1 hx)⟩

theorem iget_mem [inhabited α] : ∀ {o : option α}, is_some o → o.iget ∈ o
| (some a) _ := rfl

theorem iget_of_mem [inhabited α] {a : α} : ∀ {o : option α}, a ∈ o → o.iget = a
| _ rfl := rfl

@[simp] theorem guard_eq_some {p : α → Prop} [decidable_pred p] {a b : α} :
  guard p a = some b ↔ a = b ∧ p a :=
by by_cases p a; simp [option.guard, h]; intro; contradiction

@[simp] theorem guard_eq_some' {p : Prop} [decidable p] :
  ∀ u, _root_.guard p = some u ↔ p
| () := by by_cases p; simp [guard, h, pure]; intro; contradiction

theorem lift_or_get_choice {f : α → α → α} (h : ∀ a b, f a b = a ∨ f a b = b) :
  ∀ o₁ o₂, lift_or_get f o₁ o₂ = o₁ ∨ lift_or_get f o₁ o₂ = o₂
| none     none     := or.inl rfl
| (some a) none     := or.inl rfl
| none     (some b) := or.inr rfl
| (some a) (some b) := by simpa [lift_or_get] using h a b

@[simp] lemma lift_or_get_none_left {f} {b : option α} : lift_or_get f none b = b :=
by cases b; refl

@[simp] lemma lift_or_get_none_right {f} {a : option α} : lift_or_get f a none = a :=
by cases a; refl

@[simp] lemma lift_or_get_some_some {f} {a b : α} :
  lift_or_get f (some a) (some b) = f a b := rfl

/-- given an element of `a : option α`, a default element `b : β` and a function `α → β`, apply this
function to `a` if it comes from `α`, and return `b` otherwise. -/
def cases_on' : option α → β → (α → β) → β
| none     n s := n
| (some a) n s := s a

<<<<<<< HEAD
instance : can_lift (option α) α :=
{ coe := some,
  cond := λ o, o.is_some,
  prf := λ o ho, ⟨option.get ho, some_get ho⟩ }

/-- The default `option.can_lift` uses `option.is_some` as `can_lift.cond`.
This version uses `λ o, o ≠ none` instead. -/
def can_lift_ne_none : can_lift (option α) α :=
{ coe := some,
  cond := λ o, o ≠ none,
  prf := λ o, ne_none_iff_exists.1 }
=======
@[simp] lemma cases_on'_none (x : β) (f : α → β) : cases_on' none x f = x := rfl

@[simp] lemma cases_on'_some (x : β) (f : α → β) (a : α) : cases_on' (some a) x f = f a := rfl

@[simp] lemma cases_on'_coe (x : β) (f : α → β) (a : α) : cases_on' (a : option α) x f = f a := rfl

@[simp] lemma cases_on'_none_coe (f : option α → β) (o : option α) :
  cases_on' o (f none) (f ∘ coe) = f o :=
by cases o; refl
>>>>>>> a12d6772

end option<|MERGE_RESOLUTION|>--- conflicted
+++ resolved
@@ -198,19 +198,6 @@
 | none     n s := n
 | (some a) n s := s a
 
-<<<<<<< HEAD
-instance : can_lift (option α) α :=
-{ coe := some,
-  cond := λ o, o.is_some,
-  prf := λ o ho, ⟨option.get ho, some_get ho⟩ }
-
-/-- The default `option.can_lift` uses `option.is_some` as `can_lift.cond`.
-This version uses `λ o, o ≠ none` instead. -/
-def can_lift_ne_none : can_lift (option α) α :=
-{ coe := some,
-  cond := λ o, o ≠ none,
-  prf := λ o, ne_none_iff_exists.1 }
-=======
 @[simp] lemma cases_on'_none (x : β) (f : α → β) : cases_on' none x f = x := rfl
 
 @[simp] lemma cases_on'_some (x : β) (f : α → β) (a : α) : cases_on' (some a) x f = f a := rfl
@@ -220,6 +207,5 @@
 @[simp] lemma cases_on'_none_coe (f : option α → β) (o : option α) :
   cases_on' o (f none) (f ∘ coe) = f o :=
 by cases o; refl
->>>>>>> a12d6772
 
 end option