--- conflicted
+++ resolved
@@ -1640,13 +1640,11 @@
 end multiset
 
 namespace fintype
-<<<<<<< HEAD
 variables [fintype α] [complete_lattice β]
 
 lemma sup_eq_supr (f : α → β) : finset.univ.sup f = supr f :=
 le_antisymm (finset.sup_le (λ a ha, le_supr f a))
   (supr_le (λ a, finset.le_sup (finset.mem_univ a)))
-=======
 
 /-- A recursor principle for finite types, analogous to `nat.rec`. It effectively says
 that every `fintype` is either `empty` or `option α`, up to an `equiv`. -/
@@ -1691,6 +1689,5 @@
   obtain ⟨p⟩ := trunc_rec_empty_option @of_equiv h_empty (λ _ _ _, by exactI h_option) α,
   exact p,
 end
->>>>>>> 0eb39298
 
 end fintype