/-
Copyright (c) 2018 Chris Hughes. All rights reserved.
Released under Apache 2.0 license as described in the file LICENSE.
Authors: Chris Hughes, Johannes Hölzl, Scott Morrison, Jens Wagemaker
-/
import algebra.algebra.tower
import data.polynomial.eval

/-!
# Theory of univariate polynomials

We show that `polynomial A` is an R-algebra when `A` is an R-algebra.
We promote `eval₂` to an algebra hom in `aeval`.
-/

noncomputable theory
open finset
open_locale big_operators

namespace polynomial
universes u v w z
variables {R : Type u} {S : Type v} {T : Type w} {A : Type z} {A' B' : Type*} {a b : R} {n : ℕ}
variables [comm_semiring A'] [comm_semiring B']

section comm_semiring
variables [comm_semiring R] {p q r : polynomial R}

variables [semiring A] [algebra R A]

/-- Note that this instance also provides `algebra R (polynomial R)`. -/
instance algebra_of_algebra : algebra R (polynomial A) :=
{ smul_def' := λ r p, begin
    rcases p,
    simp only [C, monomial, monomial_fun, ring_hom.coe_mk, ring_hom.to_fun_eq_coe,
      function.comp_app, ring_hom.coe_comp, smul_to_finsupp, mul_to_finsupp],
    exact algebra.smul_def' _ _,
  end,
  commutes' := λ r p, begin
    rcases p,
    simp only [C, monomial, monomial_fun, ring_hom.coe_mk, ring_hom.to_fun_eq_coe,
      function.comp_app, ring_hom.coe_comp, mul_to_finsupp],
    convert algebra.commutes' r p,
  end,
  .. C.comp (algebra_map R A) }

lemma algebra_map_apply (r : R) :
  algebra_map R (polynomial A) r = C (algebra_map R A r) :=
rfl

/--
When we have `[comm_ring R]`, the function `C` is the same as `algebra_map R (polynomial R)`.

(But note that `C` is defined when `R` is not necessarily commutative, in which case
`algebra_map` is not available.)
-/
lemma C_eq_algebra_map (r : R) :
  C r = algebra_map R (polynomial R) r :=
rfl

variables {R}

/--
  Extensionality lemma for algebra maps out of `polynomial A'` over a smaller base ring than `A'`
-/
@[ext] lemma alg_hom_ext' [algebra R A'] [algebra R B']
  {f g : polynomial A' →ₐ[R] B'}
  (h₁ : f.comp (is_scalar_tower.to_alg_hom R A' (polynomial A')) =
        g.comp (is_scalar_tower.to_alg_hom R A' (polynomial A')))
  (h₂ : f X = g X) : f = g :=
alg_hom.coe_ring_hom_injective (polynomial.ring_hom_ext'
  (congr_arg alg_hom.to_ring_hom h₁) h₂)

variable (R)

/-- Algebra isomorphism between `polynomial R` and `add_monoid_algebra R ℕ`. This is just an
implementation detail, but it can be useful to transfer results from `finsupp` to polynomials. -/
@[simps]
def to_finsupp_iso_alg : polynomial R ≃ₐ[R] add_monoid_algebra R ℕ :=
{ commutes' := λ r,
  begin
    simp only [add_monoid_algebra.coe_algebra_map, algebra.id.map_eq_self, function.comp_app],
    rw [←C_eq_algebra_map, ←monomial_zero_left, ring_equiv.to_fun_eq_coe, to_finsupp_iso_monomial],
  end,
  ..to_finsupp_iso R }

variable {R}

instance [nontrivial A] : nontrivial (subalgebra R (polynomial A)) :=
⟨⟨⊥, ⊤, begin
  rw [ne.def, set_like.ext_iff, not_forall],
  refine ⟨X, _⟩,
  simp only [algebra.mem_bot, not_exists, set.mem_range, iff_true, algebra.mem_top,
    algebra_map_apply, not_forall],
  intro x,
  rw [ext_iff, not_forall],
  refine ⟨1, _⟩,
  simp [coeff_C],
end⟩⟩

@[simp]
lemma alg_hom_eval₂_algebra_map
  {R A B : Type*} [comm_ring R] [ring A] [ring B] [algebra R A] [algebra R B]
  (p : polynomial R) (f : A →ₐ[R] B) (a : A) :
  f (eval₂ (algebra_map R A) a p) = eval₂ (algebra_map R B) (f a) p :=
begin
  dsimp [eval₂, sum],
  simp only [f.map_sum, f.map_mul, f.map_pow, ring_hom.eq_int_cast, ring_hom.map_int_cast,
    alg_hom.commutes],
end

@[simp]
lemma eval₂_algebra_map_X {R A : Type*} [comm_ring R] [ring A] [algebra R A]
  (p : polynomial R) (f : polynomial R →ₐ[R] A) :
  eval₂ (algebra_map R A) (f X) p = f p :=
begin
  conv_rhs { rw [←polynomial.sum_C_mul_X_eq p], },
  dsimp [eval₂, sum],
  simp only [f.map_sum, f.map_mul, f.map_pow, ring_hom.eq_int_cast, ring_hom.map_int_cast],
  simp [polynomial.C_eq_algebra_map],
end

@[simp]
lemma ring_hom_eval₂_algebra_map_int {R S : Type*} [ring R] [ring S]
  (p : polynomial ℤ) (f : R →+* S) (r : R) :
  f (eval₂ (algebra_map ℤ R) r p) = eval₂ (algebra_map ℤ S) (f r) p :=
alg_hom_eval₂_algebra_map p f.to_int_alg_hom r

@[simp]
lemma eval₂_algebra_map_int_X {R : Type*} [ring R] (p : polynomial ℤ) (f : polynomial ℤ →+* R) :
  eval₂ (algebra_map ℤ R) (f X) p = f p :=
-- Unfortunately `f.to_int_alg_hom` doesn't work here, as typeclasses don't match up correctly.
eval₂_algebra_map_X p { commutes' := λ n, by simp, .. f }

end comm_semiring

section aeval
variables [comm_semiring R] {p q : polynomial R}

variables [semiring A] [algebra R A]
variables {B : Type*} [semiring B] [algebra R B]
variables (x : A)

/-- Given a valuation `x` of the variable in an `R`-algebra `A`, `aeval R A x` is
the unique `R`-algebra homomorphism from `R[X]` to `A` sending `X` to `x`.

This is a stronger variant of the linear map `polynomial.leval`. -/
def aeval : polynomial R →ₐ[R] A :=
{ commutes' := λ r, eval₂_C _ _,
  ..eval₂_ring_hom' (algebra_map R A) x (λ a, algebra.commutes _ _) }

variables {R A}

@[ext] lemma alg_hom_ext {f g : polynomial R →ₐ[R] A} (h : f X = g X) : f = g :=
begin
  ext p,
  rw [← sum_monomial_eq p],
  simp [sum, f.map_sum, g.map_sum, monomial_eq_smul_X, h],
end

theorem aeval_def (p : polynomial R) : aeval x p = eval₂ (algebra_map R A) x p := rfl

@[simp] lemma aeval_zero : aeval x (0 : polynomial R) = 0 :=
alg_hom.map_zero (aeval x)

@[simp] lemma aeval_X : aeval x (X : polynomial R) = x := eval₂_X _ x

@[simp] lemma aeval_C (r : R) : aeval x (C r) = algebra_map R A r := eval₂_C _ x

@[simp] lemma aeval_monomial {n : ℕ} {r : R} : aeval x (monomial n r) = (algebra_map _ _ r) * x^n :=
eval₂_monomial _ _

@[simp] lemma aeval_X_pow {n : ℕ} : aeval x ((X : polynomial R)^n) = x^n :=
eval₂_X_pow _ _

@[simp] lemma aeval_add : aeval x (p + q) = aeval x p + aeval x q :=
alg_hom.map_add _ _ _

@[simp] lemma aeval_one : aeval x (1 : polynomial R) = 1 :=
alg_hom.map_one _

@[simp] lemma aeval_bit0 : aeval x (bit0 p) = bit0 (aeval x p) :=
alg_hom.map_bit0 _ _

@[simp] lemma aeval_bit1 : aeval x (bit1 p) = bit1 (aeval x p) :=
alg_hom.map_bit1 _ _

@[simp] lemma aeval_nat_cast (n : ℕ) : aeval x (n : polynomial R) = n :=
alg_hom.map_nat_cast _ _

lemma aeval_mul : aeval x (p * q) = aeval x p * aeval x q :=
alg_hom.map_mul _ _ _

lemma aeval_comp {A : Type*} [comm_semiring A] [algebra R A] (x : A) :
  aeval x (p.comp q) = (aeval (aeval x q) p) :=
eval₂_comp (algebra_map R A)

@[simp] lemma aeval_map {A : Type*} [comm_semiring A] [algebra R A] [algebra A B]
  [is_scalar_tower R A B] (b : B) (p : polynomial R) :
  aeval b (p.map (algebra_map R A)) = aeval b p :=
by rw [aeval_def, eval₂_map, ←is_scalar_tower.algebra_map_eq, ←aeval_def]

theorem eval_unique (φ : polynomial R →ₐ[R] A) (p) :
  φ p = eval₂ (algebra_map R A) (φ X) p :=
begin
  apply polynomial.induction_on p,
  { intro r, rw eval₂_C, exact φ.commutes r },
  { intros f g ih1 ih2,
    rw [φ.map_add, ih1, ih2, eval₂_add] },
  { intros n r ih,
    rw [pow_succ', ← mul_assoc, φ.map_mul,
        eval₂_mul_noncomm (algebra_map R A) _ (λ k, algebra.commutes _ _), eval₂_X, ih] }
end

theorem aeval_alg_hom (f : A →ₐ[R] B) (x : A) : aeval (f x) = f.comp (aeval x) :=
alg_hom.ext $ λ p, by rw [eval_unique (f.comp (aeval x)), alg_hom.comp_apply, aeval_X, aeval_def]

theorem aeval_alg_hom_apply (f : A →ₐ[R] B) (x : A) (p : polynomial R) :
  aeval (f x) p = f (aeval x p) :=
alg_hom.ext_iff.1 (aeval_alg_hom f x) p

theorem aeval_alg_equiv (f : A ≃ₐ[R] B) (x : A) : aeval (f x) = (f : A →ₐ[R] B).comp (aeval x) :=
aeval_alg_hom (f : A →ₐ[R] B) x

theorem aeval_alg_equiv_apply (f : A ≃ₐ[R] B) (x : A) (p : polynomial R) :
  aeval (f x) p = f (aeval x p) :=
aeval_alg_hom_apply (f : A →ₐ[R] B) x p

lemma aeval_algebra_map_apply (x : R) (p : polynomial R) :
  aeval (algebra_map R A x) p = algebra_map R A (p.eval x) :=
aeval_alg_hom_apply (algebra.of_id R A) x p

@[simp] lemma coe_aeval_eq_eval (r : R) :
  (aeval r : polynomial R → R) = eval r := rfl

@[simp] lemma aeval_fn_apply {X : Type*} (g : polynomial R) (f : X → R) (x : X) :
  ((aeval f) g) x = aeval (f x) g :=
(aeval_alg_hom_apply (pi.eval_alg_hom _ _ x) f g).symm

@[norm_cast] lemma aeval_subalgebra_coe
  (g : polynomial R) {A : Type*} [semiring A] [algebra R A] (s : subalgebra R A) (f : s) :
  (aeval f g : A) = aeval (f : A) g :=
(aeval_alg_hom_apply s.val f g).symm

lemma coeff_zero_eq_aeval_zero (p : polynomial R) : p.coeff 0 = aeval 0 p :=
by simp [coeff_zero_eq_eval_zero]

lemma coeff_zero_eq_aeval_zero' (p : polynomial R) :
  algebra_map R A (p.coeff 0) = aeval (0 : A) p :=
by simp [aeval_def]

section comm_semiring

variables [comm_semiring S] {f : R →+* S}

lemma aeval_eq_sum_range [algebra R S] {p : polynomial R} (x : S) :
  aeval x p = ∑ i in finset.range (p.nat_degree + 1), p.coeff i • x ^ i :=
by { simp_rw algebra.smul_def, exact eval₂_eq_sum_range (algebra_map R S) x }

lemma aeval_eq_sum_range' [algebra R S] {p : polynomial R} {n : ℕ} (hn : p.nat_degree < n) (x : S) :
aeval x p = ∑ i in finset.range n, p.coeff i • x ^ i :=
by { simp_rw algebra.smul_def, exact eval₂_eq_sum_range' (algebra_map R S) hn x }

lemma is_root_of_eval₂_map_eq_zero
  (hf : function.injective f) {r : R} : eval₂ f (f r) p = 0 → p.is_root r :=
begin
  intro h,
  apply hf,
  rw [←eval₂_hom, h, f.map_zero],
end

lemma is_root_of_aeval_algebra_map_eq_zero [algebra R S] {p : polynomial R}
  (inj : function.injective (algebra_map R S))
  {r : R} (hr : aeval (algebra_map R S r) p = 0) : p.is_root r :=
is_root_of_eval₂_map_eq_zero inj hr

section aeval_tower

variables [algebra S R] [algebra S A'] [algebra S B']

/-- Version of `aeval` for defining algebra homs out of `polynomial R` over a smaller base ring
  than `R`. -/
def aeval_tower (f : R →ₐ[S] A') (x : A') : polynomial R →ₐ[S] A' :=
{ commutes' := λ r, by simp [algebra_map_apply],
  ..eval₂_ring_hom ↑f x }

variables (g : R →ₐ[S] A') (y : A')

@[simp] lemma aeval_tower_X : aeval_tower g y X = y := eval₂_X _ _

@[simp] lemma aeval_tower_C (x : R) : aeval_tower g y (C x) = g x := eval₂_C _ _

@[simp] lemma aeval_tower_comp_C : ((aeval_tower g y : polynomial R →+* A').comp C) = g :=
ring_hom.ext $ aeval_tower_C _ _

@[simp] lemma aeval_tower_algebra_map (x : R) :
  aeval_tower g y (algebra_map R (polynomial R) x) = g x := eval₂_C _ _

@[simp] lemma aeval_tower_comp_algebra_map :
  (aeval_tower g y : polynomial R →+* A').comp (algebra_map R (polynomial R)) = g :=
aeval_tower_comp_C _ _

<<<<<<< HEAD
@[simp] lemma aeval_tower_to_alg_hom (x : R) :
=======
lemma aeval_tower_to_alg_hom (x : R) :
>>>>>>> 1db626ee
  aeval_tower g y (is_scalar_tower.to_alg_hom S R (polynomial R) x) = g x :=
aeval_tower_algebra_map _ _ _

@[simp] lemma aeval_tower_comp_to_alg_hom :
  (aeval_tower g y).comp (is_scalar_tower.to_alg_hom S R (polynomial R)) = g :=
alg_hom.coe_ring_hom_injective $ aeval_tower_comp_algebra_map _ _

<<<<<<< HEAD
=======
@[simp] lemma aeval_tower_id : aeval_tower (alg_hom.id S S) = aeval :=
by { ext, simp only [eval_X, aeval_tower_X, coe_aeval_eq_eval], }

@[simp] lemma aeval_tower_of_id : aeval_tower (algebra.of_id S A') = aeval :=
by { ext, simp only [aeval_X, aeval_tower_X], }

>>>>>>> 1db626ee
end aeval_tower

end comm_semiring

section comm_ring

variables [comm_ring S] {f : R →+* S}

lemma dvd_term_of_dvd_eval_of_dvd_terms {z p : S} {f : polynomial S} (i : ℕ)
  (dvd_eval : p ∣ f.eval z) (dvd_terms : ∀ (j ≠ i), p ∣ f.coeff j * z ^ j) :
  p ∣ f.coeff i * z ^ i :=
begin
  by_cases hf : f = 0,
  { simp [hf] },
  by_cases hi : i ∈ f.support,
  { rw [eval, eval₂, sum] at dvd_eval,
    rw [←finset.insert_erase hi, finset.sum_insert (finset.not_mem_erase _ _)] at dvd_eval,
    refine (dvd_add_left _).mp dvd_eval,
    apply finset.dvd_sum,
    intros j hj,
    exact dvd_terms j (finset.ne_of_mem_erase hj) },
  { convert dvd_zero p,
    rw not_mem_support_iff at hi,
    simp [hi] }
end

lemma dvd_term_of_is_root_of_dvd_terms {r p : S} {f : polynomial S} (i : ℕ)
  (hr : f.is_root r) (h : ∀ (j ≠ i), p ∣ f.coeff j * r ^ j) : p ∣ f.coeff i * r ^ i :=
dvd_term_of_dvd_eval_of_dvd_terms i (eq.symm hr ▸ dvd_zero p) h

end comm_ring

end aeval

section ring
variables [ring R]

/--
The evaluation map is not generally multiplicative when the coefficient ring is noncommutative,
but nevertheless any polynomial of the form `p * (X - monomial 0 r)` is sent to zero
when evaluated at `r`.

This is the key step in our proof of the Cayley-Hamilton theorem.
-/
lemma eval_mul_X_sub_C {p : polynomial R} (r : R) :
  (p * (X - C r)).eval r = 0 :=
begin
  simp only [eval, eval₂, ring_hom.id_apply],
  have bound := calc
    (p * (X - C r)).nat_degree
         ≤ p.nat_degree + (X - C r).nat_degree : nat_degree_mul_le
     ... ≤ p.nat_degree + 1 : add_le_add_left nat_degree_X_sub_C_le _
     ... < p.nat_degree + 2 : lt_add_one _,
  rw sum_over_range' _ _ (p.nat_degree + 2) bound,
  swap,
  { simp, },
  rw sum_range_succ',
  conv_lhs {
    congr, apply_congr, skip,
    rw [coeff_mul_X_sub_C, sub_mul, mul_assoc, ←pow_succ], },
  simp [sum_range_sub', coeff_monomial],
end

theorem not_is_unit_X_sub_C [nontrivial R] {r : R} : ¬ is_unit (X - C r) :=
λ ⟨⟨_, g, hfg, hgf⟩, rfl⟩, @zero_ne_one R _ _ $ by erw [← eval_mul_X_sub_C, hgf, eval_one]

end ring

lemma aeval_endomorphism {M : Type*}
  [comm_ring R] [add_comm_group M] [module R M]
  (f : M →ₗ[R] M) (v : M) (p : polynomial R) :
  aeval f p v = p.sum (λ n b, b • (f ^ n) v) :=
begin
  rw [aeval_def, eval₂],
  exact (linear_map.applyₗ v).map_sum ,
end

end polynomial<|MERGE_RESOLUTION|>--- conflicted
+++ resolved
@@ -299,11 +299,7 @@
   (aeval_tower g y : polynomial R →+* A').comp (algebra_map R (polynomial R)) = g :=
 aeval_tower_comp_C _ _
 
-<<<<<<< HEAD
-@[simp] lemma aeval_tower_to_alg_hom (x : R) :
-=======
 lemma aeval_tower_to_alg_hom (x : R) :
->>>>>>> 1db626ee
   aeval_tower g y (is_scalar_tower.to_alg_hom S R (polynomial R) x) = g x :=
 aeval_tower_algebra_map _ _ _
 
@@ -311,15 +307,12 @@
   (aeval_tower g y).comp (is_scalar_tower.to_alg_hom S R (polynomial R)) = g :=
 alg_hom.coe_ring_hom_injective $ aeval_tower_comp_algebra_map _ _
 
-<<<<<<< HEAD
-=======
 @[simp] lemma aeval_tower_id : aeval_tower (alg_hom.id S S) = aeval :=
 by { ext, simp only [eval_X, aeval_tower_X, coe_aeval_eq_eval], }
 
 @[simp] lemma aeval_tower_of_id : aeval_tower (algebra.of_id S A') = aeval :=
 by { ext, simp only [aeval_X, aeval_tower_X], }
 
->>>>>>> 1db626ee
 end aeval_tower
 
 end comm_semiring
