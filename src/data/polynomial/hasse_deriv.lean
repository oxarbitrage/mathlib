/-
Copyright (c) 2021 Johan Commelin. All rights reserved.
Released under Apache 2.0 license as described in the file LICENSE.
Authors: Johan Commelin
-/

import algebra.polynomial.big_operators
import data.nat.choose.cast
import data.nat.choose.vandermonde
import data.polynomial.degree.lemmas
import data.polynomial.derivative

/-!
# Hasse derivative of polynomials

The `k`th Hasse derivative of a polynomial `∑ a_i X^i` is `∑ (i.choose k) a_i X^(i-k)`.
It is a variant of the usual derivative, and satisfies `k! * (hasse_deriv k f) = derivative^[k] f`.
The main benefit is that is gives an atomic way of talking about expressions such as
`(derivative^[k] f).eval r / k!`, that occur in Taylor expansions, for example.

## Main declarations

In the following, we write `D k` for the `k`-th Hasse derivative `hasse_deriv k`.

* `polynomial.hasse_deriv`: the `k`-th Hasse derivative of a polynomial
* `polynomial.hasse_deriv_zero`: the `0`th Hasse derivative is the identity
* `polynomial.hasse_deriv_one`: the `1`st Hasse derivative is the usual derivative
* `polynomial.factorial_smul_hasse_deriv`: the identity `k! • (D k f) = derivative^[k] f`
* `polynomial.hasse_deriv_comp`: the identity `(D k).comp (D l) = (k+l).choose k • D (k+l)`
* `polynomial.hasse_deriv_mul`:
  the "Leibniz rule" `D k (f * g) = ∑ ij in antidiagonal k, D ij.1 f * D ij.2 g`

For the identity principle, see `polynomial.eq_zero_of_hasse_deriv_eq_zero`
in `data/polynomial/taylor.lean`.

## Reference

https://math.fontein.de/2009/08/12/the-hasse-derivative/

-/

noncomputable theory

namespace polynomial

open_locale nat big_operators
open function nat (hiding nsmul_eq_mul)

variables {R : Type*} [semiring R] (k : ℕ) (f : polynomial R)

/-- The `k`th Hasse derivative of a polynomial `∑ a_i X^i` is `∑ (i.choose k) a_i X^(i-k)`.
It satisfies `k! * (hasse_deriv k f) = derivative^[k] f`. -/
def hasse_deriv (k : ℕ) : polynomial R →ₗ[R] polynomial R :=
lsum (λ i, (monomial (i-k)) ∘ₗ distrib_mul_action.to_linear_map R R (i.choose k))

lemma hasse_deriv_apply :
  hasse_deriv k f = f.sum (λ i r, monomial (i - k) (↑(i.choose k) * r)) :=
by simpa only [← nsmul_eq_mul]

lemma hasse_deriv_coeff (n : ℕ) :
  (hasse_deriv k f).coeff n = (n + k).choose k * f.coeff (n + k) :=
begin
  rw [hasse_deriv_apply, coeff_sum, sum_def, finset.sum_eq_single (n + k), coeff_monomial],
  { simp only [if_true, add_tsub_cancel_right, eq_self_iff_true], },
  { intros i hi hink,
    rw [coeff_monomial],
    by_cases hik : i < k,
    { simp only [nat.choose_eq_zero_of_lt hik, if_t_t, nat.cast_zero, zero_mul], },
    { push_neg at hik, rw if_neg, contrapose! hink,
      exact (tsub_eq_iff_eq_add_of_le hik).mp hink, } },
  { intro h, simp only [not_mem_support_iff.mp h, monomial_zero_right, mul_zero, coeff_zero] }
end

lemma hasse_deriv_zero' : hasse_deriv 0 f = f :=
by simp only [hasse_deriv_apply, tsub_zero, nat.choose_zero_right,
  nat.cast_one, one_mul, sum_monomial_eq]

@[simp] lemma hasse_deriv_zero : @hasse_deriv R _ 0 = linear_map.id :=
linear_map.ext $ hasse_deriv_zero'

lemma hasse_deriv_eq_zero_of_lt_nat_degree (p : polynomial R) (n : ℕ)
  (h : p.nat_degree < n) : hasse_deriv n p = 0 :=
begin
  rw [hasse_deriv_apply, sum_def],
  refine finset.sum_eq_zero (λ x hx, _),
  simp [nat.choose_eq_zero_of_lt ((le_nat_degree_of_mem_supp _ hx).trans_lt h)]
end

lemma hasse_deriv_one' : hasse_deriv 1 f = derivative f :=
by simp only [hasse_deriv_apply, derivative_apply, monomial_eq_C_mul_X, nat.choose_one_right,
    (nat.cast_commute _ _).eq]

@[simp] lemma hasse_deriv_one : @hasse_deriv R _ 1 = derivative :=
linear_map.ext $ hasse_deriv_one'

@[simp] lemma hasse_deriv_monomial (n : ℕ) (r : R) :
  hasse_deriv k (monomial n r) = monomial (n - k) (↑(n.choose k) * r) :=
begin
  ext i,
  simp only [hasse_deriv_coeff, coeff_monomial],
  by_cases hnik : n = i + k,
  { rw [if_pos hnik, if_pos, ← hnik], apply tsub_eq_of_eq_add_rev, rwa add_comm },
  { rw [if_neg hnik, mul_zero],
    by_cases hkn : k ≤ n,
    { rw [← tsub_eq_iff_eq_add_of_le hkn] at hnik, rw [if_neg hnik] },
    { push_neg at hkn, rw [nat.choose_eq_zero_of_lt hkn, nat.cast_zero, zero_mul, if_t_t] } }
end

lemma hasse_deriv_C (r : R) (hk : 0 < k) : hasse_deriv k (C r) = 0 :=
by rw [← monomial_zero_left, hasse_deriv_monomial, nat.choose_eq_zero_of_lt hk,
    nat.cast_zero, zero_mul, monomial_zero_right]

lemma hasse_deriv_apply_one (hk : 0 < k) : hasse_deriv k (1 : polynomial R) = 0 :=
by rw [← C_1, hasse_deriv_C k _ hk]

lemma hasse_deriv_X (hk : 1 < k) : hasse_deriv k (X : polynomial R) = 0 :=
by rw [← monomial_one_one_eq_X, hasse_deriv_monomial, nat.choose_eq_zero_of_lt hk,
    nat.cast_zero, zero_mul, monomial_zero_right]

lemma factorial_smul_hasse_deriv :
  ⇑(k! • @hasse_deriv R _ k) = ((@derivative R _)^[k]) :=
begin
  induction k with k ih,
  { rw [hasse_deriv_zero, factorial_zero, iterate_zero, one_smul, linear_map.id_coe], },
  ext f n : 2,
  rw [iterate_succ_apply', ← ih],
  simp only [linear_map.smul_apply, coeff_smul, linear_map.map_smul_of_tower, coeff_derivative,
    hasse_deriv_coeff, ← @choose_symm_add _ k],
  simp only [nsmul_eq_mul, factorial_succ, mul_assoc, succ_eq_add_one, ← add_assoc,
    add_right_comm n 1 k, ← cast_succ],
  rw ← (cast_commute (n+1) (f.coeff (n + k + 1))).eq,
  simp only [← mul_assoc], norm_cast, congr' 2,
  apply @cast_injective ℚ,
  have h1 : n + 1 ≤ n + k + 1 := succ_le_succ le_self_add,
  have h2 : k + 1 ≤ n + k + 1 := succ_le_succ le_add_self,
  have H : ∀ (n : ℕ), (n! : ℚ) ≠ 0, { exact_mod_cast factorial_ne_zero },
  -- why can't `field_simp` help me here?
  simp only [cast_mul, cast_choose ℚ, h1, h2, -one_div, -mul_eq_zero,
    succ_sub_succ_eq_sub, add_tsub_cancel_right, add_tsub_cancel_left] with field_simps,
  rw [eq_div_iff_mul_eq (mul_ne_zero (H _) (H _)), eq_comm, div_mul_eq_mul_div,
    eq_div_iff_mul_eq (mul_ne_zero (H _) (H _))],
  norm_cast,
  simp only [factorial_succ, succ_eq_add_one], ring,
end

lemma hasse_deriv_comp (k l : ℕ) :
  (@hasse_deriv R _ k).comp (hasse_deriv l) = (k+l).choose k • hasse_deriv (k+l) :=
begin
  ext i : 2,
  simp only [linear_map.smul_apply, comp_app, linear_map.coe_comp, smul_monomial,
    hasse_deriv_apply, mul_one, monomial_eq_zero_iff, sum_monomial_index, mul_zero,
    ← tsub_add_eq_tsub_tsub, add_comm l k],
  rw_mod_cast nsmul_eq_mul,
  congr' 2,
  by_cases hikl : i < k + l,
  { rw [choose_eq_zero_of_lt hikl, mul_zero],
    by_cases hil : i < l,
    { rw [choose_eq_zero_of_lt hil, mul_zero] },
    { push_neg at hil, rw [← tsub_lt_iff_right hil] at hikl,
      rw [choose_eq_zero_of_lt hikl , zero_mul], }, },
  push_neg at hikl, apply @cast_injective ℚ,
  have h1 : l ≤ i     := nat.le_of_add_le_right hikl,
  have h2 : k ≤ i - l := le_tsub_of_add_le_right hikl,
  have h3 : k ≤ k + l := le_self_add,
  have H : ∀ (n : ℕ), (n! : ℚ) ≠ 0, { exact_mod_cast factorial_ne_zero },
  -- why can't `field_simp` help me here?
  simp only [cast_mul, cast_choose ℚ, h1, h2, h3, hikl, -one_div, -mul_eq_zero,
    succ_sub_succ_eq_sub, add_tsub_cancel_right, add_tsub_cancel_left] with field_simps,
  rw [eq_div_iff_mul_eq, eq_comm, div_mul_eq_mul_div, eq_div_iff_mul_eq, ← tsub_add_eq_tsub_tsub,
    add_comm l k],
  { ring, },
  all_goals { apply_rules [mul_ne_zero, H] }
end

lemma nat_degree_hasse_deriv_le (p : polynomial R) (n : ℕ) :
  nat_degree (hasse_deriv n p) ≤ nat_degree p - n :=
begin
  classical,
  rw [hasse_deriv_apply, sum_def],
<<<<<<< HEAD
  have : ∀ i (r : R), nat_degree (monomial i r) = if r = 0 then 0 else i,
  { intros i r,
    by_cases hr : r = 0;
    simp [hr] },
  refine (nat_degree_sum_le _ _).trans _,
  simp_rw [function.comp, this], clear this,
=======
  refine (nat_degree_sum_le _ _).trans _,
  simp_rw [function.comp, nat_degree_monomial],
>>>>>>> a196f9be
  rw [finset.fold_ite, finset.fold_const],
  { simp only [if_t_t, max_eq_right, zero_le', finset.fold_max_le, true_and, and_imp,
               tsub_le_iff_right, mem_support_iff, ne.def, finset.mem_filter],
    intros x hx hx',
    have hxp : x ≤ p.nat_degree := le_nat_degree_of_ne_zero hx,
    have hxn : n ≤ x,
    { contrapose! hx',
      simp [nat.choose_eq_zero_of_lt hx'] },
    rwa [tsub_add_cancel_of_le (hxn.trans hxp)] },
  { simp }
end

lemma nat_degree_hasse_deriv [no_zero_smul_divisors ℕ R] (p : polynomial R) (n : ℕ) :
  nat_degree (hasse_deriv n p) = nat_degree p - n :=
begin
<<<<<<< HEAD
  refine le_antisymm (polynomial.nat_degree_hasse_deriv_le _ _) _,
  classical,
  rw [hasse_deriv_apply, sum_def],
  have : ∀ i (r : R), nat_degree (monomial i r) = if r = 0 then 0 else i,
  { intros i r,
    by_cases hr : r = 0;
    simp [hr] },
  rw [←finset.sum_filter_ne_zero, nat_degree_sum_eq_of_disjoint],
  { simp_rw this, clear this,
    rw [finset.sup_ite, finset.filter_filter],
    have hf : (λ (a : ℕ), (monomial (a - n)) (↑(a.choose n) * p.coeff a) ≠ 0 ∧
                ↑(a.choose n) * p.coeff a = 0) = λ a, false,
    { simp },
    simp_rw hf,
    simp only [finset.filter_false, finset.sup_empty, bot_sup_eq, finset.filter_filter,
                monomial_eq_zero_iff, ne.def, and_self, finset.filter_congr_decidable],
    clear hf,
    cases le_or_lt (p.nat_degree) n with hn hn,
    { rw tsub_eq_zero_of_le hn,
      exact nat.zero_le _ },
    rw finset.le_sup_iff,
    simp only [and_imp, monomial_eq_zero_iff, ne.def, and_self, finset.mem_filter],
    { refine ⟨p.nat_degree, _, le_rfl⟩,
      have hp : p ≠ 0,
      { rintro rfl,
        simpa using hn },
      -- this is where we use the `smul_eq_zero` from `no_zero_smul_divisors`
      simpa [←nsmul_eq_mul, hp, nat.choose_eq_zero_iff] using hn.le },
    { simpa using hn } },
  { refine λ x hx y hy hxy H, hxy _,
    dsimp at H,
    simp only [set.mem_set_of_eq, monomial_eq_zero_iff, mem_support_iff, ne.def, finset.mem_filter,
                finset.mem_coe] at hx hy,
    simp only [nat_degree_monomial, hx.right, hy.right, if_false] at H,
    refine tsub_inj_left _ _ H,
    { contrapose! hx,
      simp [nat.choose_eq_zero_of_lt hx] },
    { contrapose! hy,
      simp [nat.choose_eq_zero_of_lt hy] }  }
=======
  cases lt_or_le p.nat_degree n with hn hn,
  { simpa [hasse_deriv_eq_zero_of_lt_nat_degree, hn] using (tsub_eq_zero_of_le hn.le).symm },
  { refine map_nat_degree_eq_sub _ _,
    { exact λ h, hasse_deriv_eq_zero_of_lt_nat_degree _ _ },
    { classical,
      simp only [ite_eq_right_iff, ne.def, nat_degree_monomial, hasse_deriv_monomial],
      intros k c c0 hh,
      -- this is where we use the `smul_eq_zero` from `no_zero_smul_divisors`
      rw [←nsmul_eq_mul, smul_eq_zero, nat.choose_eq_zero_iff] at hh,
      exact (tsub_eq_zero_of_le (or.resolve_right hh c0).le).symm } }
>>>>>>> a196f9be
end

section
open add_monoid_hom finset.nat

lemma hasse_deriv_mul (f g : polynomial R) :
  hasse_deriv k (f * g) = ∑ ij in antidiagonal k, hasse_deriv ij.1 f * hasse_deriv ij.2 g :=
begin
  let D := λ k, (@hasse_deriv R _ k).to_add_monoid_hom,
  let Φ := @add_monoid_hom.mul (polynomial R) _,
  show (comp_hom (D k)).comp Φ f g =
    ∑ (ij : ℕ × ℕ) in antidiagonal k, ((comp_hom.comp ((comp_hom Φ) (D ij.1))).flip (D ij.2) f) g,
  simp only [← finset_sum_apply],
  congr' 2, clear f g,
  ext m r n s : 4,
  simp only [finset_sum_apply, coe_mul_left, coe_comp, flip_apply, comp_app,
    hasse_deriv_monomial, linear_map.to_add_monoid_hom_coe, comp_hom_apply_apply, coe_mul,
    monomial_mul_monomial],
  have aux : ∀ (x : ℕ × ℕ), x ∈ antidiagonal k →
    monomial (m - x.1 + (n - x.2)) (↑(m.choose x.1) * r * (↑(n.choose x.2) * s)) =
    monomial (m + n - k) (↑(m.choose x.1) * ↑(n.choose x.2) * (r * s)),
  { intros x hx, rw [finset.nat.mem_antidiagonal] at hx, subst hx,
    by_cases hm : m < x.1,
    { simp only [nat.choose_eq_zero_of_lt hm, nat.cast_zero, zero_mul, monomial_zero_right], },
    by_cases hn : n < x.2,
    { simp only [nat.choose_eq_zero_of_lt hn, nat.cast_zero,
        zero_mul, mul_zero, monomial_zero_right], },
    push_neg at hm hn,
    rw [tsub_add_eq_add_tsub hm, ← add_tsub_assoc_of_le hn, ← tsub_add_eq_tsub_tsub,
      add_comm x.2 x.1, mul_assoc, ← mul_assoc r, ← (nat.cast_commute _ r).eq, mul_assoc,
      mul_assoc], },
  conv_rhs { apply_congr, skip, rw aux _ H, },
  rw_mod_cast [← linear_map.map_sum, ← finset.sum_mul, ← nat.add_choose_eq],
end

end

end polynomial<|MERGE_RESOLUTION|>--- conflicted
+++ resolved
@@ -177,17 +177,8 @@
 begin
   classical,
   rw [hasse_deriv_apply, sum_def],
-<<<<<<< HEAD
-  have : ∀ i (r : R), nat_degree (monomial i r) = if r = 0 then 0 else i,
-  { intros i r,
-    by_cases hr : r = 0;
-    simp [hr] },
-  refine (nat_degree_sum_le _ _).trans _,
-  simp_rw [function.comp, this], clear this,
-=======
   refine (nat_degree_sum_le _ _).trans _,
   simp_rw [function.comp, nat_degree_monomial],
->>>>>>> a196f9be
   rw [finset.fold_ite, finset.fold_const],
   { simp only [if_t_t, max_eq_right, zero_le', finset.fold_max_le, true_and, and_imp,
                tsub_le_iff_right, mem_support_iff, ne.def, finset.mem_filter],
@@ -203,47 +194,6 @@
 lemma nat_degree_hasse_deriv [no_zero_smul_divisors ℕ R] (p : polynomial R) (n : ℕ) :
   nat_degree (hasse_deriv n p) = nat_degree p - n :=
 begin
-<<<<<<< HEAD
-  refine le_antisymm (polynomial.nat_degree_hasse_deriv_le _ _) _,
-  classical,
-  rw [hasse_deriv_apply, sum_def],
-  have : ∀ i (r : R), nat_degree (monomial i r) = if r = 0 then 0 else i,
-  { intros i r,
-    by_cases hr : r = 0;
-    simp [hr] },
-  rw [←finset.sum_filter_ne_zero, nat_degree_sum_eq_of_disjoint],
-  { simp_rw this, clear this,
-    rw [finset.sup_ite, finset.filter_filter],
-    have hf : (λ (a : ℕ), (monomial (a - n)) (↑(a.choose n) * p.coeff a) ≠ 0 ∧
-                ↑(a.choose n) * p.coeff a = 0) = λ a, false,
-    { simp },
-    simp_rw hf,
-    simp only [finset.filter_false, finset.sup_empty, bot_sup_eq, finset.filter_filter,
-                monomial_eq_zero_iff, ne.def, and_self, finset.filter_congr_decidable],
-    clear hf,
-    cases le_or_lt (p.nat_degree) n with hn hn,
-    { rw tsub_eq_zero_of_le hn,
-      exact nat.zero_le _ },
-    rw finset.le_sup_iff,
-    simp only [and_imp, monomial_eq_zero_iff, ne.def, and_self, finset.mem_filter],
-    { refine ⟨p.nat_degree, _, le_rfl⟩,
-      have hp : p ≠ 0,
-      { rintro rfl,
-        simpa using hn },
-      -- this is where we use the `smul_eq_zero` from `no_zero_smul_divisors`
-      simpa [←nsmul_eq_mul, hp, nat.choose_eq_zero_iff] using hn.le },
-    { simpa using hn } },
-  { refine λ x hx y hy hxy H, hxy _,
-    dsimp at H,
-    simp only [set.mem_set_of_eq, monomial_eq_zero_iff, mem_support_iff, ne.def, finset.mem_filter,
-                finset.mem_coe] at hx hy,
-    simp only [nat_degree_monomial, hx.right, hy.right, if_false] at H,
-    refine tsub_inj_left _ _ H,
-    { contrapose! hx,
-      simp [nat.choose_eq_zero_of_lt hx] },
-    { contrapose! hy,
-      simp [nat.choose_eq_zero_of_lt hy] }  }
-=======
   cases lt_or_le p.nat_degree n with hn hn,
   { simpa [hasse_deriv_eq_zero_of_lt_nat_degree, hn] using (tsub_eq_zero_of_le hn.le).symm },
   { refine map_nat_degree_eq_sub _ _,
@@ -254,7 +204,6 @@
       -- this is where we use the `smul_eq_zero` from `no_zero_smul_divisors`
       rw [←nsmul_eq_mul, smul_eq_zero, nat.choose_eq_zero_iff] at hh,
       exact (tsub_eq_zero_of_le (or.resolve_right hh c0).le).symm } }
->>>>>>> a196f9be
 end
 
 section
