/-
Copyright (c) 2017 Johannes Hölzl. All rights reserved.
Released under Apache 2.0 license as described in the file LICENSE.
Authors: Johannes Hölzl, Mario Carneiro
-/
import data.set.finite
import algebra.big_operators.basic

/-!
# Preimage of a `finset` under an injective map.
-/

open set function

open_locale big_operators

universes u v w x
variables {α : Type u} {β : Type v} {ι : Sort w} {γ : Type x}

namespace finset

section preimage

/-- Preimage of `s : finset β` under a map `f` injective of `f ⁻¹' s` as a `finset`.  -/
noncomputable def preimage (s : finset β) (f : α → β)
  (hf : set.inj_on f (f ⁻¹' ↑s)) : finset α :=
(s.finite_to_set.preimage hf).to_finset

@[simp] lemma mem_preimage {f : α → β} {s : finset β} {hf : set.inj_on f (f ⁻¹' ↑s)} {x : α} :
  x ∈ preimage s f hf ↔ f x ∈ s :=
set.finite.mem_to_finset _

@[simp, norm_cast] lemma coe_preimage {f : α → β} (s : finset β)
  (hf : set.inj_on f (f ⁻¹' ↑s)) : (↑(preimage s f hf) : set α) = f ⁻¹' ↑s :=
set.finite.coe_to_finset _

@[simp] lemma preimage_empty {f : α → β} : preimage ∅ f (by simp [inj_on]) = ∅ :=
finset.coe_injective (by simp)

@[simp] lemma preimage_univ {f : α → β} [fintype α] [fintype β] (hf) :
  preimage univ f hf = univ :=
finset.coe_injective (by simp)

@[simp] lemma preimage_inter [decidable_eq α] [decidable_eq β] {f : α → β} {s t : finset β}
  (hs : set.inj_on f (f ⁻¹' ↑s)) (ht : set.inj_on f (f ⁻¹' ↑t)) :
  preimage (s ∩ t) f (λ x₁ hx₁ x₂ hx₂, hs (mem_of_mem_inter_left hx₁) (mem_of_mem_inter_left hx₂))
    = preimage s f hs ∩ preimage t f ht :=
finset.coe_injective (by simp)

@[simp] lemma preimage_union [decidable_eq α] [decidable_eq β] {f : α → β} {s t : finset β} (hst) :
  preimage (s ∪ t) f hst
    = preimage s f (λ x₁ hx₁ x₂ hx₂, hst (mem_union_left _ hx₁) (mem_union_left _ hx₂))
    ∪ preimage t f (λ x₁ hx₁ x₂ hx₂, hst (mem_union_right _ hx₁) (mem_union_right _ hx₂)) :=
finset.coe_injective (by simp)

@[simp] lemma preimage_compl [decidable_eq α] [decidable_eq β] [fintype α] [fintype β]
  {f : α → β} (s : finset β) (hf : function.injective f) :
  preimage sᶜ f (hf.inj_on _) = (preimage s f (hf.inj_on _))ᶜ :=
finset.coe_injective (by simp)

lemma monotone_preimage {f : α → β} (h : injective f) :
  monotone (λ s, preimage s f (h.inj_on _)) :=
λ s t hst x hx, mem_preimage.2 (hst $ mem_preimage.1 hx)

lemma image_subset_iff_subset_preimage [decidable_eq β] {f : α → β} {s : finset α} {t : finset β}
  (hf : set.inj_on f (f ⁻¹' ↑t)) :
  s.image f ⊆ t ↔ s ⊆ t.preimage f hf :=
image_subset_iff.trans $ by simp only [subset_iff, mem_preimage]

lemma map_subset_iff_subset_preimage {f : α ↪ β} {s : finset α} {t : finset β} :
  s.map f ⊆ t ↔ s ⊆ t.preimage f (f.injective.inj_on _) :=
by classical; rw [map_eq_image, image_subset_iff_subset_preimage]

lemma image_preimage [decidable_eq β] (f : α → β) (s : finset β) [Π x, decidable (x ∈ set.range f)]
  (hf : set.inj_on f (f ⁻¹' ↑s)) :
  image f (preimage s f hf) = s.filter (λ x, x ∈ set.range f) :=
finset.coe_inj.1 $ by simp only [coe_image, coe_preimage, coe_filter,
  set.image_preimage_eq_inter_range, set.sep_mem_eq]

lemma image_preimage_of_bij [decidable_eq β] (f : α → β) (s : finset β)
  (hf : set.bij_on f (f ⁻¹' ↑s) ↑s) :
  image f (preimage s f hf.inj_on) = s :=
finset.coe_inj.1 $ by simpa using hf.image_eq

<<<<<<< HEAD
lemma preimage_subset {f : α ↪ β} {s : finset β} {t : finset α} {h : set.inj_on f (f ⁻¹' s)}
  (hs : s ⊆ t.map f) :
  s.preimage f h ⊆ t :=
begin
  rintro x hx,
  rw ←mem_map' f,
  exact hs (mem_preimage.1 hx),
end
=======
lemma preimage_subset {f : α ↪ β} {s : finset β} {t : finset α} (hs : s ⊆ t.map f) :
  s.preimage f (f.injective.inj_on _) ⊆ t :=
λ x hx, (mem_map' f).1 (hs (mem_preimage.1 hx))
>>>>>>> e3eb0eb0

lemma subset_map_iff {f : α ↪ β} {s : finset β} {t : finset α} :
  s ⊆ t.map f ↔ ∃ u ⊆ t, s = u.map f :=
begin
  classical,
<<<<<<< HEAD
  refine ⟨λ h, ⟨(s.preimage _ $ f.injective.inj_on _), preimage_subset h, _⟩, _⟩,
  { rw [map_eq_image, image_preimage],
    refine (filter_true_of_mem $ λ x hx, _).symm,
=======
  refine ⟨λ h, ⟨_, preimage_subset h, _⟩, _⟩,
  { rw [map_eq_image, image_preimage, filter_true_of_mem (λ x hx, _)],
>>>>>>> e3eb0eb0
    exact coe_map_subset_range _ _ (h hx) },
  { rintro ⟨u, hut, rfl⟩,
    exact map_subset_map.2 hut }
end

lemma sigma_preimage_mk {β : α → Type*} [decidable_eq α] (s : finset (Σ a, β a)) (t : finset α) :
  t.sigma (λ a, s.preimage (sigma.mk a) $ sigma_mk_injective.inj_on _) = s.filter (λ a, a.1 ∈ t) :=
by { ext x, simp [and_comm] }

lemma sigma_preimage_mk_of_subset {β : α → Type*} [decidable_eq α] (s : finset (Σ a, β a))
  {t : finset α} (ht : s.image sigma.fst ⊆ t) :
  t.sigma (λ a, s.preimage (sigma.mk a) $ sigma_mk_injective.inj_on _) = s :=
by rw [sigma_preimage_mk, filter_true_of_mem $ image_subset_iff.1 ht]

lemma sigma_image_fst_preimage_mk {β : α → Type*} [decidable_eq α] (s : finset (Σ a, β a)) :
  (s.image sigma.fst).sigma (λ a, s.preimage (sigma.mk a) $ sigma_mk_injective.inj_on _) = s :=
s.sigma_preimage_mk_of_subset (subset.refl _)

end preimage

@[to_additive]
lemma prod_preimage' [comm_monoid β] (f : α → γ) [decidable_pred $ λ x, x ∈ set.range f]
  (s : finset γ) (hf : set.inj_on f (f ⁻¹' ↑s)) (g : γ → β) :
  ∏ x in s.preimage f hf, g (f x) = ∏ x in s.filter (λ x, x ∈ set.range f), g x :=
by haveI := classical.dec_eq γ;
calc ∏ x in preimage s f hf, g (f x) = ∏ x in image f (preimage s f hf), g x :
  eq.symm $ prod_image $ by simpa only [mem_preimage, inj_on] using hf
  ... = ∏ x in s.filter (λ x, x ∈ set.range f), g x : by rw [image_preimage]

@[to_additive]
lemma prod_preimage [comm_monoid β] (f : α → γ) (s : finset γ)
  (hf : set.inj_on f (f ⁻¹' ↑s)) (g : γ → β) (hg : ∀ x ∈ s, x ∉ set.range f → g x = 1) :
  ∏ x in s.preimage f hf, g (f x) = ∏ x in s, g x :=
by { classical, rw [prod_preimage', prod_filter_of_ne], exact λ x hx, not.imp_symm (hg x hx) }

@[to_additive]
lemma prod_preimage_of_bij [comm_monoid β] (f : α → γ) (s : finset γ)
  (hf : set.bij_on f (f ⁻¹' ↑s) ↑s) (g : γ → β) :
  ∏ x in s.preimage f hf.inj_on, g (f x) = ∏ x in s, g x :=
prod_preimage _ _ hf.inj_on g $ λ x hxs hxf, (hxf $ hf.subset_range hxs).elim

end finset<|MERGE_RESOLUTION|>--- conflicted
+++ resolved
@@ -82,33 +82,16 @@
   image f (preimage s f hf.inj_on) = s :=
 finset.coe_inj.1 $ by simpa using hf.image_eq
 
-<<<<<<< HEAD
-lemma preimage_subset {f : α ↪ β} {s : finset β} {t : finset α} {h : set.inj_on f (f ⁻¹' s)}
-  (hs : s ⊆ t.map f) :
-  s.preimage f h ⊆ t :=
-begin
-  rintro x hx,
-  rw ←mem_map' f,
-  exact hs (mem_preimage.1 hx),
-end
-=======
 lemma preimage_subset {f : α ↪ β} {s : finset β} {t : finset α} (hs : s ⊆ t.map f) :
   s.preimage f (f.injective.inj_on _) ⊆ t :=
 λ x hx, (mem_map' f).1 (hs (mem_preimage.1 hx))
->>>>>>> e3eb0eb0
 
 lemma subset_map_iff {f : α ↪ β} {s : finset β} {t : finset α} :
   s ⊆ t.map f ↔ ∃ u ⊆ t, s = u.map f :=
 begin
   classical,
-<<<<<<< HEAD
-  refine ⟨λ h, ⟨(s.preimage _ $ f.injective.inj_on _), preimage_subset h, _⟩, _⟩,
-  { rw [map_eq_image, image_preimage],
-    refine (filter_true_of_mem $ λ x hx, _).symm,
-=======
   refine ⟨λ h, ⟨_, preimage_subset h, _⟩, _⟩,
   { rw [map_eq_image, image_preimage, filter_true_of_mem (λ x hx, _)],
->>>>>>> e3eb0eb0
     exact coe_map_subset_range _ _ (h hx) },
   { rintro ⟨u, hut, rfl⟩,
     exact map_subset_map.2 hut }
