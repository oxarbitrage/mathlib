--- conflicted
+++ resolved
@@ -759,11 +759,7 @@
 by rw [perm_iff_count.mp (perm_factors_mul_of_coprime hab) p, count_append]
 
 /-- For any `p`, the power of `p` in `n^k` is `k` times the power in `n` -/
-<<<<<<< HEAD
-lemma factors_count_pow {n k p: ℕ} : count p (n ^ k).factors = k * count p n.factors :=
-=======
 lemma factors_count_pow {n k p : ℕ} : count p (n ^ k).factors = k * count p n.factors :=
->>>>>>> cc604706
 begin
   induction k with k IH, { simp },
   rcases n.eq_zero_or_pos with rfl | hn,
