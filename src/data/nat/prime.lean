--- conflicted
+++ resolved
@@ -692,13 +692,8 @@
 end
 
 lemma mem_factors {n p} (hn : n ≠ 0) : p ∈ factors n ↔ prime p ∧ p ∣ n :=
-<<<<<<< HEAD
 ⟨λ h, ⟨prime_of_mem_factors h, (mem_factors_iff_dvd hn $ prime_of_mem_factors h).mp h⟩,
  λ ⟨hprime, hdvd⟩, (mem_factors_iff_dvd hn hprime).mpr hdvd⟩
-=======
-⟨λ h, ⟨prime_of_mem_factors h, (mem_factors_iff_dvd hn.bot_lt $ prime_of_mem_factors h).mp h⟩,
- λ ⟨hprime, hdvd⟩, (mem_factors_iff_dvd hn.bot_lt hprime).mpr hdvd⟩
->>>>>>> 20a461f3
 
 /-- **Fundamental theorem of arithmetic**-/
 lemma factors_unique {n : ℕ} {l : list ℕ} (h₁ : prod l = n) (h₂ : ∀ p ∈ l, prime p) :
@@ -1069,33 +1064,17 @@
 
 namespace nat
 
-<<<<<<< HEAD
-/-- The only prime divisor of positive prime power `p^k` is `p` itself -/
-lemma prime_pow_prime_divisor {p k : ℕ} (hk : k ≠ 0) (hp: prime p) :
-  (p^k).factors.to_finset = {p} :=
-by rw [hp.factors_pow, list.to_finset_repeat_of_ne_zero hk]
-
 lemma mem_factors_mul_of_ne_zero {a b : ℕ} (ha : a ≠ 0) (hb : b ≠ 0) (p : ℕ) :
-=======
-lemma mem_factors_mul {a b : ℕ} (ha : a ≠ 0) (hb : b ≠ 0) {p : ℕ} :
->>>>>>> 20a461f3
   p ∈ (a * b).factors ↔ p ∈ a.factors ∨ p ∈ b.factors :=
 begin
   rw [mem_factors (mul_ne_zero ha hb), mem_factors ha, mem_factors hb, ←and_or_distrib_left],
   simpa only [and.congr_right_iff] using prime.dvd_mul
 end
 
-<<<<<<< HEAD
-/-- If `a`,`b` are positive the prime divisors of `(a * b)` are the union of those of `a` and `b` -/
-lemma factors_mul_of_pos {a b : ℕ} (ha : a ≠ 0) (hb : b ≠ 0) :
-  (a * b).factors.to_finset = a.factors.to_finset ∪ b.factors.to_finset :=
-by { ext p, simp only [finset.mem_union, list.mem_to_finset, mem_factors_mul_of_ne_zero ha hb p] }
-=======
 /-- If `a`, `b` are positive, the prime divisors of `a * b` are the union of those of `a` and `b` -/
 lemma factors_mul_to_finset {a b : ℕ} (ha : a ≠ 0) (hb : b ≠ 0) :
   (a * b).factors.to_finset = a.factors.to_finset ∪ b.factors.to_finset :=
-(list.to_finset.ext $ λ x, (mem_factors_mul ha hb).trans list.mem_union.symm).trans $
-  list.to_finset_union _ _
+by { ext p, simp [mem_factors_mul_of_ne_zero ha hb] }
 
 lemma pow_succ_factors_to_finset (n k : ℕ) :
   (n^(k+1)).factors.to_finset = n.factors.to_finset :=
@@ -1119,7 +1098,6 @@
 lemma prime_pow_prime_divisor {p k : ℕ} (hk : k ≠ 0) (hp : prime p) :
   (p^k).factors.to_finset = {p} :=
 by simp [pow_factors_to_finset p hk, factors_prime hp]
->>>>>>> 20a461f3
 
 /-- The sets of factors of coprime `a` and `b` are disjoint -/
 lemma coprime_factors_disjoint {a b : ℕ} (hab : a.coprime b) : list.disjoint a.factors b.factors :=
@@ -1130,39 +1108,38 @@
   exact prime_of_mem_factors hqa
 end
 
-<<<<<<< HEAD
 lemma factors_mul_of_coprime {a b : ℕ} (hab : coprime a b) (p : ℕ):
-=======
-lemma mem_factors_mul_of_coprime {a b : ℕ} (hab : coprime a b) (p : ℕ) :
->>>>>>> 20a461f3
   p ∈ (a * b).factors ↔ p ∈ a.factors ∪ b.factors :=
 begin
   rcases a.eq_zero_or_pos with rfl | ha,
   { simp [(coprime_zero_left _).mp hab] },
   rcases b.eq_zero_or_pos with rfl | hb,
   { simp [(coprime_zero_right _).mp hab] },
-<<<<<<< HEAD
-  rw [mem_factors_mul_of_ne_zero ha.ne' hb.ne' p, list.mem_union]
-end
-
-open list
-
-/-- If `p` is a prime factor of `a` then `p` is also a prime factor of `a * b` for any `b > 0` -/
-lemma mem_factors_mul_left {p a b : ℕ} (hpa : p ∈ a.factors) (hb : b ≠ 0) : p ∈ (a*b).factors :=
-=======
-  rw [mem_factors_mul ha.ne' hb.ne', list.mem_union]
+  rw [mem_factors_mul_of_ne_zero ha.ne' hb.ne', list.mem_union],
 end
 
 lemma factors_mul_to_finset_of_coprime {a b : ℕ} (hab : coprime a b) :
   (a * b).factors.to_finset = a.factors.to_finset ∪ b.factors.to_finset :=
-(list.to_finset.ext $ mem_factors_mul_of_coprime hab).trans $ list.to_finset_union _ _
+by { ext, simp [factors_mul_of_coprime hab] }
 
 open list
 
 /-- For `0 < b`, the power of `p` in `a * b` is at least that in `a` -/
 lemma le_factors_count_mul_left {p a b : ℕ} (hb : 0 < b) :
   list.count p a.factors ≤ list.count p (a * b).factors :=
->>>>>>> 20a461f3
+begin
+  rcases a.eq_zero_or_pos with rfl | ha,
+  { simp },
+  { rw [perm.count_eq (perm_factors_mul_of_pos ha.ne' hb.ne') p, count_append p], simp },
+end
+
+/-- For `a > 0`, the power of `p` in `a * b` is at least that in `b` -/
+lemma le_factors_count_mul_right {p a b : ℕ} (ha : 0 < a) :
+  list.count p b.factors ≤ list.count p (a * b).factors :=
+by { rw mul_comm, apply le_factors_count_mul_left ha }
+
+/-- If `p` is a prime factor of `a` then `p` is also a prime factor of `a * b` for any `b > 0` -/
+lemma mem_factors_mul_left {p a b : ℕ} (hpa : p ∈ a.factors) (hb : b ≠ 0) : p ∈ (a*b).factors :=
 begin
   rcases eq_or_ne a 0 with rfl | ha,
   { simpa using hpa },
