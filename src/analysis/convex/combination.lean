--- conflicted
+++ resolved
@@ -377,17 +377,9 @@
   simp [linear_map.sum_apply, ite_smul, finset.filter_eq]
 end
 
-<<<<<<< HEAD
 /-- All values of a function `f ∈ std_simplex ι` belong to `[0, 1]`. -/
 lemma mem_Icc_of_mem_std_simplex {f : ι → 𝕜} (hf : f ∈ std_simplex 𝕜 ι) (x) :
   f x ∈ Icc (0 : 𝕜) 1 :=
-⟨hf.1 x, hf.2 ▸ finset.single_le_sum (λ y hy, hf.1 y) (finset.mem_univ x)⟩
-
-end linear_ordered_field
-=======
-/-- All values of a function `f ∈ std_simplex 𝕜 ι` belong to `[0, 1]`. -/
-lemma mem_Icc_of_mem_std_simplex (hf : f ∈ std_simplex R ι) (x) :
-  f x ∈ Icc (0 : R) 1 :=
 ⟨hf.1 x, hf.2 ▸ finset.single_le_sum (λ y hy, hf.1 y) (finset.mem_univ x)⟩
 
 /-- The convex hull of an affine basis is the intersection of the half-spaces defined by the
@@ -413,4 +405,5 @@
     rw barycentric_coord_apply_combination_of_mem h_ind h_tot hi hw₁ at hx,
     exact hx, },
 end
->>>>>>> 63903f27
+
+end linear_ordered_field