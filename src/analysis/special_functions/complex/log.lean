--- conflicted
+++ resolved
@@ -118,8 +118,6 @@
 lemma exp_eq_exp_iff_exists_int {x y : ℂ} : exp x = exp y ↔ ∃ n : ℤ, x = y + n * ((2 * π) * I) :=
 by simp only [exp_eq_exp_iff_exp_sub_eq_one, exp_eq_one_iff, sub_eq_iff_eq_add']
 
-<<<<<<< HEAD
-=======
 @[simp] lemma countable_preimage_exp {s : set ℂ} : countable (exp ⁻¹' s) ↔ countable s :=
 begin
   refine ⟨λ hs, _, λ hs, _⟩,
@@ -205,7 +203,6 @@
 by simpa only [log, arg_eq_pi_iff.2 ⟨hre, him⟩]
   using (continuous_within_at_log_of_re_neg_of_im_zero hre him).tendsto
 
->>>>>>> 88e613e7
 end complex
 
 section log_deriv
