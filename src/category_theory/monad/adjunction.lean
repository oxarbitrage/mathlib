/-
Copyright (c) 2019 Scott Morrison. All rights reserved.
Released under Apache 2.0 license as described in the file LICENSE.
Authors: Scott Morrison, Bhavik Mehta
-/
import category_theory.monad.algebra
import category_theory.adjunction

namespace category_theory
open category

universes v₁ v₂ u₁ u₂ -- declare the `v`'s first; see `category_theory.category` for an explanation

variables {C : Type u₁} [category.{v₁} C] {D : Type u₂} [category.{v₂} D]
variables (L : C ⥤ D) (R : D ⥤ C)

namespace adjunction

@[simps]
def to_monad {L : C ⥤ D} {R : D ⥤ C} (h : L ⊣ R) : monad C :=
{ to_functor := L ⋙ R,
  η' := h.unit,
  μ' := whisker_right (whisker_left L h.counit) R,
  assoc' := λ X, by { dsimp, rw [←R.map_comp], simp },
  right_unit' := λ X, by { dsimp, rw [←R.map_comp], simp } }

@[simps]
instance comonad (L : C ⥤ D) [is_left_adjoint L] : comonad (right_adjoint L ⋙ L) :=
{ ε := (of_left_adjoint L).counit,
  δ := whisker_right (whisker_left (right_adjoint L) (of_left_adjoint L).unit) L,
  coassoc' := λ X, by { dsimp, rw ← L.map_comp, simp },
  right_counit' := λ X, by { dsimp, rw ← L.map_comp, simp } }

end adjunction

/--
Gven any adjunction `L ⊣ R`, there is a comparison functor `category_theory.monad.comparison R`
sending objects `Y : D` to Eilenberg-Moore algebras for `L ⋙ R` with underlying object `R.obj X`.

We later show that this is full when `R` is full, faithful when `R` is faithful,
and essentially surjective when `R` is reflective.
-/
@[simps]
def monad.comparison {L : C ⥤ D} {R : D ⥤ C} (h : L ⊣ R) : D ⥤ h.to_monad.algebra :=
{ obj := λ X,
  { A := R.obj X,
    a := R.map (h.counit.app X),
    assoc' := by { dsimp, rw [← R.map_comp, ← adjunction.counit_naturality, R.map_comp], refl } },
  map := λ X Y f,
  { f := R.map f,
    h' := by { dsimp, rw [← R.map_comp, adjunction.counit_naturality, R.map_comp] } } }.

/--
The underlying object of `(monad.comparison R).obj X` is just `R.obj X`.
-/
@[simps]
def monad.comparison_forget {L : C ⥤ D} {R : D ⥤ C} (h : L ⊣ R) :
  monad.comparison h ⋙ h.to_monad.forget ≅ R :=
{ hom := { app := λ X, 𝟙 _, },
  inv := { app := λ X, 𝟙 _, } }

<<<<<<< HEAD
/-- A right adjoint functor `R : D ⥤ C` is *monadic* if the comparison function `monad.comparison R` from `D` to the
category of Eilenberg-Moore algebras for the adjunction is an equivalence. -/
=======
end monad

namespace comonad

/--
Gven any adjunction `L ⊣ R`, there is a comparison functor `category_theory.comonad.comparison L`
sending objects `X : C` to Eilenberg-Moore coalgebras for `L ⋙ R` with underlying object 
`L.obj X`.
-/
@[simps]
def comparison [is_left_adjoint L] : C ⥤ coalgebra (right_adjoint L ⋙ L) :=
{ obj := λ X,
  { A := L.obj X,
    a := L.map ((adjunction.of_left_adjoint L).unit.app X),
    coassoc' := by { dsimp, rw [← L.map_comp, ← adjunction.unit_naturality, L.map_comp], refl } },
  map := λ X Y f,
  { f := L.map f,
    h' := by { dsimp, rw ← L.map_comp, simp } } }

/--
The underlying object of `(comonad.comparison L).obj X` is just `L.obj X`.
-/
@[simps]
def comparison_forget [is_left_adjoint L] : comparison L ⋙ forget (right_adjoint L ⋙ L) ≅ L :=
{ hom := { app := λ X, 𝟙 _, },
  inv := { app := λ X, 𝟙 _, } }

end comonad

/--
A right adjoint functor `R : D ⥤ C` is *monadic* if the comparison functor `monad.comparison R`
from `D` to the category of Eilenberg-Moore algebras for the adjunction is an equivalence.
-/
>>>>>>> 645dc60f
class monadic_right_adjoint (R : D ⥤ C) extends is_right_adjoint R :=
(eqv : is_equivalence (monad.comparison (adjunction.of_right_adjoint R)))

/--
A left adjoint functor `L : C ⥤ D` is *comonadic* if the comparison functor `comonad.comparison L`
from `C` to the category of Eilenberg-Moore algebras for the adjunction is an equivalence.
-/
class comonadic_left_adjoint (L : C ⥤ D) extends is_left_adjoint L :=
(eqv : is_equivalence (comonad.comparison L))

-- TODO: This holds more generally for idempotent adjunctions, not just reflective adjunctions.
instance μ_iso_of_reflective [reflective R] : is_iso (adjunction.of_right_adjoint R).to_monad.μ :=
by { dsimp, apply_instance }

attribute [instance] monadic_right_adjoint.eqv
attribute [instance] comonadic_left_adjoint.eqv

namespace reflective

instance [reflective R] (X : (adjunction.of_right_adjoint R).to_monad.algebra) :
  is_iso ((adjunction.of_right_adjoint R).unit.app X.A) :=
{ inv := X.a,
  hom_inv_id' := X.unit,
  inv_hom_id' :=
  begin
    dsimp only [functor.id_obj],
    rw ← (adjunction.of_right_adjoint R).unit_naturality,
    dsimp only [functor.comp_obj, adjunction.to_monad_coe],
    rw [unit_obj_eq_map_unit, ←functor.map_comp, ←functor.map_comp],
    erw X.unit,
    simp,
  end }

instance comparison_ess_surj [reflective R] :
  ess_surj (monad.comparison (adjunction.of_right_adjoint R)) :=
begin
  refine ⟨λ X, ⟨(left_adjoint R).obj X.A, ⟨_⟩⟩⟩,
  symmetry,
  refine monad.algebra.iso_mk _ _,
  { exact as_iso ((adjunction.of_right_adjoint R).unit.app X.A) },
  dsimp only [functor.comp_map, monad.comparison_obj_a, as_iso_hom, functor.comp_obj,
    monad.comparison_obj_A, monad_to_functor_eq_coe, adjunction.to_monad_coe],
  rw [←cancel_epi ((adjunction.of_right_adjoint R).unit.app X.A), adjunction.unit_naturality_assoc,
      adjunction.right_triangle_components, comp_id],
  apply (X.unit_assoc _).symm,
end

instance comparison_full [full R] [is_right_adjoint R] :
  full (monad.comparison (adjunction.of_right_adjoint R)) :=
{ preimage := λ X Y f, R.preimage f.f }
instance comparison_faithful [faithful R] [is_right_adjoint R] :
  faithful (monad.comparison (adjunction.of_right_adjoint R)) :=
{ map_injective' := λ X Y f g w,
    by { have w' := congr_arg monad.algebra.hom.f w, exact R.map_injective w' } }

end reflective

-- It is possible to do this computably since the construction gives the data of the inverse, not
-- just the existence of an inverse on each object.
/-- Any reflective inclusion has a monadic right adjoint.
    cf Prop 5.3.3 of [Riehl][riehl2017] -/
@[priority 100] -- see Note [lower instance priority]
noncomputable instance monadic_of_reflective [reflective R] : monadic_right_adjoint R :=
{ eqv := equivalence.equivalence_of_fully_faithfully_ess_surj _ }

end category_theory<|MERGE_RESOLUTION|>--- conflicted
+++ resolved
@@ -59,17 +59,13 @@
 { hom := { app := λ X, 𝟙 _, },
   inv := { app := λ X, 𝟙 _, } }
 
-<<<<<<< HEAD
-/-- A right adjoint functor `R : D ⥤ C` is *monadic* if the comparison function `monad.comparison R` from `D` to the
-category of Eilenberg-Moore algebras for the adjunction is an equivalence. -/
-=======
 end monad
 
 namespace comonad
 
 /--
 Gven any adjunction `L ⊣ R`, there is a comparison functor `category_theory.comonad.comparison L`
-sending objects `X : C` to Eilenberg-Moore coalgebras for `L ⋙ R` with underlying object 
+sending objects `X : C` to Eilenberg-Moore coalgebras for `L ⋙ R` with underlying object
 `L.obj X`.
 -/
 @[simps]
@@ -96,7 +92,6 @@
 A right adjoint functor `R : D ⥤ C` is *monadic* if the comparison functor `monad.comparison R`
 from `D` to the category of Eilenberg-Moore algebras for the adjunction is an equivalence.
 -/
->>>>>>> 645dc60f
 class monadic_right_adjoint (R : D ⥤ C) extends is_right_adjoint R :=
 (eqv : is_equivalence (monad.comparison (adjunction.of_right_adjoint R)))
 
