--- conflicted
+++ resolved
@@ -136,16 +136,9 @@
   (shift (graded_object_with_shift s C)).functor.obj X t = X (t + s) :=
 rfl
 
-<<<<<<< HEAD
--- FIXME work out why we need the `^(1 : ℤ)` in `exact.lean`.
-@[simp] lemma shift_functor_map_apply {β : Type*} [add_comm_group β] (s : β)
-  {X Y : graded_object_with_shift s C} (f : X ⟶ Y) (t : β) :
-  (shift (graded_object_with_shift s C) ^ (1 : ℤ)).functor.map f t = f (t + s) :=
-=======
 @[simp] lemma shift_functor_map_apply {β : Type*} [add_comm_group β] (s : β)
   {X Y : graded_object_with_shift s C} (f : X ⟶ Y) (t : β) :
   (shift (graded_object_with_shift s C)).functor.map f t = f (t + s) :=
->>>>>>> c71e67a9
 rfl
 
 instance has_zero_morphisms [has_zero_morphisms C] (β : Type w) :
