/-
Copyright (c) 2017 Scott Morrison. All rights reserved.
Released under Apache 2.0 license as described in the file LICENSE.
Authors: Stephen Morgan, Scott Morrison, Johannes Hölzl, Reid Barton
-/
import tactic.basic

import tactic.tcache

/-!
# Categories

Defines a category, as a type class parametrised by the type of objects.

## Notations

Introduces notations
* `X ⟶ Y` for the morphism spaces,
* `f ≫ g` for composition in the 'arrows' convention.

Users may like to add `f ⊚ g` for composition in the standard convention, using
```lean
local notation f ` ⊚ `:80 g:80 := category.comp g f    -- type as \oo
```
-/

-- The order in this declaration matters: v often needs to be explicitly specified while u often
-- can be omitted
universes v u

namespace category_theory

<<<<<<< HEAD
/-
The propositional fields of `category` are annotated with the auto_param `obviously`,
which is defined here as a
[`replacer` tactic](https://leanprover-community.github.io/mathlib_docs/commands.html#def_replacer).
We then immediately set up `obviously` to call `tidy`. Later, this can be replaced with more
powerful tactics.
-/
def_replacer obviously
@[obviously] meta def obviously' := tactic.tcache tactic.tidy

=======
/-- A 'notation typeclass' on the way to defining a category. -/
>>>>>>> b611c5fa
class has_hom (obj : Type u) : Type (max u (v+1)) :=
(hom : obj → obj → Type v)

infixr ` ⟶ `:10 := has_hom.hom -- type as \h

section prio
set_option default_priority 100 -- see Note [default priority]

/-- A preliminary structure on the way to defining a category,
containing the data, but none of the axioms. -/
class category_struct (obj : Type u)
extends has_hom.{v} obj : Type (max u (v+1)) :=
(id       : Π X : obj, hom X X)
(comp     : Π {X Y Z : obj}, (X ⟶ Y) → (Y ⟶ Z) → (X ⟶ Z))

notation `𝟙` := category_struct.id -- type as \b1
infixr ` ≫ `:80 := category_struct.comp -- type as \gg

/--
The typeclass `category C` describes morphisms associated to objects of type `C`.
The universe levels of the objects and morphisms are unconstrained, and will often need to be
specified explicitly, as `category.{v} C`. (See also `large_category` and `small_category`.)
-/
class category (obj : Type u)
extends category_struct.{v} obj : Type (max u (v+1)) :=
(id_comp' : ∀ {X Y : obj} (f : hom X Y), 𝟙 X ≫ f = f . obviously)
(comp_id' : ∀ {X Y : obj} (f : hom X Y), f ≫ 𝟙 Y = f . obviously)
(assoc'   : ∀ {W X Y Z : obj} (f : hom W X) (g : hom X Y) (h : hom Y Z),
  (f ≫ g) ≫ h = f ≫ (g ≫ h) . obviously)
end prio

-- `restate_axiom` is a command that creates a lemma from a structure field,
-- discarding any auto_param wrappers from the type.
-- (It removes a backtick from the name, if it finds one, and otherwise adds "_lemma".)
restate_axiom category.id_comp'
restate_axiom category.comp_id'
restate_axiom category.assoc'
attribute [simp] category.id_comp category.comp_id category.assoc
attribute [trans] category_struct.comp

/--
A `large_category` has objects in one universe level higher than the universe level of
the morphisms. It is useful for examples such as the category of types, or the category
of groups, etc.
-/
abbreviation large_category (C : Type (u+1)) : Type (u+1) := category.{u} C
/--
A `small_category` has objects and morphisms in the same universe level.
-/
abbreviation small_category (C : Type u) : Type (u+1) := category.{u} C

section
variables {C : Type u} [category.{v} C] {X Y Z : C}

/-- postcompose an equation between morphisms by another morphism -/
lemma eq_whisker {f g : X ⟶ Y} (w : f = g) (h : Y ⟶ Z) : f ≫ h = g ≫ h :=
by rw w
/-- precompose an equation between morphisms by another morphism -/
lemma whisker_eq (f : X ⟶ Y) {g h : Y ⟶ Z} (w : g = h) : f ≫ g = f ≫ h :=
by rw w

infixr ` =≫ `:80 := eq_whisker
infixr ` ≫= `:80 := whisker_eq

lemma eq_of_comp_left_eq {f g : X ⟶ Y} (w : ∀ {Z : C} (h : Y ⟶ Z), f ≫ h = g ≫ h) : f = g :=
by { convert w (𝟙 Y), tidy }
lemma eq_of_comp_right_eq {f g : Y ⟶ Z} (w : ∀ {X : C} (h : X ⟶ Y), h ≫ f = h ≫ g) : f = g :=
by { convert w (𝟙 Y), tidy }

lemma eq_of_comp_left_eq' (f g : X ⟶ Y)
  (w : (λ {Z : C} (h : Y ⟶ Z), f ≫ h) = (λ {Z : C} (h : Y ⟶ Z), g ≫ h)) : f = g :=
eq_of_comp_left_eq (λ Z h, by convert congr_fun (congr_fun w Z) h)
lemma eq_of_comp_right_eq' (f g : Y ⟶ Z)
  (w : (λ {X : C} (h : X ⟶ Y), h ≫ f) = (λ {X : C} (h : X ⟶ Y), h ≫ g)) : f = g :=
eq_of_comp_right_eq (λ X h, by convert congr_fun (congr_fun w X) h)

lemma id_of_comp_left_id (f : X ⟶ X) (w : ∀ {Y : C} (g : X ⟶ Y), f ≫ g = g) : f = 𝟙 X :=
by { convert w (𝟙 X), tidy }
lemma id_of_comp_right_id (f : X ⟶ X) (w : ∀ {Y : C} (g : Y ⟶ X), g ≫ f = g) : f = 𝟙 X :=
by { convert w (𝟙 X), tidy }

lemma comp_dite {P : Prop} [decidable P]
  {X Y Z : C} (f : X ⟶ Y) (g : P → (Y ⟶ Z)) (g' : ¬P → (Y ⟶ Z)) :
  (f ≫ if h : P then g h else g' h) = (if h : P then f ≫ g h else f ≫ g' h) :=
by { split_ifs; refl }

lemma dite_comp {P : Prop} [decidable P]
  {X Y Z : C} (f : P → (X ⟶ Y)) (f' : ¬P → (X ⟶ Y)) (g : Y ⟶ Z) :
  (if h : P then f h else f' h) ≫ g = (if h : P then f h ≫ g else f' h ≫ g) :=
by { split_ifs; refl }

/--
A morphism `f` is an epimorphism if it can be "cancelled" when precomposed:
`f ≫ g = f ≫ h` implies `g = h`.
-/
class epi (f : X ⟶ Y) : Prop :=
(left_cancellation : Π {Z : C} (g h : Y ⟶ Z) (w : f ≫ g = f ≫ h), g = h)

/--
A morphism `f` is a monomorphism if it can be "cancelled" when postcomposed:
`g ≫ f = h ≫ f` implies `g = h`.
-/
class mono (f : X ⟶ Y) : Prop :=
(right_cancellation : Π {Z : C} (g h : Z ⟶ X) (w : g ≫ f = h ≫ f), g = h)

instance (X : C) : epi (𝟙 X) :=
⟨λ Z g h w, by simpa using w⟩
instance (X : C) : mono (𝟙 X) :=
⟨λ Z g h w, by simpa using w⟩

lemma cancel_epi (f : X ⟶ Y) [epi f]  {g h : Y ⟶ Z} : (f ≫ g = f ≫ h) ↔ g = h :=
⟨ λ p, epi.left_cancellation g h p, begin intro a, subst a end ⟩
lemma cancel_mono (f : X ⟶ Y) [mono f] {g h : Z ⟶ X} : (g ≫ f = h ≫ f) ↔ g = h :=
⟨ λ p, mono.right_cancellation g h p, begin intro a, subst a end ⟩

lemma cancel_epi_id (f : X ⟶ Y) [epi f] {h : Y ⟶ Y} : (f ≫ h = f) ↔ h = 𝟙 Y :=
by { convert cancel_epi f, simp, }
lemma cancel_mono_id (f : X ⟶ Y) [mono f] {g : X ⟶ X} : (g ≫ f = f) ↔ g = 𝟙 X :=
by { convert cancel_mono f, simp, }

lemma epi_comp {X Y Z : C} (f : X ⟶ Y) [epi f] (g : Y ⟶ Z) [epi g] : epi (f ≫ g) :=
begin
  split, intros Z a b w,
  apply (cancel_epi g).1,
  apply (cancel_epi f).1,
  simpa using w,
end
lemma mono_comp {X Y Z : C} (f : X ⟶ Y) [mono f] (g : Y ⟶ Z) [mono g] : mono (f ≫ g) :=
begin
  split, intros Z a b w,
  apply (cancel_mono f).1,
  apply (cancel_mono g).1,
  simpa using w,
end

lemma mono_of_mono {X Y Z : C} (f : X ⟶ Y) (g : Y ⟶ Z) [mono (f ≫ g)] : mono f :=
begin
  split, intros Z a b w,
  replace w := congr_arg (λ k, k ≫ g) w,
  dsimp at w,
  rw [category.assoc, category.assoc] at w,
  exact (cancel_mono _).1 w,
end

lemma mono_of_mono_fac {X Y Z : C} {f : X ⟶ Y} {g : Y ⟶ Z} {h : X ⟶ Z} [mono h] (w : f ≫ g = h) :
  mono f :=
by { substI h, exact mono_of_mono f g, }

lemma epi_of_epi {X Y Z : C} (f : X ⟶ Y) (g : Y ⟶ Z) [epi (f ≫ g)] : epi g :=
begin
  split, intros Z a b w,
  replace w := congr_arg (λ k, f ≫ k) w,
  dsimp at w,
  rw [←category.assoc, ←category.assoc] at w,
  exact (cancel_epi _).1 w,
end

lemma epi_of_epi_fac {X Y Z : C} {f : X ⟶ Y} {g : Y ⟶ Z} {h : X ⟶ Z} [epi h] (w : f ≫ g = h) :
  epi g :=
by substI h; exact epi_of_epi f g
end

section
variable (C : Type u)
variable [category.{v} C]

universe u'

instance ulift_category : category.{v} (ulift.{u'} C) :=
{ hom  := λ X Y, (X.down ⟶ Y.down),
  id   := λ X, 𝟙 X.down,
  comp := λ _ _ _ f g, f ≫ g }

-- We verify that this previous instance can lift small categories to large categories.
example (D : Type u) [small_category D] : large_category (ulift.{u+1} D) := by apply_instance
end

end category_theory

open category_theory

/-!
We now put a category instance on any preorder.

Because we do not allow the morphisms of a category to live in `Prop`,
unfortunately we need to use `plift` and `ulift` when defining the morphisms.

As convenience functions, we provide `hom_of_le` and `le_of_hom` to wrap and unwrap inequalities.
-/
namespace preorder

variables (α : Type u)

@[priority 100] -- see Note [lower instance priority]
instance small_category [preorder α] : small_category α :=
{ hom  := λ U V, ulift (plift (U ≤ V)),
  id   := λ X, ⟨ ⟨ le_refl X ⟩ ⟩,
  comp := λ X Y Z f g, ⟨ ⟨ le_trans _ _ _ f.down.down g.down.down ⟩ ⟩ }

end preorder

namespace category_theory

variables {α : Type u} [preorder α]

/--
Express an inequality as a morphism in the corresponding preorder category.
-/
def hom_of_le {U V : α} (h : U ≤ V) : U ⟶ V := ulift.up (plift.up h)

/--
Extract the underlying inequality from a morphism in a preorder category.
-/
lemma le_of_hom {U V : α} (h : U ⟶ V) : U ≤ V := h.down.down

end category_theory

/--
Many proofs in the category theory library use the `dsimp, simp` pattern,
which typically isn't necessary elsewhere.

One would usually hope that the same effect could be achieved simply with `simp`.

The essential issue is that composition of morphisms involves dependent types.
When you have a chain of morphisms being composed, say `f : X ⟶ Y` and `g : Y ⟶ Z`,
then `simp` can operate succesfully on the morphisms
(e.g. if `f` is the identity it can strip that off).

However if we have an equality of objects, say `Y = Y'`,
then `simp` can't operate because it would break the typing of the composition operations.
We rarely have interesting equalities of objects
(because that would be "evil" --- anything interesting should be expressed as an isomorphism
and tracked explicitly),
except of course that we have plenty of definitional equalities of objects.

`dsimp` can apply these safely, even inside a composition.

After `dsimp` has cleared up the object level, `simp` can resume work on the morphism level ---
but without the `dsimp` step, because `simp` looks at expressions syntactically,
the relevant lemmas might not fire.

There's no bound on how many times you potentially could have to switch back and forth,
if the `simp` introduced new objects we again need to `dsimp`.
In practice this does occur, but only rarely, because `simp` tends to shorten chains of compositions
(i.e. not introduce new objects at all).
-/
library_note "dsimp, simp"<|MERGE_RESOLUTION|>--- conflicted
+++ resolved
@@ -5,8 +5,6 @@
 -/
 import tactic.basic
 
-import tactic.tcache
-
 /-!
 # Categories
 
@@ -30,20 +28,7 @@
 
 namespace category_theory
 
-<<<<<<< HEAD
-/-
-The propositional fields of `category` are annotated with the auto_param `obviously`,
-which is defined here as a
-[`replacer` tactic](https://leanprover-community.github.io/mathlib_docs/commands.html#def_replacer).
-We then immediately set up `obviously` to call `tidy`. Later, this can be replaced with more
-powerful tactics.
--/
-def_replacer obviously
-@[obviously] meta def obviously' := tactic.tcache tactic.tidy
-
-=======
 /-- A 'notation typeclass' on the way to defining a category. -/
->>>>>>> b611c5fa
 class has_hom (obj : Type u) : Type (max u (v+1)) :=
 (hom : obj → obj → Type v)
 
