--- conflicted
+++ resolved
@@ -140,16 +140,11 @@
 
 @[symm] lemma adj_symm (h : G.adj u v) : G.adj v u := G.symm h
 
-<<<<<<< HEAD
-lemma ne_of_adj (hab : G.adj a b) : a ≠ b :=
-by { rintro rfl, exact G.irrefl hab }
-=======
 lemma ne_of_adj (h : G.adj a b) : a ≠ b := by { rintro rfl, exact G.irrefl h }
 
 protected lemma adj.ne {G : simple_graph V} {a b : V} (h : G.adj a b) : a ≠ b := G.ne_of_adj h
 
 protected lemma adj.ne' {G : simple_graph V} {a b : V} (h : G.adj a b) : b ≠ a := h.ne.symm
->>>>>>> 5558fd9f
 
 section order
 
@@ -323,15 +318,6 @@
 
 lemma incidence_set_subset (v : V) : G.incidence_set v ⊆ G.edge_set := λ _ h, h.1
 
-<<<<<<< HEAD
-lemma mem_incidence_set_iff : ⟦(b, c)⟧ ∈ G.incidence_set a ↔ G.adj b c ∧ (a = b ∨ a = c) :=
-and_congr_right' sym2.mem_iff
-
-lemma mem_incidence_set_left_iff : ⟦(a, b)⟧ ∈ G.incidence_set a ↔ G.adj a b :=
-and_iff_left $ sym2.mem_mk_left _ _
-
-lemma mem_incidence_set_right_iff : ⟦(a, b)⟧ ∈ G.incidence_set b ↔ G.adj a b :=
-=======
 lemma mk_mem_incidence_set_iff : ⟦(b, c)⟧ ∈ G.incidence_set a ↔ G.adj b c ∧ (a = b ∨ a = c) :=
 and_congr_right' sym2.mem_iff
 
@@ -339,7 +325,6 @@
 and_iff_left $ sym2.mem_mk_left _ _
 
 lemma mk_mem_incidence_set_right_iff : ⟦(a, b)⟧ ∈ G.incidence_set b ↔ G.adj a b :=
->>>>>>> 5558fd9f
 and_iff_left $ sym2.mem_mk_right _ _
 
 lemma edge_mem_incidence_set_iff {e : G.edge_set} : ↑e ∈ G.incidence_set a ↔ a ∈ (e : sym2 V) :=
@@ -347,34 +332,20 @@
 
 lemma incidence_set_inter_incidence_set_subset (h : a ≠ b) :
   G.incidence_set a ∩ G.incidence_set b ⊆ {⟦(a, b)⟧} :=
-<<<<<<< HEAD
-λ e he, (sym2.elems_iff_eq h).1 ⟨he.1.2, he.2.2⟩
-=======
 λ e he, (sym2.mem_and_mem_iff h).1 ⟨he.1.2, he.2.2⟩
->>>>>>> 5558fd9f
 
 lemma incidence_set_inter_incidence_set (h : G.adj a b) :
   G.incidence_set a ∩ G.incidence_set b = {⟦(a, b)⟧} :=
 begin
-<<<<<<< HEAD
-  refine (G.incidence_set_inter_incidence_set_subset $ G.ne_of_adj h).antisymm _,
-  rintro _ (rfl : _ = ⟦(a, b)⟧),
-  exact ⟨G.mem_incidence_set_left_iff.2 h, G.mem_incidence_set_right_iff.2 h⟩,
-=======
   refine (G.incidence_set_inter_incidence_set_subset $ h.ne).antisymm _,
   rintro _ (rfl : _ = ⟦(a, b)⟧),
   exact ⟨G.mk_mem_incidence_set_left_iff.2 h, G.mk_mem_incidence_set_right_iff.2 h⟩,
->>>>>>> 5558fd9f
 end
 
 lemma adj_of_mem_incidence_set (h : a ≠ b) (ha : e ∈ G.incidence_set a)
   (hb : e ∈ G.incidence_set b) :
   G.adj a b :=
-<<<<<<< HEAD
-by rwa [←mem_incidence_set_left_iff,
-=======
 by rwa [←mk_mem_incidence_set_left_iff,
->>>>>>> 5558fd9f
   ←set.mem_singleton_iff.1 $ G.incidence_set_inter_incidence_set_subset h ⟨ha, hb⟩]
 
 instance decidable_mem_incidence_set [decidable_eq V] [decidable_rel G.adj] (v : V) :
