/-
Copyright (c) 2018 Kenny Lau. All rights reserved.
Released under Apache 2.0 license as described in the file LICENSE.
Authors: Kenny Lau, Yury Kudryashov
-/
import algebra.iterate_hom
import data.equiv.ring_aut
import algebra.module.opposites
import linear_algebra.basic

/-!
# Algebras over commutative semirings

In this file we define `algebra`s over commutative (semi)rings, algebra homomorphisms `alg_hom`,
and algebra equivalences `alg_equiv`.
We also define the usual operations on `alg_hom`s (`id`, `comp`).

`subalgebra`s are defined in `algebra.algebra.subalgebra`.

If `S` is an `R`-algebra and `A` is an `S`-algebra then `algebra.comap.algebra R S A` can be used
to provide `A` with a structure of an `R`-algebra. Other than that, `algebra.comap` is now
deprecated and replaced with `is_scalar_tower`.

For the category of `R`-algebras, denoted `Algebra R`, see the file
`algebra/category/Algebra/basic.lean`.

## Notations

* `A →ₐ[R] B` : `R`-algebra homomorphism from `A` to `B`.
* `A ≃ₐ[R] B` : `R`-algebra equivalence from `A` to `B`.
-/

universes u v w u₁ v₁

open_locale big_operators

section prio
-- We set this priority to 0 later in this file
set_option extends_priority 200 /- control priority of
`instance [algebra R A] : has_scalar R A` -/

/--
Given a commutative (semi)ring `R`, an `R`-algebra is a (possibly noncommutative)
(semi)ring `A` endowed with a morphism of rings `R →+* A` which lands in the
center of `A`.

For convenience, this typeclass extends `has_scalar R A` where the scalar action must
agree with left multiplication by the image of the structure morphism.

Given an `algebra R A` instance, the structure morphism `R →+* A` is denoted `algebra_map R A`.
-/
@[nolint has_inhabited_instance]
class algebra (R : Type u) (A : Type v) [comm_semiring R] [semiring A]
  extends module R A, is_scalar_tower R A A, smul_comm_class R A A

end prio

/-- Embedding `R →+* A` given by `algebra` structure. -/
def algebra_map (R : Type u) (A : Type v) [comm_semiring R] [semiring A] [algebra R A] : R →+* A :=
{ to_fun := λ r, r • 1,
  map_one' := one_smul _ _,
  map_mul' := λ r s, by rw [smul_mul_assoc, mul_smul_comm, one_mul, mul_smul],
  map_zero' := zero_smul _ _,
  map_add' := λ r s, add_smul _ _ _ }

/-- Creating an algebra from a morphism to the center of a semiring. -/
def ring_hom.to_algebra' {R S} [comm_semiring R] [semiring S] (i : R →+* S)
  (h : ∀ c x, i c * x = x * i c) :
  algebra R S :=
{ smul_comm := λ c x, commute.left_comm (h c x),
  .. i.to_module }

/-- Creating an algebra from a morphism to a commutative semiring. -/
def ring_hom.to_algebra {R S} [comm_semiring R] [comm_semiring S] (i : R →+* S) :
  algebra R S :=
i.to_algebra' $ λ _, mul_comm _

lemma ring_hom.algebra_map_to_algebra {R S} [comm_semiring R] [comm_semiring S]
  (i : R →+* S) :
  @algebra_map R S _ _ i.to_algebra = i :=
ring_hom.ext $ λ c, mul_one (i c)

namespace algebra

variables {R : Type u} {S : Type v} {A : Type w} {B : Type*}

/-- Let `R` be a commutative semiring, let `A` be a semiring with a `module R` structure.
If `(r • 1) * x = x * (r • 1) = r • x` for all `r : R` and `x : A`, then `A` is an `algebra`
over `R`.

See note [reducible non-instances]. -/
@[reducible]
def mk' [comm_semiring R] [semiring A] [module R A]
  (h₁ : ∀ (r : R) (x : A), (r • 1) * x = r • x)
  (h₂ : ∀ (r : R) (x : A), x * (r • 1) = r • x) : algebra R A :=
{ .. smul_comm_class.of_mul_smul_one h₂, .. is_scalar_tower.of_smul_one_mul h₁ }

section semiring

variables [comm_semiring R] [comm_semiring S]
variables [semiring A] [algebra R A] [semiring B] [algebra R B]

<<<<<<< HEAD
lemma smul_def (r : R) (x : A) : r • x = algebra_map R A r * x :=
(smul_one_mul r x).symm

lemma injective_to_module {R : Type*} [comm_semiring R] {A : Type*} [semiring A] :
  function.injective (@algebra.to_module R A _ _) :=
by { rintro ⟨P⟩ ⟨Q⟩ (rfl : P = Q), congr  }

/-- Two algebra structures are equal if they use the same -/
lemma algebra_ext_smul {R : Type*} [comm_semiring R] {A : Type*} [semiring A]
  (P Q : algebra R A)
  (H : ∀ (r : R) (x : A), @has_scalar.smul _ _ P.to_has_scalar r x =
    @has_scalar.smul _ _ Q.to_has_scalar r x) :
  P = Q :=
injective_to_module $ module_ext _ _ H
=======
/-- We keep this lemma private because it picks up the `algebra.to_has_scalar` instance
which we set to priority 0 shortly. See `smul_def` below for the public version. -/
private lemma smul_def'' (r : R) (x : A) : r • x = algebra_map R A r * x :=
algebra.smul_def' r x
>>>>>>> 2d17c5a2

/--
To prove two algebra structures on a fixed `[comm_semiring R] [semiring A]` agree,
it suffices to check the `algebra_map`s agree.
-/
-- We'll later use this to show `algebra ℤ M` is a subsingleton.
@[ext]
lemma algebra_ext {R : Type*} [comm_semiring R] {A : Type*} [semiring A] (P Q : algebra R A)
  (w : @algebra_map R A _ _ P = @algebra_map R A _ _ Q) :
  P = Q :=
begin
<<<<<<< HEAD
  refine algebra_ext_smul P Q (λ r x, _),
  rw [@smul_def R A _ _ P, @smul_def R A _ _ Q, w]
=======
  unfreezingI { rcases P with ⟨⟨P⟩⟩, rcases Q with ⟨⟨Q⟩⟩ },
  congr,
  { funext r a,
    replace w := congr_arg (λ s, s * a) (w r),
    simp only [←smul_def''] at w,
    apply w, },
  { ext r,
    exact w r, },
  { apply proof_irrel_heq, },
  { apply proof_irrel_heq, },
>>>>>>> 2d17c5a2
end

lemma algebra_map_eq_smul_one (r : R) : algebra_map R A r = r • 1 := rfl

<<<<<<< HEAD
lemma algebra_map_eq_smul_one' : ⇑(algebra_map R A) = λ r, r • (1 : A) := rfl
=======
-- From now on, we don't want to use the following instance anymore.
-- Unfortunately, leaving it in place causes deterministic timeouts later in mathlib.
attribute [instance, priority 0] algebra.to_has_scalar

lemma smul_def (r : R) (x : A) : r • x = algebra_map R A r * x :=
algebra.smul_def' r x

lemma algebra_map_eq_smul_one (r : R) : algebra_map R A r = r • 1 :=
calc algebra_map R A r = algebra_map R A r * 1 : (mul_one _).symm
                   ... = r • 1                 : (algebra.smul_def r 1).symm

lemma algebra_map_eq_smul_one' : ⇑(algebra_map R A) = λ r, r • (1 : A) :=
funext algebra_map_eq_smul_one
>>>>>>> 2d17c5a2

/-- `mul_comm` for `algebra`s when one element is from the base ring. -/
theorem commutes (r : R) (x : A) : algebra_map R A r * x = x * algebra_map R A r :=
by rw [algebra_map_eq_smul_one, smul_one_mul, mul_smul_one]

/-- `mul_left_comm` for `algebra`s when one element is from the base ring. -/
theorem left_comm (x : A) (r : R) (y : A) :
  x * (algebra_map R A r * y) = algebra_map R A r * (x * y) :=
commute.left_comm (commutes r x).symm y

/-- `mul_right_comm` for `algebra`s when one element is from the base ring. -/
theorem right_comm (x : A) (r : R) (y : A) :
  (x * algebra_map R A r) * y = (x * y) * algebra_map R A r :=
by rw [mul_assoc, commutes, ←mul_assoc]

<<<<<<< HEAD
=======
instance _root_.is_scalar_tower.right : is_scalar_tower R A A :=
⟨λ x y z, by rw [smul_eq_mul, smul_eq_mul, smul_def, smul_def, mul_assoc]⟩

/-- This is just a special case of the global `mul_smul_comm` lemma that requires less typeclass
search (and was here first). -/
@[simp] protected lemma mul_smul_comm (s : R) (x y : A) :
  x * (s • y) = s • (x * y) :=
-- TODO: set up `is_scalar_tower.smul_comm_class` earlier so that we can actually prove this using
-- `mul_smul_comm s x y`.
by rw [smul_def, smul_def, left_comm]

/-- This is just a special case of the global `smul_mul_assoc` lemma that requires less typeclass
search (and was here first). -/
@[simp] protected lemma smul_mul_assoc (r : R) (x y : A) :
  (r • x) * y = r • (x * y) :=
smul_mul_assoc r x y

>>>>>>> 2d17c5a2
section
variables {r : R} {a : A}

@[simp] lemma bit0_smul_one : bit0 r • (1 : A) = bit0 (r • (1 : A)) :=
by simp [bit0, add_smul]
lemma bit0_smul_one' : bit0 r • (1 : A) = r • 2 :=
by simp [bit0, add_smul, smul_add]
@[simp] lemma bit0_smul_bit0 : bit0 r • bit0 a = r • (bit0 (bit0 a)) :=
by simp [bit0, add_smul, smul_add]
@[simp] lemma bit0_smul_bit1 : bit0 r • bit1 a = r • (bit0 (bit1 a)) :=
by simp [bit0, add_smul, smul_add]
@[simp] lemma bit1_smul_one : bit1 r • (1 : A) = bit1 (r • (1 : A)) :=
by simp [bit1, add_smul]
lemma bit1_smul_one' : bit1 r • (1 : A) = r • 2 + 1 :=
by simp [bit1, bit0, add_smul, smul_add]
@[simp] lemma bit1_smul_bit0 : bit1 r • bit0 a = r • (bit0 (bit0 a)) + bit0 a :=
by simp [bit1, add_smul, smul_add]
@[simp] lemma bit1_smul_bit1 : bit1 r • bit1 a = r • (bit0 (bit1 a)) + bit1 a :=
by { simp only [bit0, bit1, add_smul, smul_add, one_smul], abel }

end

variables (R A)

/--
The canonical ring homomorphism `algebra_map R A : R →* A` for any `R`-algebra `A`,
packaged as an `R`-linear map.
-/
protected def linear_map : R →ₗ[R] A :=
{ map_smul' := λ x y, by simp [algebra.smul_def],
  ..algebra_map R A }

@[simp]
lemma linear_map_apply (r : R) : algebra.linear_map R A r = algebra_map R A r := rfl

instance id : algebra R R := ⟨⟩

variables {R A}

namespace id

lemma map_eq_self (x : R) : algebra_map R R x = x := by simp [algebra_map_eq_smul_one]

@[simp] lemma map_eq_id : algebra_map R R = ring_hom.id _ := ring_hom.ext map_eq_self

end id

section prod
variables (R A B)

instance : algebra R (A × B) := ⟨⟩

variables {R A B}

@[simp] lemma algebra_map_prod_apply (r : R) :
  algebra_map R (A × B) r = (algebra_map R A r, algebra_map R B r) := rfl

end prod

/-- Algebra over a subsemiring. This builds upon `subsemiring.module`. -/
instance of_subsemiring (S : subsemiring R) : algebra S A := ⟨⟩

@[simp] lemma algebra_map_of_subsemiring (S : subsemiring R) :
  (algebra_map S R : S →+* R) = subsemiring.subtype S :=
by { ext x, simp [algebra_map_eq_smul_one, subsemiring.smul_def] }

lemma coe_algebra_map_of_subsemiring (S : subsemiring R) :
  (algebra_map S R : S → R) = coe := by simp

lemma algebra_map_of_subsemiring_apply (S : subsemiring R) (x : S) :
  algebra_map S R x = x := by rw coe_algebra_map_of_subsemiring

variable (A)

/-- Explicit characterization of the submonoid map in the case of an algebra.
`A` is made explicit to help with type inference -/
def algebra_map_submonoid (M : submonoid R) : submonoid A :=
submonoid.map (algebra_map R A : R →* A) M

lemma mem_algebra_map_submonoid_of_mem {M : submonoid R} (x : M) :
  (algebra_map R A x) ∈ algebra_map_submonoid A M :=
set.mem_image_of_mem (algebra_map R A) x.2

end semiring

section ring

variables (R) [comm_ring R]

/-- A `semiring` that is an `algebra` over a commutative ring carries a natural `ring` structure.
See note [reducible non-instances]. -/
@[reducible]
def semiring_to_ring [semiring A] [algebra R A] : ring A := {
  ..module.add_comm_monoid_to_add_comm_group R,
  ..(infer_instance : semiring A) }

variables {R} [ring A] [algebra R A]

/-- Algebra over a subring. This builds upon `subring.module`. -/
instance of_subring (S : subring R) : algebra S A := ⟨⟩

@[simp] lemma algebra_map_of_subring (S : subring R) :
  (algebra_map S R : S →+* R) = subring.subtype S :=
algebra_map_of_subsemiring S.to_subsemiring

lemma coe_algebra_map_of_subring (S : subring R) :
  (algebra_map S R : S → R) = coe := by simp

lemma algebra_map_of_subring_apply (S : subring R) (x : S) :
  algebra_map S R x = x := by rw coe_algebra_map_of_subring

lemma mul_sub_algebra_map_commutes (x : A) (r : R) :
  x * (x - algebra_map R A r) = (x - algebra_map R A r) * x :=
by rw [mul_sub, ←commutes, sub_mul]

lemma mul_sub_algebra_map_pow_commutes (x : A) (r : R) (n : ℕ) :
  x * (x - algebra_map R A r) ^ n = (x - algebra_map R A r) ^ n * x :=
commute.pow_right (mul_sub_algebra_map_commutes x r) n

end ring

end algebra

namespace no_zero_smul_divisors

variables {R A : Type*}

open algebra

section ring

variables [comm_ring R]

/-- If `algebra_map R A` is injective and `A` has no zero divisors,
`R`-multiples in `A` are zero only if one of the factors is zero.

Cannot be an instance because there is no `injective (algebra_map R A)` typeclass.
-/
lemma of_algebra_map_injective
  [semiring A] [algebra R A] [no_zero_divisors A]
  (h : function.injective (algebra_map R A)) : no_zero_smul_divisors R A :=
⟨λ c x hcx, (mul_eq_zero.mp ((smul_def c x).symm.trans hcx)).imp_left
  ((algebra_map R A).injective_iff.mp h _)⟩

variables (R A)
lemma algebra_map_injective [ring A] [nontrivial A]
  [algebra R A] [no_zero_smul_divisors R A] :
  function.injective (algebra_map R A) :=
smul_left_injective R one_ne_zero

variables {R A}
lemma iff_algebra_map_injective [ring A] [domain A] [algebra R A] :
  no_zero_smul_divisors R A ↔ function.injective (algebra_map R A) :=
⟨@@no_zero_smul_divisors.algebra_map_injective R A _ _ _ _,
 no_zero_smul_divisors.of_algebra_map_injective⟩

end ring

section field

variables [field R] [semiring A] [algebra R A]

@[priority 100] -- see note [lower instance priority]
instance algebra.no_zero_smul_divisors [nontrivial A] [no_zero_divisors A] :
  no_zero_smul_divisors R A :=
no_zero_smul_divisors.of_algebra_map_injective (algebra_map R A).injective

end field

end no_zero_smul_divisors

namespace opposite

variables {R A : Type*} [comm_semiring R] [semiring A] [algebra R A]

<<<<<<< HEAD
instance : algebra R Aᵒᵖ := {}
=======
instance : algebra R Aᵒᵖ :=
{ to_ring_hom := (algebra_map R A).to_opposite $ λ x y, algebra.commutes _ _,
  smul_def' := λ c x, unop_injective $
    by { dsimp, simp only [op_mul, algebra.smul_def, algebra.commutes, op_unop] },
  commutes' := λ r, opposite.rec $ λ x, by dsimp; simp only [← op_mul, algebra.commutes],
  ..opposite.has_scalar A R }
>>>>>>> 2d17c5a2

@[simp] lemma algebra_map_apply (c : R) : algebra_map R Aᵒᵖ c = op (algebra_map R A c) := rfl

end opposite

namespace module
variables (R : Type u) (M : Type v) [comm_semiring R] [add_comm_monoid M] [module R M]

instance : algebra R (module.End R M) := ⟨⟩

@[simp] lemma algebra_map_End_eq_smul_id (a : R) :
  (algebra_map R (End R M)) a = a • linear_map.id := rfl

lemma algebra_map_End_apply (a : R) (m : M) :
  (algebra_map R (End R M)) a m = a • m := rfl

@[simp] lemma ker_algebra_map_End (K : Type u) (V : Type v)
  [field K] [add_comm_group V] [module K V] (a : K) (ha : a ≠ 0) :
  ((algebra_map K (End K V)) a).ker = ⊥ :=
linear_map.ker_smul _ _ ha

end module

set_option old_structure_cmd true
/-- Defining the homomorphism in the category R-Alg. -/
@[nolint has_inhabited_instance]
structure alg_hom (R : Type u) (A : Type v) (B : Type w)
  [comm_semiring R] [semiring A] [semiring B] [algebra R A] [algebra R B] extends ring_hom A B :=
(commutes' : ∀ r : R, to_fun (algebra_map R A r) = algebra_map R B r)

/-- Reinterpret an `alg_hom` as a `ring_hom` -/
add_decl_doc alg_hom.to_ring_hom

infixr ` →ₐ `:25 := alg_hom _
notation A ` →ₐ[`:25 R `] ` B := alg_hom R A B

namespace alg_hom

variables {R : Type u} {A : Type v} {B : Type w} {C : Type u₁} {D : Type v₁}

section semiring

variables [comm_semiring R] [semiring A] [semiring B] [semiring C] [semiring D]
variables [algebra R A] [algebra R B] [algebra R C] [algebra R D]

instance : has_coe_to_fun (A →ₐ[R] B) := ⟨_, λ f, f.to_fun⟩

initialize_simps_projections alg_hom (to_fun → apply)

@[simp] lemma to_fun_eq_coe (f : A →ₐ[R] B) : f.to_fun = f := rfl

instance coe_ring_hom : has_coe (A →ₐ[R] B) (A →+* B) := ⟨alg_hom.to_ring_hom⟩

instance coe_monoid_hom : has_coe (A →ₐ[R] B) (A →* B) := ⟨λ f, ↑(f : A →+* B)⟩

instance coe_add_monoid_hom : has_coe (A →ₐ[R] B) (A →+ B) := ⟨λ f, ↑(f : A →+* B)⟩

@[simp, norm_cast] lemma coe_mk {f : A → B} (h₁ h₂ h₃ h₄ h₅) :
  ⇑(⟨f, h₁, h₂, h₃, h₄, h₅⟩ : A →ₐ[R] B) = f := rfl

-- make the coercion the simp-normal form
@[simp] lemma to_ring_hom_eq_coe (f : A →ₐ[R] B) : f.to_ring_hom = f := rfl

@[simp, norm_cast] lemma coe_to_ring_hom (f : A →ₐ[R] B) : ⇑(f : A →+* B) = f := rfl

-- as `simp` can already prove this lemma, it is not tagged with the `simp` attribute.
@[norm_cast] lemma coe_to_monoid_hom (f : A →ₐ[R] B) : ⇑(f : A →* B) = f := rfl

-- as `simp` can already prove this lemma, it is not tagged with the `simp` attribute.
@[norm_cast] lemma coe_to_add_monoid_hom (f : A →ₐ[R] B) : ⇑(f : A →+ B) = f := rfl

variables (φ : A →ₐ[R] B)

theorem coe_fn_injective : @function.injective (A →ₐ[R] B) (A → B) coe_fn :=
by { intros φ₁ φ₂ H, cases φ₁, cases φ₂, congr, exact H }

theorem coe_ring_hom_injective : function.injective (coe : (A →ₐ[R] B) → (A →+* B)) :=
λ φ₁ φ₂ H, coe_fn_injective $ show ((φ₁ : (A →+* B)) : A → B) = ((φ₂ : (A →+* B)) : A → B),
  from congr_arg _ H

theorem coe_monoid_hom_injective : function.injective (coe : (A →ₐ[R] B)  → (A →* B)) :=
ring_hom.coe_monoid_hom_injective.comp coe_ring_hom_injective

theorem coe_add_monoid_hom_injective : function.injective (coe : (A →ₐ[R] B)  → (A →+ B)) :=
ring_hom.coe_add_monoid_hom_injective.comp coe_ring_hom_injective

protected lemma congr_fun {φ₁ φ₂ : A →ₐ[R] B} (H : φ₁ = φ₂) (x : A) : φ₁ x = φ₂ x := H ▸ rfl
protected lemma congr_arg (φ : A →ₐ[R] B) {x y : A} (h : x = y) : φ x = φ y := h ▸ rfl

@[ext]
theorem ext {φ₁ φ₂ : A →ₐ[R] B} (H : ∀ x, φ₁ x = φ₂ x) : φ₁ = φ₂ :=
coe_fn_injective $ funext H

theorem ext_iff {φ₁ φ₂ : A →ₐ[R] B} : φ₁ = φ₂ ↔ ∀ x, φ₁ x = φ₂ x :=
⟨alg_hom.congr_fun, ext⟩

@[simp] theorem mk_coe {f : A →ₐ[R] B} (h₁ h₂ h₃ h₄ h₅) :
  (⟨f, h₁, h₂, h₃, h₄, h₅⟩ : A →ₐ[R] B) = f := ext $ λ _, rfl

@[simp]
theorem commutes (r : R) : φ (algebra_map R A r) = algebra_map R B r := φ.commutes' r

theorem comp_algebra_map : (φ : A →+* B).comp (algebra_map R A) = algebra_map R B :=
ring_hom.ext $ φ.commutes

@[simp] lemma map_add (r s : A) : φ (r + s) = φ r + φ s :=
φ.to_ring_hom.map_add r s

@[simp] lemma map_zero : φ 0 = 0 :=
φ.to_ring_hom.map_zero

@[simp] lemma map_mul (x y) : φ (x * y) = φ x * φ y :=
φ.to_ring_hom.map_mul x y

@[simp] lemma map_one : φ 1 = 1 :=
φ.to_ring_hom.map_one

@[simp] lemma map_smul (r : R) (x : A) : φ (r • x) = r • φ x :=
by simp only [algebra.smul_def, map_mul, commutes]

@[simp] lemma map_pow (x : A) (n : ℕ) : φ (x ^ n) = (φ x) ^ n :=
φ.to_ring_hom.map_pow x n

lemma map_sum {ι : Type*} (f : ι → A) (s : finset ι) :
  φ (∑ x in s, f x) = ∑ x in s, φ (f x) :=
φ.to_ring_hom.map_sum f s

lemma map_finsupp_sum {α : Type*} [has_zero α] {ι : Type*} (f : ι →₀ α) (g : ι → α → A) :
  φ (f.sum g) = f.sum (λ i a, φ (g i a)) :=
φ.map_sum _ _

@[simp] lemma map_nat_cast (n : ℕ) : φ n = n :=
φ.to_ring_hom.map_nat_cast n

@[simp] lemma map_bit0 (x) : φ (bit0 x) = bit0 (φ x) :=
φ.to_ring_hom.map_bit0 x

@[simp] lemma map_bit1 (x) : φ (bit1 x) = bit1 (φ x) :=
φ.to_ring_hom.map_bit1 x

/-- If a `ring_hom` is `R`-linear, then it is an `alg_hom`. -/
def mk' (f : A →+* B) (h : ∀ (c : R) x, f (c • x) = c • f x) : A →ₐ[R] B :=
{ to_fun := f,
  commutes' := λ c, by simp only [algebra.algebra_map_eq_smul_one, h, f.map_one],
  .. f }

@[simp] lemma coe_mk' (f : A →+* B) (h : ∀ (c : R) x, f (c • x) = c • f x) : ⇑(mk' f h) = f := rfl

section

variables (R A)
/-- Identity map as an `alg_hom`. -/
protected def id : A →ₐ[R] A :=
{ commutes' := λ _, rfl,
  ..ring_hom.id A }

@[simp] lemma coe_id : ⇑(alg_hom.id R A) = id := rfl

@[simp] lemma id_to_ring_hom : (alg_hom.id R A : A →+* A) = ring_hom.id _ := rfl

end

lemma id_apply (p : A) : alg_hom.id R A p = p := rfl

/-- Composition of algebra homeomorphisms. -/
def comp (φ₁ : B →ₐ[R] C) (φ₂ : A →ₐ[R] B) : A →ₐ[R] C :=
{ commutes' := λ r : R, by rw [← φ₁.commutes, ← φ₂.commutes]; refl,
  .. φ₁.to_ring_hom.comp ↑φ₂ }

@[simp] lemma coe_comp (φ₁ : B →ₐ[R] C) (φ₂ : A →ₐ[R] B) : ⇑(φ₁.comp φ₂) = φ₁ ∘ φ₂ := rfl

lemma comp_apply (φ₁ : B →ₐ[R] C) (φ₂ : A →ₐ[R] B) (p : A) : φ₁.comp φ₂ p = φ₁ (φ₂ p) := rfl

lemma comp_to_ring_hom (φ₁ : B →ₐ[R] C) (φ₂ : A →ₐ[R] B) :
  ⇑(φ₁.comp φ₂ : A →+* C) = (φ₁ : B →+* C).comp ↑φ₂ := rfl

@[simp] theorem comp_id : φ.comp (alg_hom.id R A) = φ :=
ext $ λ x, rfl

@[simp] theorem id_comp : (alg_hom.id R B).comp φ = φ :=
ext $ λ x, rfl

theorem comp_assoc (φ₁ : C →ₐ[R] D) (φ₂ : B →ₐ[R] C) (φ₃ : A →ₐ[R] B) :
  (φ₁.comp φ₂).comp φ₃ = φ₁.comp (φ₂.comp φ₃) :=
ext $ λ x, rfl

/-- R-Alg ⥤ R-Mod -/
def to_linear_map : A →ₗ[R] B :=
{ to_fun := φ,
  map_add' := φ.map_add,
  map_smul' := φ.map_smul }

@[simp] lemma to_linear_map_apply (p : A) : φ.to_linear_map p = φ p := rfl

theorem to_linear_map_injective : function.injective (to_linear_map : _ → (A →ₗ[R] B)) :=
λ φ₁ φ₂ h, ext $ linear_map.congr_fun h

@[simp] lemma comp_to_linear_map (f : A →ₐ[R] B) (g : B →ₐ[R] C) :
  (g.comp f).to_linear_map = g.to_linear_map.comp f.to_linear_map := rfl

@[simp] lemma to_linear_map_id : to_linear_map (alg_hom.id R A) = linear_map.id :=
linear_map.ext $ λ _, rfl

/-- Promote a `linear_map` to an `alg_hom` by supplying proofs about the behavior on `1` and `*`. -/
@[simps]
def of_linear_map (f : A →ₗ[R] B) (map_one : f 1 = 1) (map_mul : ∀ x y, f (x * y) = f x * f y) :
  A →ₐ[R] B :=
{ to_fun := f,
  map_one' := map_one,
  map_mul' := map_mul,
  commutes' := λ c, by simp only [algebra.algebra_map_eq_smul_one, f.map_smul, map_one],
  .. f.to_add_monoid_hom }

@[simp] lemma of_linear_map_to_linear_map (map_one) (map_mul) :
  of_linear_map φ.to_linear_map map_one map_mul = φ :=
by { ext, refl }

@[simp] lemma to_linear_map_of_linear_map (f : A →ₗ[R] B) (map_one) (map_mul) :
  to_linear_map (of_linear_map f map_one map_mul) = f :=
by { ext, refl }

@[simp] lemma of_linear_map_id (map_one) (map_mul) :
  of_linear_map linear_map.id map_one map_mul = alg_hom.id R A :=
ext $ λ _, rfl

lemma map_list_prod (s : list A) :
  φ s.prod = (s.map φ).prod :=
φ.to_ring_hom.map_list_prod s

section prod

/-- First projection as `alg_hom`. -/
def fst : A × B →ₐ[R] A :=
{ commutes' := λ r, rfl, .. ring_hom.fst A B}

/-- Second projection as `alg_hom`. -/
def snd : A × B →ₐ[R] B :=
{ commutes' := λ r, rfl, .. ring_hom.snd A B}

end prod

lemma algebra_map_eq_apply (f : A →ₐ[R] B) {y : R} {x : A} (h : algebra_map R A y = x) :
  algebra_map R B y = f x :=
h ▸ (f.commutes _).symm

end semiring

section comm_semiring

variables [comm_semiring R] [comm_semiring A] [comm_semiring B]
variables [algebra R A] [algebra R B] (φ : A →ₐ[R] B)

lemma map_multiset_prod (s : multiset A) :
  φ s.prod = (s.map φ).prod :=
φ.to_ring_hom.map_multiset_prod s

lemma map_prod {ι : Type*} (f : ι → A) (s : finset ι) :
  φ (∏ x in s, f x) = ∏ x in s, φ (f x) :=
φ.to_ring_hom.map_prod f s

lemma map_finsupp_prod {α : Type*} [has_zero α] {ι : Type*} (f : ι →₀ α) (g : ι → α → A) :
  φ (f.prod g) = f.prod (λ i a, φ (g i a)) :=
φ.map_prod _ _

end comm_semiring

section ring

variables [comm_semiring R] [ring A] [ring B]
variables [algebra R A] [algebra R B] (φ : A →ₐ[R] B)

@[simp] lemma map_neg (x) : φ (-x) = -φ x :=
φ.to_ring_hom.map_neg x

@[simp] lemma map_sub (x y) : φ (x - y) = φ x - φ y :=
φ.to_ring_hom.map_sub x y

@[simp] lemma map_int_cast (n : ℤ) : φ n = n :=
φ.to_ring_hom.map_int_cast n

end ring

section division_ring

variables [comm_ring R] [division_ring A] [division_ring B]
variables [algebra R A] [algebra R B] (φ : A →ₐ[R] B)

@[simp] lemma map_inv (x) : φ (x⁻¹) = (φ x)⁻¹ :=
φ.to_ring_hom.map_inv x

@[simp] lemma map_div (x y) : φ (x / y) = φ x / φ y :=
φ.to_ring_hom.map_div x y

end division_ring

theorem injective_iff {R A B : Type*} [comm_semiring R] [ring A] [semiring B]
  [algebra R A] [algebra R B] (f : A →ₐ[R] B) :
  function.injective f ↔ (∀ x, f x = 0 → x = 0) :=
ring_hom.injective_iff (f : A →+* B)

end alg_hom

@[simp] lemma rat.smul_one_eq_coe {A : Type*} [division_ring A] [algebra ℚ A] (m : ℚ) :
  m • (1 : A) = ↑m :=
by rw [algebra.smul_def, mul_one, ring_hom.eq_rat_cast]

set_option old_structure_cmd true
/-- An equivalence of algebras is an equivalence of rings commuting with the actions of scalars. -/
structure alg_equiv (R : Type u) (A : Type v) (B : Type w)
  [comm_semiring R] [semiring A] [semiring B] [algebra R A] [algebra R B]
  extends A ≃ B, A ≃* B, A ≃+ B, A ≃+* B :=
(commutes' : ∀ r : R, to_fun (algebra_map R A r) = algebra_map R B r)

attribute [nolint doc_blame] alg_equiv.to_ring_equiv
attribute [nolint doc_blame] alg_equiv.to_equiv
attribute [nolint doc_blame] alg_equiv.to_add_equiv
attribute [nolint doc_blame] alg_equiv.to_mul_equiv

notation A ` ≃ₐ[`:50 R `] ` A' := alg_equiv R A A'

namespace alg_equiv

variables {R : Type u} {A₁ : Type v} {A₂ : Type w} {A₃ : Type u₁}

section semiring

variables [comm_semiring R] [semiring A₁] [semiring A₂] [semiring A₃]
variables [algebra R A₁] [algebra R A₂] [algebra R A₃]
variables (e : A₁ ≃ₐ[R] A₂)

instance : has_coe_to_fun (A₁ ≃ₐ[R] A₂) := ⟨_, alg_equiv.to_fun⟩

@[ext]
lemma ext {f g : A₁ ≃ₐ[R] A₂} (h : ∀ a, f a = g a) : f = g :=
begin
  have h₁ : f.to_equiv = g.to_equiv := equiv.ext h,
  cases f, cases g, congr,
  { exact (funext h) },
  { exact congr_arg equiv.inv_fun h₁ }
end

protected lemma congr_arg {f : A₁ ≃ₐ[R] A₂} : Π {x x' : A₁}, x = x' → f x = f x'
| _ _ rfl := rfl

protected lemma congr_fun {f g : A₁ ≃ₐ[R] A₂} (h : f = g) (x : A₁) : f x = g x := h ▸ rfl

lemma ext_iff {f g : A₁ ≃ₐ[R] A₂} : f = g ↔ ∀ x, f x = g x :=
⟨λ h x, h ▸ rfl, ext⟩

lemma coe_fun_injective : @function.injective (A₁ ≃ₐ[R] A₂) (A₁ → A₂) (λ e, (e : A₁ → A₂)) :=
begin
  intros f g w,
  ext,
  exact congr_fun w a,
end

instance has_coe_to_ring_equiv : has_coe (A₁ ≃ₐ[R] A₂) (A₁ ≃+* A₂) := ⟨alg_equiv.to_ring_equiv⟩

@[simp] lemma coe_mk {to_fun inv_fun left_inv right_inv map_mul map_add commutes} :
  ⇑(⟨to_fun, inv_fun, left_inv, right_inv, map_mul, map_add, commutes⟩ : A₁ ≃ₐ[R] A₂) = to_fun :=
rfl

@[simp] theorem mk_coe (e : A₁ ≃ₐ[R] A₂) (e' h₁ h₂ h₃ h₄ h₅) :
  (⟨e, e', h₁, h₂, h₃, h₄, h₅⟩ : A₁ ≃ₐ[R] A₂) = e := ext $ λ _, rfl

@[simp] lemma to_fun_eq_coe (e : A₁ ≃ₐ[R] A₂) : e.to_fun = e := rfl

-- TODO: decide on a simp-normal form so that only one of these two lemmas is needed
@[simp, norm_cast] lemma coe_ring_equiv : ((e : A₁ ≃+* A₂) : A₁ → A₂) = e := rfl
@[simp] lemma coe_ring_equiv' : (e.to_ring_equiv : A₁ → A₂) = e := rfl

lemma coe_ring_equiv_injective : function.injective (coe : (A₁ ≃ₐ[R] A₂) → (A₁ ≃+* A₂)) :=
λ e₁ e₂ h, ext $ ring_equiv.congr_fun h

@[simp] lemma map_add : ∀ x y, e (x + y) = e x + e y := e.to_add_equiv.map_add

@[simp] lemma map_zero : e 0 = 0 := e.to_add_equiv.map_zero

@[simp] lemma map_mul : ∀ x y, e (x * y) = (e x) * (e y) := e.to_mul_equiv.map_mul

@[simp] lemma map_one : e 1 = 1 := e.to_mul_equiv.map_one

@[simp] lemma commutes : ∀ (r : R), e (algebra_map R A₁ r) = algebra_map R A₂ r :=
  e.commutes'

lemma map_sum {ι : Type*} (f : ι → A₁) (s : finset ι) :
  e (∑ x in s, f x) = ∑ x in s, e (f x) :=
e.to_add_equiv.map_sum f s

lemma map_finsupp_sum {α : Type*} [has_zero α] {ι : Type*} (f : ι →₀ α) (g : ι → α → A₁) :
  e (f.sum g) = f.sum (λ i b, e (g i b)) :=
e.map_sum _ _

/-- Interpret an algebra equivalence as an algebra homomorphism.

This definition is included for symmetry with the other `to_*_hom` projections.
The `simp` normal form is to use the coercion of the `has_coe_to_alg_hom` instance. -/
def to_alg_hom : A₁ →ₐ[R] A₂ :=
{ map_one' := e.map_one, map_zero' := e.map_zero, ..e }

instance has_coe_to_alg_hom : has_coe (A₁ ≃ₐ[R] A₂) (A₁ →ₐ[R] A₂) :=
⟨to_alg_hom⟩

@[simp] lemma to_alg_hom_eq_coe : e.to_alg_hom = e := rfl

@[simp, norm_cast] lemma coe_alg_hom : ((e : A₁ →ₐ[R] A₂) : A₁ → A₂) = e :=
rfl

lemma coe_alg_hom_injective : function.injective (coe : (A₁ ≃ₐ[R] A₂) → (A₁ →ₐ[R] A₂)) :=
λ e₁ e₂ h, ext $ alg_hom.congr_fun h

/-- The two paths coercion can take to a `ring_hom` are equivalent -/
lemma coe_ring_hom_commutes : ((e : A₁ →ₐ[R] A₂) : A₁ →+* A₂) = ((e : A₁ ≃+* A₂) : A₁ →+* A₂) :=
rfl

@[simp] lemma map_pow : ∀ (x : A₁) (n : ℕ), e (x ^ n) = (e x) ^ n := e.to_alg_hom.map_pow

lemma injective : function.injective e := e.to_equiv.injective

lemma surjective : function.surjective e := e.to_equiv.surjective

lemma bijective : function.bijective e := e.to_equiv.bijective

instance : has_one (A₁ ≃ₐ[R] A₁) := ⟨{commutes' := λ r, rfl, ..(1 : A₁ ≃+* A₁)}⟩

instance : inhabited (A₁ ≃ₐ[R] A₁) := ⟨1⟩

/-- Algebra equivalences are reflexive. -/
@[refl]
def refl : A₁ ≃ₐ[R] A₁ := 1

@[simp] lemma refl_to_alg_hom : ↑(refl : A₁ ≃ₐ[R] A₁) = alg_hom.id R A₁ := rfl

@[simp] lemma coe_refl : ⇑(refl : A₁ ≃ₐ[R] A₁) = id := rfl

/-- Algebra equivalences are symmetric. -/
@[symm]
def symm (e : A₁ ≃ₐ[R] A₂) : A₂ ≃ₐ[R] A₁ :=
{ commutes' := λ r, by { rw ←e.to_ring_equiv.symm_apply_apply (algebra_map R A₁ r), congr,
                         change _ = e _, rw e.commutes, },
  ..e.to_ring_equiv.symm, }

/-- See Note [custom simps projection] -/
def simps.symm_apply (e : A₁ ≃ₐ[R] A₂) : A₂ → A₁ := e.symm

initialize_simps_projections alg_equiv (to_fun → apply, inv_fun → symm_apply)

@[simp] lemma inv_fun_eq_symm {e : A₁ ≃ₐ[R] A₂} : e.inv_fun = e.symm := rfl

@[simp] lemma symm_symm (e : A₁ ≃ₐ[R] A₂) : e.symm.symm = e :=
by { ext, refl, }

lemma symm_bijective : function.bijective (symm : (A₁ ≃ₐ[R] A₂) → (A₂ ≃ₐ[R] A₁)) :=
equiv.bijective ⟨symm, symm, symm_symm, symm_symm⟩

@[simp] lemma mk_coe' (e : A₁ ≃ₐ[R] A₂) (f h₁ h₂ h₃ h₄ h₅) :
  (⟨f, e, h₁, h₂, h₃, h₄, h₅⟩ : A₂ ≃ₐ[R] A₁) = e.symm :=
symm_bijective.injective $ ext $ λ x, rfl

@[simp] theorem symm_mk (f f') (h₁ h₂ h₃ h₄ h₅) :
  (⟨f, f', h₁, h₂, h₃, h₄, h₅⟩ : A₁ ≃ₐ[R] A₂).symm =
  { to_fun := f', inv_fun := f,
    ..(⟨f, f', h₁, h₂, h₃, h₄, h₅⟩ : A₁ ≃ₐ[R] A₂).symm } := rfl

/-- Algebra equivalences are transitive. -/
@[trans]
def trans (e₁ : A₁ ≃ₐ[R] A₂) (e₂ : A₂ ≃ₐ[R] A₃) : A₁ ≃ₐ[R] A₃ :=
{ commutes' := λ r, show e₂.to_fun (e₁.to_fun _) = _, by rw [e₁.commutes', e₂.commutes'],
  ..(e₁.to_ring_equiv.trans e₂.to_ring_equiv), }

@[simp] lemma apply_symm_apply (e : A₁ ≃ₐ[R] A₂) : ∀ x, e (e.symm x) = x :=
  e.to_equiv.apply_symm_apply

@[simp] lemma symm_apply_apply (e : A₁ ≃ₐ[R] A₂) : ∀ x, e.symm (e x) = x :=
  e.to_equiv.symm_apply_apply

@[simp] lemma symm_trans_apply (e₁ : A₁ ≃ₐ[R] A₂) (e₂ : A₂ ≃ₐ[R] A₃) (x : A₃) :
  (e₁.trans e₂).symm x = e₁.symm (e₂.symm x) := rfl

@[simp] lemma coe_trans (e₁ : A₁ ≃ₐ[R] A₂) (e₂ : A₂ ≃ₐ[R] A₃) :
  ⇑(e₁.trans e₂) = e₂ ∘ e₁ := rfl

lemma trans_apply (e₁ : A₁ ≃ₐ[R] A₂) (e₂ : A₂ ≃ₐ[R] A₃) (x : A₁) :
  (e₁.trans e₂) x = e₂ (e₁ x) := rfl

@[simp] lemma comp_symm (e : A₁ ≃ₐ[R] A₂) :
  alg_hom.comp (e : A₁ →ₐ[R] A₂) ↑e.symm = alg_hom.id R A₂ :=
by { ext, simp }

@[simp] lemma symm_comp (e : A₁ ≃ₐ[R] A₂) :
  alg_hom.comp ↑e.symm (e : A₁ →ₐ[R] A₂) = alg_hom.id R A₁ :=
by { ext, simp }

theorem left_inverse_symm (e : A₁ ≃ₐ[R] A₂) : function.left_inverse e.symm e := e.left_inv

theorem right_inverse_symm (e : A₁ ≃ₐ[R] A₂) : function.right_inverse e.symm e := e.right_inv

/-- If `A₁` is equivalent to `A₁'` and `A₂` is equivalent to `A₂'`, then the type of maps
`A₁ →ₐ[R] A₂` is equivalent to the type of maps `A₁' →ₐ[R] A₂'`. -/
def arrow_congr {A₁' A₂' : Type*} [semiring A₁'] [semiring A₂'] [algebra R A₁'] [algebra R A₂']
  (e₁ : A₁ ≃ₐ[R] A₁') (e₂ : A₂ ≃ₐ[R] A₂') : (A₁ →ₐ[R] A₂) ≃ (A₁' →ₐ[R] A₂') :=
{ to_fun := λ f, (e₂.to_alg_hom.comp f).comp e₁.symm.to_alg_hom,
  inv_fun := λ f, (e₂.symm.to_alg_hom.comp f).comp e₁.to_alg_hom,
  left_inv := λ f, by { simp only [alg_hom.comp_assoc, to_alg_hom_eq_coe, symm_comp],
    simp only [←alg_hom.comp_assoc, symm_comp, alg_hom.id_comp, alg_hom.comp_id] },
  right_inv := λ f, by { simp only [alg_hom.comp_assoc, to_alg_hom_eq_coe, comp_symm],
    simp only [←alg_hom.comp_assoc, comp_symm, alg_hom.id_comp, alg_hom.comp_id] } }

lemma arrow_congr_comp {A₁' A₂' A₃' : Type*} [semiring A₁'] [semiring A₂'] [semiring A₃']
  [algebra R A₁'] [algebra R A₂'] [algebra R A₃'] (e₁ : A₁ ≃ₐ[R] A₁') (e₂ : A₂ ≃ₐ[R] A₂')
  (e₃ : A₃ ≃ₐ[R] A₃') (f : A₁ →ₐ[R] A₂) (g : A₂ →ₐ[R] A₃) :
  arrow_congr e₁ e₃ (g.comp f) = (arrow_congr e₂ e₃ g).comp (arrow_congr e₁ e₂ f) :=
by { ext, simp only [arrow_congr, equiv.coe_fn_mk, alg_hom.comp_apply],
  congr, exact (e₂.symm_apply_apply _).symm }

@[simp] lemma arrow_congr_refl :
  arrow_congr alg_equiv.refl alg_equiv.refl = equiv.refl (A₁ →ₐ[R] A₂) :=
by { ext, refl }

@[simp] lemma arrow_congr_trans {A₁' A₂' A₃' : Type*} [semiring A₁'] [semiring A₂'] [semiring A₃']
  [algebra R A₁'] [algebra R A₂'] [algebra R A₃'] (e₁ : A₁ ≃ₐ[R] A₂) (e₁' : A₁' ≃ₐ[R] A₂')
  (e₂ : A₂ ≃ₐ[R] A₃) (e₂' : A₂' ≃ₐ[R] A₃') :
  arrow_congr (e₁.trans e₂) (e₁'.trans e₂') = (arrow_congr e₁ e₁').trans (arrow_congr e₂ e₂') :=
by { ext, refl }

@[simp] lemma arrow_congr_symm {A₁' A₂' : Type*} [semiring A₁'] [semiring A₂']
  [algebra R A₁'] [algebra R A₂'] (e₁ : A₁ ≃ₐ[R] A₁') (e₂ : A₂ ≃ₐ[R] A₂') :
  (arrow_congr e₁ e₂).symm = arrow_congr e₁.symm e₂.symm :=
by { ext, refl }

/-- If an algebra morphism has an inverse, it is a algebra isomorphism. -/
def of_alg_hom (f : A₁ →ₐ[R] A₂) (g : A₂ →ₐ[R] A₁) (h₁ : f.comp g = alg_hom.id R A₂)
  (h₂ : g.comp f = alg_hom.id R A₁) : A₁ ≃ₐ[R] A₂ :=
{ to_fun    := f,
  inv_fun   := g,
  left_inv  := alg_hom.ext_iff.1 h₂,
  right_inv := alg_hom.ext_iff.1 h₁,
  ..f }

lemma coe_alg_hom_of_alg_hom (f : A₁ →ₐ[R] A₂) (g : A₂ →ₐ[R] A₁) (h₁ h₂) :
  ↑(of_alg_hom f g h₁ h₂) = f := alg_hom.ext $ λ _, rfl

@[simp]
lemma of_alg_hom_coe_alg_hom (f : A₁ ≃ₐ[R] A₂) (g : A₂ →ₐ[R] A₁) (h₁ h₂) :
  of_alg_hom ↑f g h₁ h₂ = f := ext $ λ _, rfl

lemma of_alg_hom_symm (f : A₁ →ₐ[R] A₂) (g : A₂ →ₐ[R] A₁) (h₁ h₂) :
  (of_alg_hom f g h₁ h₂).symm = of_alg_hom g f h₂ h₁ := rfl

/-- Promotes a bijective algebra homomorphism to an algebra equivalence. -/
noncomputable def of_bijective (f : A₁ →ₐ[R] A₂) (hf : function.bijective f) : A₁ ≃ₐ[R] A₂ :=
{ .. ring_equiv.of_bijective (f : A₁ →+* A₂) hf, .. f }

/-- Forgetting the multiplicative structures, an equivalence of algebras is a linear equivalence. -/
@[simps apply] def to_linear_equiv (e : A₁ ≃ₐ[R] A₂) : A₁ ≃ₗ[R] A₂ :=
{ to_fun    := e,
  map_smul' := λ r x, by simp [algebra.smul_def],
  inv_fun   := e.symm,
  .. e }

@[simp] lemma to_linear_equiv_refl :
  (alg_equiv.refl : A₁ ≃ₐ[R] A₁).to_linear_equiv = linear_equiv.refl R A₁ := rfl

@[simp] lemma to_linear_equiv_symm (e : A₁ ≃ₐ[R] A₂) :
  e.to_linear_equiv.symm = e.symm.to_linear_equiv := rfl

@[simp] lemma to_linear_equiv_trans (e₁ : A₁ ≃ₐ[R] A₂) (e₂ : A₂ ≃ₐ[R] A₃) :
  (e₁.trans e₂).to_linear_equiv = e₁.to_linear_equiv.trans e₂.to_linear_equiv := rfl

theorem to_linear_equiv_injective : function.injective (to_linear_equiv : _ → (A₁ ≃ₗ[R] A₂)) :=
λ e₁ e₂ h, ext $ linear_equiv.congr_fun h

/-- Interpret an algebra equivalence as a linear map. -/
def to_linear_map : A₁ →ₗ[R] A₂ :=
e.to_alg_hom.to_linear_map

@[simp] lemma to_alg_hom_to_linear_map :
  (e : A₁ →ₐ[R] A₂).to_linear_map = e.to_linear_map := rfl

@[simp] lemma to_linear_equiv_to_linear_map :
  e.to_linear_equiv.to_linear_map = e.to_linear_map := rfl

@[simp] lemma to_linear_map_apply (x : A₁) : e.to_linear_map x = e x := rfl

theorem to_linear_map_injective : function.injective (to_linear_map : _ → (A₁ →ₗ[R] A₂)) :=
λ e₁ e₂ h, ext $ linear_map.congr_fun h

@[simp] lemma trans_to_linear_map (f : A₁ ≃ₐ[R] A₂) (g : A₂ ≃ₐ[R] A₃) :
  (f.trans g).to_linear_map = g.to_linear_map.comp f.to_linear_map := rfl

section of_linear_equiv

variables (l : A₁ ≃ₗ[R] A₂)
  (map_mul : ∀ x y : A₁, l (x * y) = l x * l y)
  (commutes : ∀ r : R, l (algebra_map R A₁ r) = algebra_map R A₂ r)

/--
Upgrade a linear equivalence to an algebra equivalence,
given that it distributes over multiplication and action of scalars.
-/
@[simps apply]
def of_linear_equiv : A₁ ≃ₐ[R] A₂ :=
{ to_fun := l,
  inv_fun := l.symm,
  map_mul' := map_mul,
  commutes' := commutes,
  ..l }

@[simp]
lemma of_linear_equiv_symm :
  (of_linear_equiv l map_mul commutes).symm = of_linear_equiv l.symm
    ((of_linear_equiv l map_mul commutes).symm.map_mul)
    ((of_linear_equiv l map_mul commutes).symm.commutes) :=
rfl

@[simp] lemma of_linear_equiv_to_linear_equiv (map_mul) (commutes) :
  of_linear_equiv e.to_linear_equiv map_mul commutes = e :=
by { ext, refl }

@[simp] lemma to_linear_equiv_of_linear_equiv :
  to_linear_equiv (of_linear_equiv l map_mul commutes) = l :=
by { ext, refl }

end of_linear_equiv

instance aut : group (A₁ ≃ₐ[R] A₁) :=
{ mul := λ ϕ ψ, ψ.trans ϕ,
  mul_assoc := λ ϕ ψ χ, rfl,
  one := 1,
  one_mul := λ ϕ, by { ext, refl },
  mul_one := λ ϕ, by { ext, refl },
  inv := symm,
  mul_left_inv := λ ϕ, by { ext, exact symm_apply_apply ϕ a } }

@[simp] lemma mul_apply (e₁ e₂ : A₁ ≃ₐ[R] A₁) (x : A₁) : (e₁ * e₂) x = e₁ (e₂ x) := rfl

/-- An algebra isomorphism induces a group isomorphism between automorphism groups -/
@[simps apply]
def aut_congr (ϕ : A₁ ≃ₐ[R] A₂) : (A₁ ≃ₐ[R] A₁) ≃* (A₂ ≃ₐ[R] A₂) :=
{ to_fun := λ ψ, ϕ.symm.trans (ψ.trans ϕ),
  inv_fun := λ ψ, ϕ.trans (ψ.trans ϕ.symm),
  left_inv := λ ψ, by { ext, simp_rw [trans_apply, symm_apply_apply] },
  right_inv := λ ψ, by { ext, simp_rw [trans_apply, apply_symm_apply] },
  map_mul' := λ ψ χ, by { ext, simp only [mul_apply, trans_apply, symm_apply_apply] } }

@[simp] lemma aut_congr_refl : aut_congr (alg_equiv.refl) = mul_equiv.refl (A₁ ≃ₐ[R] A₁) :=
by { ext, refl }

@[simp] lemma aut_congr_symm (ϕ : A₁ ≃ₐ[R] A₂) : (aut_congr ϕ).symm = aut_congr ϕ.symm := rfl

@[simp] lemma aut_congr_trans (ϕ : A₁ ≃ₐ[R] A₂) (ψ : A₂ ≃ₐ[R] A₃) :
  (aut_congr ϕ).trans (aut_congr ψ) = aut_congr (ϕ.trans ψ) := rfl

/-- The tautological action by `A₁ ≃ₐ[R] A₁` on `A₁`.

This generalizes `function.End.apply_mul_action`. -/
instance apply_mul_semiring_action : mul_semiring_action (A₁ ≃ₐ[R] A₁) A₁ :=
{ smul := ($),
  smul_zero := alg_equiv.map_zero,
  smul_add := alg_equiv.map_add,
  smul_one := alg_equiv.map_one,
  smul_mul := alg_equiv.map_mul,
  one_smul := λ _, rfl,
  mul_smul := λ _ _ _, rfl }

@[simp] protected lemma smul_def (f : A₁ ≃ₐ[R] A₁) (a : A₁) : f • a = f a := rfl

instance apply_has_faithful_scalar : has_faithful_scalar (A₁ ≃ₐ[R] A₁) A₁ :=
⟨λ _ _, alg_equiv.ext⟩

instance apply_smul_comm_class : smul_comm_class R (A₁ ≃ₐ[R] A₁) A₁ :=
{ smul_comm := λ r e a, (e.to_linear_equiv.map_smul r a).symm }

instance apply_smul_comm_class' : smul_comm_class (A₁ ≃ₐ[R] A₁) R A₁ :=
{ smul_comm := λ e r a, (e.to_linear_equiv.map_smul r a) }

@[simp] lemma algebra_map_eq_apply (e : A₁ ≃ₐ[R] A₂) {y : R} {x : A₁} :
  (algebra_map R A₂ y = e x) ↔ (algebra_map R A₁ y = x) :=
⟨λ h, by simpa using e.symm.to_alg_hom.algebra_map_eq_apply h,
 λ h, e.to_alg_hom.algebra_map_eq_apply h⟩

end semiring

section comm_semiring

variables [comm_semiring R] [comm_semiring A₁] [comm_semiring A₂]
variables [algebra R A₁] [algebra R A₂] (e : A₁ ≃ₐ[R] A₂)

lemma map_prod {ι : Type*} (f : ι → A₁) (s : finset ι) :
  e (∏ x in s, f x) = ∏ x in s, e (f x) :=
e.to_alg_hom.map_prod f s

lemma map_finsupp_prod {α : Type*} [has_zero α] {ι : Type*} (f : ι →₀ α) (g : ι → α → A₁) :
  e (f.prod g) = f.prod (λ i a, e (g i a)) :=
e.to_alg_hom.map_finsupp_prod f g

end comm_semiring

section ring

variables [comm_ring R] [ring A₁] [ring A₂]
variables [algebra R A₁] [algebra R A₂] (e : A₁ ≃ₐ[R] A₂)

@[simp] lemma map_neg (x) : e (-x) = -e x :=
e.to_alg_hom.map_neg x

@[simp] lemma map_sub (x y) : e (x - y) = e x - e y :=
e.to_alg_hom.map_sub x y

end ring

section division_ring

variables [comm_ring R] [division_ring A₁] [division_ring A₂]
variables [algebra R A₁] [algebra R A₂] (e : A₁ ≃ₐ[R] A₂)

@[simp] lemma map_inv (x) : e (x⁻¹) = (e x)⁻¹ :=
e.to_alg_hom.map_inv x

@[simp] lemma map_div (x y) : e (x / y) = e x / e y :=
e.to_alg_hom.map_div x y

end division_ring

end alg_equiv

namespace mul_semiring_action

variables {M G : Type*} (R A : Type*) [comm_semiring R] [semiring A] [algebra R A]

section
variables [monoid M] [mul_semiring_action M A] [smul_comm_class M R A]

/-- Each element of the monoid defines a algebra homomorphism.

This is a stronger version of `mul_semiring_action.to_ring_hom` and
`distrib_mul_action.to_linear_map`. -/
@[simps]
def to_alg_hom (m : M) : A →ₐ[R] A :=
alg_hom.mk' (mul_semiring_action.to_ring_hom _ _ m) (smul_comm _)

theorem to_alg_hom_injective [has_faithful_scalar M A] :
  function.injective (mul_semiring_action.to_alg_hom R A : M → A →ₐ[R] A) :=
λ m₁ m₂ h, eq_of_smul_eq_smul $ λ r, alg_hom.ext_iff.1 h r

end

section
variables [group G] [mul_semiring_action G A] [smul_comm_class G R A]

/-- Each element of the group defines a algebra equivalence.

This is a stronger version of `mul_semiring_action.to_ring_equiv` and
`distrib_mul_action.to_linear_equiv`. -/
@[simps]
def to_alg_equiv (g : G) : A ≃ₐ[R] A :=
{ .. mul_semiring_action.to_ring_equiv _ _ g,
  .. mul_semiring_action.to_alg_hom R A g }

theorem to_alg_equiv_injective [has_faithful_scalar G A] :
  function.injective (mul_semiring_action.to_alg_equiv R A : G → A ≃ₐ[R] A) :=
λ m₁ m₂ h, eq_of_smul_eq_smul $ λ r, alg_equiv.ext_iff.1 h r

end

end mul_semiring_action

section nat

variables {R : Type*} [semiring R]

/-- Semiring ⥤ ℕ-Alg -/
instance algebra_nat : algebra ℕ R := ⟨⟩

instance nat_algebra_subsingleton : subsingleton (algebra ℕ R) :=
⟨λ P Q, by { ext, simp, }⟩

end nat

namespace ring_hom

variables {R S : Type*}

/-- Reinterpret a `ring_hom` as an `ℕ`-algebra homomorphism. -/
def to_nat_alg_hom [semiring R] [semiring S] (f : R →+* S) :
  R →ₐ[ℕ] S :=
{ to_fun := f, commutes' := λ n, by simp, .. f }

/-- Reinterpret a `ring_hom` as a `ℤ`-algebra homomorphism. -/
def to_int_alg_hom [ring R] [ring S] [algebra ℤ R] [algebra ℤ S] (f : R →+* S) :
  R →ₐ[ℤ] S :=
{ commutes' := λ n, by simp, .. f }

@[simp] lemma map_rat_algebra_map [ring R] [ring S] [algebra ℚ R] [algebra ℚ S] (f : R →+* S)
  (r : ℚ) :
  f (algebra_map ℚ R r) = algebra_map ℚ S r :=
ring_hom.ext_iff.1 (subsingleton.elim (f.comp (algebra_map ℚ R)) (algebra_map ℚ S)) r

/-- Reinterpret a `ring_hom` as a `ℚ`-algebra homomorphism. -/
def to_rat_alg_hom [ring R] [ring S] [algebra ℚ R] [algebra ℚ S] (f : R →+* S) :
  R →ₐ[ℚ] S :=
{ commutes' := f.map_rat_algebra_map, .. f }

end ring_hom

namespace rat

instance algebra_rat {α} [division_ring α] [char_zero α] : algebra ℚ α :=
(rat.cast_hom α).to_algebra' $ λ r x, r.cast_commute x

@[simp] theorem algebra_map_rat_rat : algebra_map ℚ ℚ = ring_hom.id ℚ :=
subsingleton.elim _ _

-- TODO[gh-6025]: make this an instance once safe to do so
lemma algebra_rat_subsingleton {α} [semiring α] :
  subsingleton (algebra ℚ α) :=
⟨λ x y, algebra.algebra_ext x y $ subsingleton.elim _ _⟩

end rat

namespace char_zero

variables {R : Type*} (S : Type*) [comm_semiring R] [semiring S] [algebra R S]

lemma of_algebra [char_zero S] : char_zero R :=
⟨begin
  suffices : function.injective (algebra_map R S ∘ coe),
  { exact this.of_comp },
  convert char_zero.cast_injective,
  ext n,
  rw [function.comp_app, ← (algebra_map ℕ _).eq_nat_cast, ← ring_hom.comp_apply,
      ring_hom.eq_nat_cast],
  all_goals { apply_instance }
end⟩

end char_zero

namespace algebra
open module

variables (R : Type u) (A : Type v)

variables [comm_semiring R] [semiring A] [algebra R A]

/-- `algebra_map` as an `alg_hom`. -/
def of_id : R →ₐ[R] A :=
{ commutes' := λ _, by simp, .. algebra_map R A }

variables {R}

theorem of_id_apply (r) : of_id R A r = algebra_map R A r := rfl

@[simp] lemma of_id_self : of_id R R = alg_hom.id R R := by { ext x, simp [of_id_apply] }

end algebra

section int

variables (R : Type*) [ring R]

/-- Ring ⥤ ℤ-Alg -/
instance algebra_int : algebra ℤ R := ⟨⟩

variables {R}

instance int_algebra_subsingleton : subsingleton (algebra ℤ R) :=
by haveI := @add_comm_group.int_module.unique R _; exact algebra.injective_to_module.subsingleton

end int

/-!
The R-algebra structure on `Π i : I, A i` when each `A i` is an R-algebra.

We couldn't set this up back in `algebra.pi_instances` because this file imports it.
-/
namespace pi

variable {I : Type u}     -- The indexing type
variable {R : Type*}      -- The scalar type
variable {f : I → Type v} -- The family of types already equipped with instances
variables (x y : Π i, f i) (i : I)
variables (I f)

-- TODO: why `{}` doesn't work?
instance algebra {r : comm_semiring R}
  [s : ∀ i, semiring (f i)] [∀ i, algebra R (f i)] :
  algebra R (Π i : I, f i) :=
<<<<<<< HEAD
{ to_is_scalar_tower := @pi.is_scalar_tower' I f f R _ _ _ _,
  to_smul_comm_class := @pi.smul_comm_class' I f f R _ _ _ }
=======
{ commutes' := λ a f, begin ext, simp [algebra.commutes], end,
  smul_def' := λ a f, begin ext, simp [algebra.smul_def], end,
  ..(pi.ring_hom (λ i, algebra_map R (f i)) : R →+* Π i : I, f i) }
>>>>>>> 2d17c5a2

@[simp] lemma algebra_map_apply {r : comm_semiring R}
  [s : ∀ i, semiring (f i)] [∀ i, algebra R (f i)] (a : R) (i : I) :
  algebra_map R (Π i, f i) a i = algebra_map R (f i) a := rfl

@[simp] lemma algebra_of_id_apply {r : comm_semiring R}
  [s : ∀ i, semiring (f i)] [∀ i, algebra R (f i)] (a : R) (i : I) :
  algebra.of_id R (Π i, f i) a i = algebra.of_id R (f i) a := rfl

-- One could also build a `Π i, R i`-algebra structure on `Π i, A i`,
-- when each `A i` is an `R i`-algebra, although I'm not sure that it's useful.

variables {I} (R) (f)

/-- `function.eval` as an `alg_hom`. The name matches `pi.eval_ring_hom`, `pi.eval_monoid_hom`,
etc. -/
@[simps]
def eval_alg_hom {r : comm_semiring R} [Π i, semiring (f i)] [Π i, algebra R (f i)] (i : I) :
  (Π i, f i) →ₐ[R] f i :=
{ to_fun := λ f, f i, commutes' := λ r, rfl, .. pi.eval_ring_hom f i}

variables (A B : Type*) [comm_semiring R] [semiring B] [algebra R B]

/-- `function.const` as an `alg_hom`. The name matches `pi.const_ring_hom`, `pi.const_monoid_hom`,
etc. -/
@[simps]
def const_alg_hom : B →ₐ[R] (A → B) :=
{ to_fun := function.const _,
  commutes' := λ r, rfl,
  .. pi.const_ring_hom A B}

/-- When `R` is commutative and permits an `algebra_map`, `pi.const_ring_hom` is equal to that
map. -/
@[simp] lemma const_ring_hom_eq_algebra_map : const_ring_hom A R = algebra_map R (A → R) :=
by { ext x, simp }

@[simp] lemma const_alg_hom_eq_algebra_of_id : const_alg_hom R A R = algebra.of_id R (A → R) :=
by { ext x, simp }

end pi

section is_scalar_tower

variables {R : Type*} [comm_semiring R]
variables (A : Type*) [semiring A] [algebra R A]
variables {M : Type*} [add_comm_monoid M] [module A M] [module R M] [is_scalar_tower R A M]
variables {N : Type*} [add_comm_monoid N] [module A N] [module R N] [is_scalar_tower R A N]

lemma algebra_compatible_smul (r : R) (m : M) : r • m = ((algebra_map R A) r) • m :=
by rw [←(one_smul A m), ←smul_assoc, algebra.smul_def, mul_one, one_smul]

@[simp] lemma algebra_map_smul (r : R) (m : M) : ((algebra_map R A) r) • m = r • m :=
(algebra_compatible_smul A r m).symm

variable {A}

@[priority 100] -- see Note [lower instance priority]
instance is_scalar_tower.to_smul_comm_class : smul_comm_class R A M :=
⟨λ r a m, by rw [algebra_compatible_smul A r (a • m), smul_smul, algebra.commutes, mul_smul,
  ←algebra_compatible_smul]⟩

@[priority 100] -- see Note [lower instance priority]
instance is_scalar_tower.to_smul_comm_class' : smul_comm_class A R M :=
smul_comm_class.symm _ _ _

lemma smul_algebra_smul_comm (r : R) (a : A) (m : M) : a • r • m = r • a • m :=
smul_comm _ _ _

namespace linear_map

instance coe_is_scalar_tower : has_coe (M →ₗ[A] N) (M →ₗ[R] N) :=
⟨restrict_scalars R⟩

variables (R) {A M N}

@[simp, norm_cast squash] lemma coe_restrict_scalars_eq_coe (f : M →ₗ[A] N) :
  (f.restrict_scalars R : M → N) = f := rfl

@[simp, norm_cast squash] lemma coe_coe_is_scalar_tower (f : M →ₗ[A] N) :
  ((f : M →ₗ[R] N) : M → N) = f := rfl

/-- `A`-linearly coerce a `R`-linear map from `M` to `A` to a function, given an algebra `A` over
a commutative semiring `R` and `M` a module over `R`. -/
def lto_fun (R : Type u) (M : Type v) (A : Type w)
  [comm_semiring R] [add_comm_monoid M] [module R M] [comm_ring A] [algebra R A] :
  (M →ₗ[R] A) →ₗ[A] (M → A) :=
{ to_fun := linear_map.to_fun,
  map_add' := λ f g, rfl,
  map_smul' := λ c f, rfl }

end linear_map

end is_scalar_tower

/-! TODO: The following lemmas no longer involve `algebra` at all, and could be moved closer
to `algebra/module/submodule.lean`. Currently this is tricky because `ker`, `range`, `⊤`, and `⊥`
are all defined in `linear_algebra/basic.lean`. -/
section module
open module

variables (R S M N : Type*) [semiring R] [semiring S] [has_scalar R S]
variables [add_comm_monoid M] [module R M] [module S M] [is_scalar_tower R S M]
variables [add_comm_monoid N] [module R N] [module S N] [is_scalar_tower R S N]

variables {S M N}

namespace submodule

variables (R S M)

/-- If `S` is an `R`-algebra, then the `R`-module generated by a set `X` is included in the
`S`-module generated by `X`. -/
lemma span_le_restrict_scalars (X : set M) : span R (X : set M) ≤ restrict_scalars R (span S X) :=
submodule.span_le.mpr submodule.subset_span

end submodule

@[simp]
lemma linear_map.ker_restrict_scalars (f : M →ₗ[S] N) :
  (f.restrict_scalars R).ker = f.ker.restrict_scalars R :=
rfl

end module

namespace submodule

variables (R A M : Type*)
variables [comm_semiring R] [semiring A] [algebra R A] [add_comm_monoid M]
variables [module R M] [module A M] [is_scalar_tower R A M]

/-- If `A` is an `R`-algebra such that the induced morhpsim `R →+* A` is surjective, then the
`R`-module generated by a set `X` equals the `A`-module generated by `X`. -/
lemma span_eq_restrict_scalars (X : set M) (hsur : function.surjective (algebra_map R A)) :
  span R X = restrict_scalars R (span A X) :=
begin
  apply (span_le_restrict_scalars R A M X).antisymm (λ m hm, _),
  refine span_induction hm subset_span (zero_mem _) (λ _ _, add_mem _) (λ a m hm, _),
  obtain ⟨r, rfl⟩ := hsur a,
  simpa [algebra_map_smul] using smul_mem _ r hm
end

end submodule

namespace alg_hom

variables {R : Type u} {A : Type v} {B : Type w} {I : Type*}

variables [comm_semiring R] [semiring A] [semiring B]
variables [algebra R A] [algebra R B]

/-- `R`-algebra homomorphism between the function spaces `I → A` and `I → B`, induced by an
`R`-algebra homomorphism `f` between `A` and `B`. -/
@[simps] protected def comp_left (f : A →ₐ[R] B) (I : Type*) : (I → A) →ₐ[R] (I → B) :=
{ to_fun := λ h, f ∘ h,
  commutes' := λ c, by { ext, exact f.commutes' c },
  .. f.to_ring_hom.comp_left I }

end alg_hom<|MERGE_RESOLUTION|>--- conflicted
+++ resolved
@@ -100,7 +100,6 @@
 variables [comm_semiring R] [comm_semiring S]
 variables [semiring A] [algebra R A] [semiring B] [algebra R B]
 
-<<<<<<< HEAD
 lemma smul_def (r : R) (x : A) : r • x = algebra_map R A r * x :=
 (smul_one_mul r x).symm
 
@@ -115,12 +114,6 @@
     @has_scalar.smul _ _ Q.to_has_scalar r x) :
   P = Q :=
 injective_to_module $ module_ext _ _ H
-=======
-/-- We keep this lemma private because it picks up the `algebra.to_has_scalar` instance
-which we set to priority 0 shortly. See `smul_def` below for the public version. -/
-private lemma smul_def'' (r : R) (x : A) : r • x = algebra_map R A r * x :=
-algebra.smul_def' r x
->>>>>>> 2d17c5a2
 
 /--
 To prove two algebra structures on a fixed `[comm_semiring R] [semiring A]` agree,
@@ -132,42 +125,13 @@
   (w : @algebra_map R A _ _ P = @algebra_map R A _ _ Q) :
   P = Q :=
 begin
-<<<<<<< HEAD
   refine algebra_ext_smul P Q (λ r x, _),
   rw [@smul_def R A _ _ P, @smul_def R A _ _ Q, w]
-=======
-  unfreezingI { rcases P with ⟨⟨P⟩⟩, rcases Q with ⟨⟨Q⟩⟩ },
-  congr,
-  { funext r a,
-    replace w := congr_arg (λ s, s * a) (w r),
-    simp only [←smul_def''] at w,
-    apply w, },
-  { ext r,
-    exact w r, },
-  { apply proof_irrel_heq, },
-  { apply proof_irrel_heq, },
->>>>>>> 2d17c5a2
 end
 
 lemma algebra_map_eq_smul_one (r : R) : algebra_map R A r = r • 1 := rfl
 
-<<<<<<< HEAD
 lemma algebra_map_eq_smul_one' : ⇑(algebra_map R A) = λ r, r • (1 : A) := rfl
-=======
--- From now on, we don't want to use the following instance anymore.
--- Unfortunately, leaving it in place causes deterministic timeouts later in mathlib.
-attribute [instance, priority 0] algebra.to_has_scalar
-
-lemma smul_def (r : R) (x : A) : r • x = algebra_map R A r * x :=
-algebra.smul_def' r x
-
-lemma algebra_map_eq_smul_one (r : R) : algebra_map R A r = r • 1 :=
-calc algebra_map R A r = algebra_map R A r * 1 : (mul_one _).symm
-                   ... = r • 1                 : (algebra.smul_def r 1).symm
-
-lemma algebra_map_eq_smul_one' : ⇑(algebra_map R A) = λ r, r • (1 : A) :=
-funext algebra_map_eq_smul_one
->>>>>>> 2d17c5a2
 
 /-- `mul_comm` for `algebra`s when one element is from the base ring. -/
 theorem commutes (r : R) (x : A) : algebra_map R A r * x = x * algebra_map R A r :=
@@ -183,26 +147,6 @@
   (x * algebra_map R A r) * y = (x * y) * algebra_map R A r :=
 by rw [mul_assoc, commutes, ←mul_assoc]
 
-<<<<<<< HEAD
-=======
-instance _root_.is_scalar_tower.right : is_scalar_tower R A A :=
-⟨λ x y z, by rw [smul_eq_mul, smul_eq_mul, smul_def, smul_def, mul_assoc]⟩
-
-/-- This is just a special case of the global `mul_smul_comm` lemma that requires less typeclass
-search (and was here first). -/
-@[simp] protected lemma mul_smul_comm (s : R) (x y : A) :
-  x * (s • y) = s • (x * y) :=
--- TODO: set up `is_scalar_tower.smul_comm_class` earlier so that we can actually prove this using
--- `mul_smul_comm s x y`.
-by rw [smul_def, smul_def, left_comm]
-
-/-- This is just a special case of the global `smul_mul_assoc` lemma that requires less typeclass
-search (and was here first). -/
-@[simp] protected lemma smul_mul_assoc (r : R) (x y : A) :
-  (r • x) * y = r • (x * y) :=
-smul_mul_assoc r x y
-
->>>>>>> 2d17c5a2
 section
 variables {r : R} {a : A}
 
@@ -378,16 +322,7 @@
 
 variables {R A : Type*} [comm_semiring R] [semiring A] [algebra R A]
 
-<<<<<<< HEAD
 instance : algebra R Aᵒᵖ := {}
-=======
-instance : algebra R Aᵒᵖ :=
-{ to_ring_hom := (algebra_map R A).to_opposite $ λ x y, algebra.commutes _ _,
-  smul_def' := λ c x, unop_injective $
-    by { dsimp, simp only [op_mul, algebra.smul_def, algebra.commutes, op_unop] },
-  commutes' := λ r, opposite.rec $ λ x, by dsimp; simp only [← op_mul, algebra.commutes],
-  ..opposite.has_scalar A R }
->>>>>>> 2d17c5a2
 
 @[simp] lemma algebra_map_apply (c : R) : algebra_map R Aᵒᵖ c = op (algebra_map R A c) := rfl
 
@@ -1275,14 +1210,8 @@
 instance algebra {r : comm_semiring R}
   [s : ∀ i, semiring (f i)] [∀ i, algebra R (f i)] :
   algebra R (Π i : I, f i) :=
-<<<<<<< HEAD
 { to_is_scalar_tower := @pi.is_scalar_tower' I f f R _ _ _ _,
   to_smul_comm_class := @pi.smul_comm_class' I f f R _ _ _ }
-=======
-{ commutes' := λ a f, begin ext, simp [algebra.commutes], end,
-  smul_def' := λ a f, begin ext, simp [algebra.smul_def], end,
-  ..(pi.ring_hom (λ i, algebra_map R (f i)) : R →+* Π i : I, f i) }
->>>>>>> 2d17c5a2
 
 @[simp] lemma algebra_map_apply {r : comm_semiring R}
   [s : ∀ i, semiring (f i)] [∀ i, algebra R (f i)] (a : R) (i : I) :
