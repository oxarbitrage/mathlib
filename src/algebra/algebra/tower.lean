/-
Copyright (c) 2020 Kenny Lau. All rights reserved.
Released under Apache 2.0 license as described in the file LICENSE.
Authors: Kenny Lau
-/

import algebra.algebra.subalgebra

/-!
# Towers of algebras

In this file we prove basic facts about towers of algebra.

An algebra tower A/S/R is expressed by having instances of `algebra A S`,
`algebra R S`, `algebra R A` and `is_scalar_tower R S A`, the later asserting the
compatibility condition `(r • s) • a = r • (s • a)`.

An important definition is `to_alg_hom R S A`, the canonical `R`-algebra homomorphism `S →ₐ[R] A`.

-/

open_locale pointwise
universes u v w u₁ v₁

variables (R : Type u) (S : Type v) (A : Type w) (B : Type u₁) (M : Type v₁)

namespace algebra

variables [comm_semiring R] [semiring A] [algebra R A]
variables [add_comm_monoid M] [module R M] [module A M] [is_scalar_tower R A M]

variables {A}

/-- The `R`-algebra morphism `A → End (M)` corresponding to the representation of the algebra `A`
on the `R`-module `M`.

This is a stronger version of `distrib_mul_action.to_linear_map`, and could also have been
called `algebra.to_module_End`. -/
def lsmul : A →ₐ[R] module.End R M :=
{ to_fun := distrib_mul_action.to_linear_map R M,
  map_one' := linear_map.ext $ λ _, one_smul A _,
  map_mul' := λ a b, linear_map.ext $ smul_assoc a b,
  map_zero' := linear_map.ext $ λ _, zero_smul A _,
  map_add' := λ a b, linear_map.ext $ λ _, add_smul _ _ _,
  commutes' := λ r, linear_map.ext $ algebra_map_smul A r, }

@[simp] lemma lsmul_coe (a : A) : (lsmul R M a : M → M) = (•) a := rfl

lemma lmul_algebra_map (x : R) :
  lmul R A (algebra_map R A x) = algebra.lsmul R A x :=
eq.symm $ linear_map.ext $ smul_def'' x

end algebra

namespace is_scalar_tower

section module

variables [comm_semiring R] [semiring A] [algebra R A]
variables [add_comm_monoid M] [module R M] [module A M] [is_scalar_tower R A M]

variables {R} (A) {M}
theorem algebra_map_smul (r : R) (x : M) : algebra_map R A r • x = r • x :=
by rw [algebra.algebra_map_eq_smul_one, smul_assoc, one_smul]

end module

section semiring
variables [comm_semiring R] [comm_semiring S] [semiring A] [semiring B]
variables [algebra R S] [algebra S A] [algebra S B]

variables {R S A}
theorem of_algebra_map_eq [algebra R A]
  (h : ∀ x, algebra_map R A x = algebra_map S A (algebra_map R S x)) :
  is_scalar_tower R S A :=
⟨λ x y z, by simp_rw [algebra.smul_def, ring_hom.map_mul, mul_assoc, h]⟩

/-- See note [partially-applied ext lemmas]. -/
theorem of_algebra_map_eq' [algebra R A]
  (h : algebra_map R A = (algebra_map S A).comp (algebra_map R S)) :
  is_scalar_tower R S A :=
of_algebra_map_eq $ ring_hom.ext_iff.1 h

variables (R S A)

instance subalgebra (S₀ : subalgebra R S) : is_scalar_tower S₀ S A :=
of_algebra_map_eq $ λ x, rfl

variables [algebra R A] [algebra R B]
variables [is_scalar_tower R S A] [is_scalar_tower R S B]

theorem algebra_map_eq :
  algebra_map R A = (algebra_map S A).comp (algebra_map R S) :=
ring_hom.ext $ λ x, by simp_rw [ring_hom.comp_apply, algebra.algebra_map_eq_smul_one,
    smul_assoc, one_smul]

theorem algebra_map_apply (x : R) : algebra_map R A x = algebra_map S A (algebra_map R S x) :=
by rw [algebra_map_eq R S A, ring_hom.comp_apply]

instance subalgebra' (S₀ : subalgebra R S) : is_scalar_tower R S₀ A :=
@is_scalar_tower.of_algebra_map_eq R S₀ A _ _ _ _ _ _ $ λ _,
(is_scalar_tower.algebra_map_apply R S A _ : _)

@[ext] lemma algebra.ext {S : Type u} {A : Type v} [comm_semiring S] [semiring A]
  (h1 h2 : algebra S A) (h : ∀ {r : S} {x : A}, (by haveI := h1; exact r • x) = r • x) : h1 = h2 :=
begin
  unfreezingI { cases h1 with f1 g1 h11 h12, cases h2 with f2 g2 h21 h22,
  cases f1, cases f2, congr', { ext r x, exact h },
  ext r, erw [← mul_one (g1 r), ← h12, ← mul_one (g2 r), ← h22, h], refl }
end

/-- In a tower, the canonical map from the middle element to the top element is an
algebra homomorphism over the bottom element. -/
def to_alg_hom : S →ₐ[R] A :=
{ commutes' := λ _, (algebra_map_apply _ _ _ _).symm,
  .. algebra_map S A }

lemma to_alg_hom_apply (y : S) : to_alg_hom R S A y = algebra_map S A y := rfl

@[simp] lemma coe_to_alg_hom : ↑(to_alg_hom R S A) = algebra_map S A :=
ring_hom.ext $ λ _, rfl

@[simp] lemma coe_to_alg_hom' : (to_alg_hom R S A : S → A) = algebra_map S A :=
rfl

variables {R S A B}

<<<<<<< HEAD
@[simp] lemma _root_.alg_hom.commutes_of_tower (f : A →ₐ[S] B) (r : R) :
=======
@[simp, priority 900] lemma _root_.alg_hom.commutes_of_tower (f : A →ₐ[S] B) (r : R) :
>>>>>>> 77db1b37
  f (algebra_map R A r) = algebra_map R B r :=
by rw [algebra_map_apply R S A r, f.commutes, ← algebra_map_apply R S B]

variables (R)

<<<<<<< HEAD
@[simp] lemma _root_.alg_hom.comp_algebra_map_of_tower (f : A →ₐ[S] B) :
=======
@[simp, priority 900] lemma _root_.alg_hom.comp_algebra_map_of_tower (f : A →ₐ[S] B) :
>>>>>>> 77db1b37
  (f : A →+* B).comp (algebra_map R A) = algebra_map R B :=
ring_hom.ext f.commutes_of_tower

variables (R) {S A B}

-- conflicts with is_scalar_tower.subalgebra
@[priority 999] instance subsemiring (U : subsemiring S) : is_scalar_tower U S A :=
of_algebra_map_eq $ λ x, rfl

@[nolint instance_priority]
instance of_ring_hom {R A B : Type*} [comm_semiring R] [comm_semiring A] [comm_semiring B]
  [algebra R A] [algebra R B] (f : A →ₐ[R] B) :
  @is_scalar_tower R A B _ (f.to_ring_hom.to_algebra.to_has_scalar) _ :=
by { letI := (f : A →+* B).to_algebra, exact of_algebra_map_eq (λ x, (f.commutes x).symm) }

end semiring

section division_ring
variables [field R] [division_ring S] [algebra R S] [char_zero R] [char_zero S]

instance rat : is_scalar_tower ℚ R S :=
of_algebra_map_eq $ λ x, ((algebra_map R S).map_rat_cast x).symm

end division_ring

end is_scalar_tower

section homs

variables [comm_semiring R] [comm_semiring S] [semiring A] [semiring B]
variables [algebra R S] [algebra S A] [algebra S B]
variables [algebra R A] [algebra R B]
variables [is_scalar_tower R S A] [is_scalar_tower R S B]

variables (R) {A S B}

open is_scalar_tower

namespace alg_hom

/-- R ⟶ S induces S-Alg ⥤ R-Alg -/
def restrict_scalars (f : A →ₐ[S] B) : A →ₐ[R] B :=
{ commutes' := λ r, by { rw [algebra_map_apply R S A, algebra_map_apply R S B],
    exact f.commutes (algebra_map R S r) },
  .. (f : A →+* B) }

lemma restrict_scalars_apply (f : A →ₐ[S] B) (x : A) : f.restrict_scalars R x = f x := rfl

@[simp] lemma coe_restrict_scalars (f : A →ₐ[S] B) : (f.restrict_scalars R : A →+* B) = f := rfl

@[simp] lemma coe_restrict_scalars' (f : A →ₐ[S] B) : (restrict_scalars R f : A → B) = f := rfl

lemma restrict_scalars_injective :
  function.injective (restrict_scalars R : (A →ₐ[S] B) → (A →ₐ[R] B)) :=
λ f g h, alg_hom.ext (alg_hom.congr_fun h : _)

end alg_hom

namespace alg_equiv

/-- R ⟶ S induces S-Alg ⥤ R-Alg -/
def restrict_scalars (f : A ≃ₐ[S] B) : A ≃ₐ[R] B :=
{ commutes' := λ r, by { rw [algebra_map_apply R S A, algebra_map_apply R S B],
    exact f.commutes (algebra_map R S r) },
  .. (f : A ≃+* B) }

lemma restrict_scalars_apply (f : A ≃ₐ[S] B) (x : A) : f.restrict_scalars R x = f x := rfl

@[simp] lemma coe_restrict_scalars (f : A ≃ₐ[S] B) : (f.restrict_scalars R : A ≃+* B) = f := rfl

@[simp] lemma coe_restrict_scalars' (f : A ≃ₐ[S] B) : (restrict_scalars R f : A → B) = f := rfl

lemma restrict_scalars_injective :
  function.injective (restrict_scalars R : (A ≃ₐ[S] B) → (A ≃ₐ[R] B)) :=
λ f g h, alg_equiv.ext (alg_equiv.congr_fun h : _)

end alg_equiv

end homs

namespace subalgebra

open is_scalar_tower

section semiring

variables (R) {S A} [comm_semiring R] [comm_semiring S] [semiring A]
variables [algebra R S] [algebra S A] [algebra R A] [is_scalar_tower R S A]

/-- Given a scalar tower `R`, `S`, `A` of algebras, reinterpret an `S`-subalgebra of `A` an as an
`R`-subalgebra. -/
def restrict_scalars (U : subalgebra S A) : subalgebra R A :=
{ algebra_map_mem' := λ x, by { rw algebra_map_apply R S A, exact U.algebra_map_mem _ },
  .. U }

@[simp] lemma restrict_scalars_top : restrict_scalars R (⊤ : subalgebra S A) = ⊤ :=
set_like.coe_injective rfl

@[simp] lemma restrict_scalars_to_submodule {U : subalgebra S A} :
  (U.restrict_scalars R).to_submodule = U.to_submodule.restrict_scalars R :=
set_like.coe_injective rfl

@[simp] lemma mem_restrict_scalars {U : subalgebra S A} {x : A} :
  x ∈ restrict_scalars R U ↔ x ∈ U := iff.rfl

lemma restrict_scalars_injective :
  function.injective (restrict_scalars R : subalgebra S A → subalgebra R A) :=
λ U V H, ext $ λ x, by rw [← mem_restrict_scalars R, H, mem_restrict_scalars]

/-- Produces a map from `subalgebra.under`. -/
def of_under {R A B : Type*} [comm_semiring R] [comm_semiring A] [semiring B]
  [algebra R A] [algebra R B] (S : subalgebra R A) (U : subalgebra S A)
  [algebra S B] [is_scalar_tower R S B] (f : U →ₐ[S] B) : S.under U →ₐ[R] B :=
{ commutes' := λ r, (f.commutes (algebra_map R S r)).trans (algebra_map_apply R S B r).symm,
  .. f }

end semiring

end subalgebra

namespace is_scalar_tower

open subalgebra

variables [comm_semiring R] [comm_semiring S] [comm_semiring A]
variables [algebra R S] [algebra S A] [algebra R A] [is_scalar_tower R S A]

theorem range_under_adjoin (t : set A) :
  (to_alg_hom R S A).range.under (algebra.adjoin _ t) = (algebra.adjoin S t).restrict_scalars R :=
subalgebra.ext $ λ z,
show z ∈ subsemiring.closure (set.range (algebra_map (to_alg_hom R S A).range A) ∪ t : set A) ↔
  z ∈ subsemiring.closure (set.range (algebra_map S A) ∪ t : set A),
from suffices set.range (algebra_map (to_alg_hom R S A).range A) = set.range (algebra_map S A),
  by rw this,
by { ext z, exact ⟨λ ⟨⟨x, y, h1⟩, h2⟩, ⟨y, h2 ▸ h1⟩, λ ⟨y, hy⟩, ⟨⟨z, y, hy⟩, rfl⟩⟩ }

end is_scalar_tower

section semiring

variables {R S A}
variables [comm_semiring R] [semiring S] [add_comm_monoid A]
variables [algebra R S] [module S A] [module R A] [is_scalar_tower R S A]

namespace submodule

open is_scalar_tower

theorem smul_mem_span_smul_of_mem {s : set S} {t : set A} {k : S} (hks : k ∈ span R s)
  {x : A} (hx : x ∈ t) : k • x ∈ span R (s • t) :=
span_induction hks (λ c hc, subset_span $ set.mem_smul.2 ⟨c, x, hc, hx, rfl⟩)
  (by { rw zero_smul, exact zero_mem _ })
  (λ c₁ c₂ ih₁ ih₂, by { rw add_smul, exact add_mem _ ih₁ ih₂ })
  (λ b c hc, by { rw is_scalar_tower.smul_assoc, exact smul_mem _ _ hc })

theorem smul_mem_span_smul {s : set S} (hs : span R s = ⊤) {t : set A} {k : S}
  {x : A} (hx : x ∈ span R t) :
  k • x ∈ span R (s • t) :=
span_induction hx (λ x hx, smul_mem_span_smul_of_mem (hs.symm ▸ mem_top) hx)
  (by { rw smul_zero, exact zero_mem _ })
  (λ x y ihx ihy, by { rw smul_add, exact add_mem _ ihx ihy })
  (λ c x hx, smul_comm c k x ▸ smul_mem _ _ hx)

theorem smul_mem_span_smul' {s : set S} (hs : span R s = ⊤) {t : set A} {k : S}
  {x : A} (hx : x ∈ span R (s • t)) :
  k • x ∈ span R (s • t) :=
span_induction hx (λ x hx, let ⟨p, q, hp, hq, hpq⟩ := set.mem_smul.1 hx in
    by { rw [← hpq, smul_smul], exact smul_mem_span_smul_of_mem (hs.symm ▸ mem_top) hq })
  (by { rw smul_zero, exact zero_mem _ })
  (λ x y ihx ihy, by { rw smul_add, exact add_mem _ ihx ihy })
  (λ c x hx, smul_comm c k x ▸ smul_mem _ _ hx)

theorem span_smul {s : set S} (hs : span R s = ⊤) (t : set A) :
  span R (s • t) = (span S t).restrict_scalars R :=
le_antisymm (span_le.2 $ λ x hx, let ⟨p, q, hps, hqt, hpqx⟩ := set.mem_smul.1 hx in
  hpqx ▸ (span S t).smul_mem p (subset_span hqt)) $
λ p hp, span_induction hp (λ x hx, one_smul S x ▸ smul_mem_span_smul hs (subset_span hx))
  (zero_mem _)
  (λ _ _, add_mem _)
  (λ k x hx, smul_mem_span_smul' hs hx)

end submodule

end semiring

section ring

namespace algebra

variables [comm_semiring R] [ring A] [algebra R A]
variables [add_comm_group M] [module A M] [module R M] [is_scalar_tower R A M]

lemma lsmul_injective [no_zero_smul_divisors A M] {x : A} (hx : x ≠ 0) :
  function.injective (lsmul R M x) :=
smul_right_injective _ hx

end algebra

end ring<|MERGE_RESOLUTION|>--- conflicted
+++ resolved
@@ -125,21 +125,13 @@
 
 variables {R S A B}
 
-<<<<<<< HEAD
-@[simp] lemma _root_.alg_hom.commutes_of_tower (f : A →ₐ[S] B) (r : R) :
-=======
 @[simp, priority 900] lemma _root_.alg_hom.commutes_of_tower (f : A →ₐ[S] B) (r : R) :
->>>>>>> 77db1b37
   f (algebra_map R A r) = algebra_map R B r :=
 by rw [algebra_map_apply R S A r, f.commutes, ← algebra_map_apply R S B]
 
 variables (R)
 
-<<<<<<< HEAD
-@[simp] lemma _root_.alg_hom.comp_algebra_map_of_tower (f : A →ₐ[S] B) :
-=======
 @[simp, priority 900] lemma _root_.alg_hom.comp_algebra_map_of_tower (f : A →ₐ[S] B) :
->>>>>>> 77db1b37
   (f : A →+* B).comp (algebra_map R A) = algebra_map R B :=
 ring_hom.ext f.commutes_of_tower
 
