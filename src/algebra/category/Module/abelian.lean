/-
Copyright (c) 2020 Markus Himmel. All rights reserved.
Released under Apache 2.0 license as described in the file LICENSE.
Authors: Markus Himmel
-/
import algebra.category.Module.kernels
import algebra.category.Module.limits
import category_theory.abelian.exact

/-!
# The category of left R-modules is abelian.

Additionally, two linear maps are exact in the categorical sense iff `range f = ker g`.
-/

open category_theory
open category_theory.limits

noncomputable theory

universes v u

namespace Module
variables {R : Type u} [ring R] {M N : Module.{v} R} (f : M ⟶ N)

/-- In the category of modules, every monomorphism is normal. -/
def normal_mono (hf : mono f) : normal_mono f :=
{ Z := of R f.range.quotient,
  g := f.range.mkq,
  w := linear_map.range_mkq_comp _,
  is_limit :=
    is_kernel.iso_kernel _ _ (kernel_is_limit _)
      /- The following [invalid Lean code](https://github.com/leanprover-community/lean/issues/341)
        might help you understand what's going on here:
        ```
        calc
        M   ≃ₗ[R] f.ker.quotient  : (submodule.quot_equiv_of_eq_bot _ (ker_eq_bot_of_mono _)).symm
        ... ≃ₗ[R] f.range         : linear_map.quot_ker_equiv_range f
        ... ≃ₗ[R] r.range.mkq.ker : linear_equiv.of_eq _ _ (submodule.ker_mkq _).symm
        ```
      -/
      (linear_equiv.to_Module_iso'
<<<<<<< HEAD
        ((submodule.quot_equiv_of_eq_bot _ (ker_eq_bot_of_mono _)).symm ≫ₗ
          ((linear_map.quot_ker_equiv_range f) ≫ₗ
=======
        ((submodule.quot_equiv_of_eq_bot _ (ker_eq_bot_of_mono _)).symm ≪≫ₗ
          ((linear_map.quot_ker_equiv_range f) ≪≫ₗ
>>>>>>> 463e7534
            (linear_equiv.of_eq _ _ (submodule.ker_mkq _).symm)))) $
      by { ext, refl } }

/-- In the category of modules, every epimorphism is normal. -/
def normal_epi (hf : epi f) : normal_epi f :=
{ W := of R f.ker,
  g := f.ker.subtype,
  w := linear_map.comp_ker_subtype _,
  is_colimit :=
    is_cokernel.cokernel_iso _ _ (cokernel_is_colimit _)
      (linear_equiv.to_Module_iso'
      /- The following invalid Lean code might help you understand what's going on here:
        ```
        calc f.ker.subtype.range.quotient
            ≃ₗ[R] f.ker.quotient : submodule.quot_equiv_of_eq _ _ (submodule.range_subtype _)
        ... ≃ₗ[R] f.range        : linear_map.quot_ker_equiv_range f
        ... ≃ₗ[R] N              : linear_equiv.of_top _ (range_eq_top_of_epi _)
        ```
      -/
<<<<<<< HEAD
        (((submodule.quot_equiv_of_eq _ _ (submodule.range_subtype _)) ≫ₗ
          (linear_map.quot_ker_equiv_range f)) ≫ₗ
=======
        (((submodule.quot_equiv_of_eq _ _ (submodule.range_subtype _)) ≪≫ₗ
          (linear_map.quot_ker_equiv_range f)) ≪≫ₗ
>>>>>>> 463e7534
          (linear_equiv.of_top _ (range_eq_top_of_epi _)))) $
      by { ext, refl } }

/-- The category of R-modules is abelian. -/
instance : abelian (Module R) :=
{ has_finite_products := ⟨by apply_instance⟩,
  has_kernels := by apply_instance,
  has_cokernels := has_cokernels_Module,
  normal_mono := λ X Y, normal_mono,
  normal_epi := λ X Y, normal_epi }

variables {O : Module.{v} R} (g : N ⟶ O)

open linear_map
local attribute [instance] preadditive.has_equalizers_of_has_kernels

theorem exact_iff : exact f g ↔ f.range = g.ker :=
begin
  rw abelian.exact_iff' f g (kernel_is_limit _) (cokernel_is_colimit _),
  exact ⟨λ h, le_antisymm (range_le_ker_iff.2 h.1) (ker_le_range_iff.2 h.2),
    λ h, ⟨range_le_ker_iff.1 $ le_of_eq h, ker_le_range_iff.1 $ le_of_eq h.symm⟩⟩
end

end Module<|MERGE_RESOLUTION|>--- conflicted
+++ resolved
@@ -40,13 +40,8 @@
         ```
       -/
       (linear_equiv.to_Module_iso'
-<<<<<<< HEAD
-        ((submodule.quot_equiv_of_eq_bot _ (ker_eq_bot_of_mono _)).symm ≫ₗ
-          ((linear_map.quot_ker_equiv_range f) ≫ₗ
-=======
         ((submodule.quot_equiv_of_eq_bot _ (ker_eq_bot_of_mono _)).symm ≪≫ₗ
           ((linear_map.quot_ker_equiv_range f) ≪≫ₗ
->>>>>>> 463e7534
             (linear_equiv.of_eq _ _ (submodule.ker_mkq _).symm)))) $
       by { ext, refl } }
 
@@ -66,13 +61,8 @@
         ... ≃ₗ[R] N              : linear_equiv.of_top _ (range_eq_top_of_epi _)
         ```
       -/
-<<<<<<< HEAD
-        (((submodule.quot_equiv_of_eq _ _ (submodule.range_subtype _)) ≫ₗ
-          (linear_map.quot_ker_equiv_range f)) ≫ₗ
-=======
         (((submodule.quot_equiv_of_eq _ _ (submodule.range_subtype _)) ≪≫ₗ
           (linear_map.quot_ker_equiv_range f)) ≪≫ₗ
->>>>>>> 463e7534
           (linear_equiv.of_top _ (range_eq_top_of_epi _)))) $
       by { ext, refl } }
 
