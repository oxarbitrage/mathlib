<<<<<<< HEAD
import algebra.group_action_hom
import data.fin_simplicial_complex
import algebra.monoid_algebra.basic
import algebra.group.cohomology.lemmas
import linear_algebra.basis

/- Setting up `ℤ[Gⁿ]`, defined as `monoid_algebra ℤ (fin n → G)`.
  Showing it's a free `ℤ[G]`-module for `n ≥ 1.` -/

=======
/-
Copyright (c) 2021 Amelia Livingston. All rights reserved.
Released under Apache 2.0 license as described in the file LICENSE.
Authors: Amelia Livingston
-/
import algebra.group.cohomology.cochain_succ
import linear_algebra.basis
/-!

# group_ring

What does this do?

-/
>>>>>>> 152eea49
variables (G : Type*) [group G] (M : Type*) [add_comm_group M] [distrib_mul_action G M]
(n : ℕ)
noncomputable theory

/-- The quotient of `Gⁿ⁺¹` by the left action of `G` -/
abbreviation orbit_quot := quotient (mul_action.orbit_rel G (fin (n + 1) → G))

/-- `ℤ[G]`-module instance on an `add_comm_group` `M` with a `distrib_mul_action` of `G`.
  Deliberately not an instance. -/
def distrib_mul_action.to_module {G : Type*} [group G] {M : Type*} [add_comm_group M]
  [h : distrib_mul_action G M] : module (monoid_algebra ℤ G) M :=
{ smul := λ g m, finsupp.total G M ℤ (λ h, h • m) g,
    one_smul := λ b, by
    { dsimp,
        erw [finsupp.total_single],
        simp only [one_smul] },
    mul_smul := λ g h m, by
    { refine g.induction_on _ _ _,
      intros g,
      { dsimp,
        simp only [one_gsmul, finsupp.total_single, monoid_algebra.mul_def, one_mul,
          zero_mul, finsupp.single_zero, finsupp.sum_zero, finsupp.sum_single_index,
          linear_map.map_finsupp_sum],
        rw [finsupp.total_apply, finsupp.smul_sum],
        congr,
        ext f n,
        rw [mul_smul, distrib_mul_action.smul_gsmul] },
      { intros g1 g2 hg1 hg2,
        rw add_mul,
        simp only [linear_map.map_add] at *,
        simp only [hg1, hg2] },
      { intros r f hf,
        rw algebra.smul_mul_assoc,
        simp only [linear_map.map_smul] at *,
        simp only [←hf] }},
    smul_add := λ g b c, by
      { simp only [smul_add, finsupp.total_apply, finsupp.sum_add] },
    smul_zero := λ x, by
      simp only [finsupp.total_apply, finsupp.sum_zero, smul_zero],
    add_smul := λ r s x, linear_map.map_add _ _ _,
    zero_smul := λ x, linear_map.map_zero _ }

/- Thank you to this def for solving all my instance clashes -/
def group_ring := monoid_algebra ℤ G

namespace group_ring

instance : add_comm_group (group_ring G) :=
finsupp.add_comm_group

instance : ring (group_ring G) :=
{ ..monoid_algebra.semiring, ..group_ring.add_comm_group G }

instance {H : Type*} [group H] [mul_action G H] :
  distrib_mul_action G (group_ring H) :=
finsupp.comap_distrib_mul_action

instance : module (group_ring G) (group_ring (fin n → G)) :=
distrib_mul_action.to_module

instance (M : submodule (group_ring G) (group_ring (fin n → G))) :
  has_coe M (group_ring (fin n → G)) :=
{ coe := λ m, m.1 }

def of : G →* group_ring G :=
monoid_algebra.of ℤ G

@[simp] lemma of_apply (g : G) :
  of G g = finsupp.single g (1 : ℤ) := rfl

variables {G n}

lemma smul_def
  (g : group_ring G) (h : group_ring (fin n → G)) :
  g • h = finsupp.total G (group_ring (fin n → G)) ℤ (λ x, x • h) g :=
rfl

lemma gsmul_single_one (g : G) (r : ℤ) :
  (finsupp.single g r : group_ring G) = r • (of G g) :=
by simp only [mul_one, finsupp.smul_single', gsmul_eq_smul, of_apply]

lemma of_smul_of (g : G) (x : fin n → G) :
  of G g • of (fin n → G) x = of (fin n → G) (g • x) :=
begin
  show finsupp.total _ _ _ _ _ = _,
  simp only [of_apply, finsupp.total_single, one_smul, finsupp.comap_smul_single],
end

@[elab_as_eliminator]
lemma induction_on {p : group_ring G → Prop} (f : group_ring G)
  (hM : ∀ g, p (of G g)) (hadd : ∀ f g : group_ring G, p f → p g → p (f + g))
  (hsmul : ∀ (r : ℤ) f, p f → p (r • f)) : p f :=
begin
  refine finsupp.induction_linear f _ (λ f g hf hg, hadd f g hf hg) (λ g r, _),
  { simpa using hsmul 0 (of G 1) (hM 1) },
  { convert hsmul r (of G g) (hM g),
    rw gsmul_single_one, },
end

variables (G)
def dom_one_equiv : group_ring (fin 1 → G) ≃ₗ[group_ring G] group_ring G :=
{ map_smul' := λ x y, by
  { refine x.induction_on _ _ _,
    { dsimp,
      intro g,
      ext,
      rw [smul_def, finsupp.total_single, one_smul],
      simp only [monoid_algebra.single_mul_apply, one_mul, finsupp.equiv_map_domain_apply,
        finsupp.comap_smul_apply],
      congr },
    { intros a b ha hb,
      simp only [add_smul, add_equiv.map_add', ha, hb]},
    { intros r a ha,
      simp only [add_equiv.to_fun_eq_coe, add_equiv.map_gsmul, smul_assoc] at ⊢ ha,
      rw ha }},
  ..finsupp.dom_congr (fin.dom_one_equiv G) }

variables {G}

lemma dom_one_equiv_single {g : fin 1 → G} {m : ℤ} :
  dom_one_equiv G (finsupp.single g m) = finsupp.single (g 0) m :=
begin
  erw [finsupp.dom_congr_apply, finsupp.equiv_map_domain_single],
  refl,
end

/- The hom sending `ℤ[Gⁿ] → ℤ[Gⁿ⁺¹]` sending `(g₁, ..., gₙ) ↦ (r, g₁, ..., gₙ)` -/
def cons (n : ℕ) (r : G) : group_ring (fin n → G) →+ group_ring (fin (n + 1) → G) :=
finsupp.map_domain.add_monoid_hom (@fin.cons n (λ i, G) r)

lemma cons_of {n : ℕ} {r : G} (g : fin n → G) :
  cons n r (of _ g) = of (fin (n + 1) → G) (fin.cons r g) :=
finsupp.map_domain_single

variables (G n)

/-- Helper function; sends `g ∈ Gⁿ⁺¹`, `n ∈ ℤ` to `(n • g₀) • g` as an element of `ℤ[Gⁿ⁺¹] → ℤ[G]` -/
def to_basis_add_hom_aux (g : fin (n + 1) → G) : ℤ →+ ((fin (n + 1) → G) →₀ group_ring G) :=
{ to_fun := λ m, finsupp.single g (finsupp.single (g 0) m),
    map_zero' := by simp only [finsupp.single_zero],
    map_add' := λ x y, by simp only [finsupp.single_add]}

/-- Extends the map sending `g : Gⁿ⁺¹` to `g₀ • ⟦g⟧` -/
def to_basis_add_hom :
  group_ring (fin (n + 1) → G) →+ (orbit_quot G n →₀ group_ring G) :=
(@finsupp.map_domain.add_monoid_hom (fin (n + 1) → G) (orbit_quot G n) (group_ring G) _ quotient.mk').comp
(finsupp.lift_add_hom $ to_basis_add_hom_aux G n)

variables {G n}

lemma to_basis_add_hom_of (g : fin (n + 1) → G) :
  to_basis_add_hom G n (of _ g) = finsupp.single (quotient.mk' g : orbit_quot G n) (of G (g 0)) :=
begin
  unfold to_basis_add_hom,
  simp only [finsupp.lift_add_hom_apply_single, add_monoid_hom.coe_comp,
    function.comp_app, of_apply],
  exact finsupp.map_domain_single,
end


variables (G n)

/-- The `ℤ[G]`-linear map on `ℤ[Gⁿ⁺¹]` sending `g` to `g₀ • ⟦g⟧`; image is a basis
  of the free `ℤ[G]`-module on `Gⁿ⁺¹/G`. -/
noncomputable def to_basis :
  group_ring (fin (n + 1) → G) →ₗ[group_ring G] (orbit_quot G n →₀ group_ring G) :=
{ map_smul' := λ g x,
  begin
    refine x.induction_on _ _ _,
    { intro x,
      refine g.induction_on _ _ _,
      { intro g,
        erw of_smul_of,
        dsimp,
        erw [to_basis_add_hom_of, to_basis_add_hom_of, ←of_apply],
        simp only [smul_eq_mul, smul_def, finsupp.smul_single, of_apply, pi.smul_apply,
          one_mul, int.cast_one, finsupp.total_single, finsupp.comap_smul_single, gsmul_eq_mul],
        congr' 1,
        { exact quotient.sound' (set.mem_range_self _) },
        { erw [monoid_algebra.single_mul_single, one_mul] }},
      { intros a b ha hb,
        simp only [add_smul, *, add_monoid_hom.map_add, add_monoid_hom.to_fun_eq_coe] at * },
      { intros r y hy,
        simp only [add_monoid_hom.to_fun_eq_coe] at *,
        rw [smul_assoc, add_monoid_hom.map_gsmul, hy, smul_assoc] }},
    { intros a b ha hb,
      simp only [*, smul_add, add_monoid_hom.map_add, add_monoid_hom.to_fun_eq_coe] at * },
    { intros r y hy,
      dsimp at ⊢ hy,
      rw [smul_algebra_smul_comm, add_monoid_hom.map_gsmul, hy,
        ←smul_algebra_smul_comm, add_monoid_hom.map_gsmul] }
  end, .. to_basis_add_hom G n }

variables {G n}

/-- Helper function sending `x ∈ Gⁿ⁺¹`, `g ∈ G`, `n ∈ ℤ` to `n • (g • x₀⁻¹ • x)`. -/
def of_basis_aux (x : fin (n + 1) → G) (g : G) : ℤ →+ (group_ring (fin (n + 1) → G)) :=
{ to_fun := finsupp.single_add_hom (g • (x 0)⁻¹ • x),
  map_zero' := finsupp.single_zero,
  map_add' := λ _ _, finsupp.single_add }

variables (G n)

/-- Inverse of `to_basis` from the free `ℤ[G]`-module on `Gⁿ⁺¹/G` to `ℤ[Gⁿ⁺¹]`,
  sending `⟦g⟧ ∈ Gⁿ⁺¹/G` to `g₀⁻¹ • g ∈ ℤ[Gⁿ⁺¹]` -/
def of_basis : (orbit_quot G n →₀ (group_ring G)) →ₗ[group_ring G] group_ring (fin (n + 1) → G) :=
finsupp.lift (group_ring (fin (n + 1) → G)) (group_ring G) (orbit_quot G n)
  (λ y, quotient.lift_on' y (λ x, of _ ((x 0)⁻¹ • x)) $
  begin
    rintros a b ⟨c, rfl⟩,
    dsimp,
    congr' 1,
    ext i,
    simp only [mul_inv_rev, smul_eq_mul, pi.smul_apply, mul_assoc, inv_mul_cancel_left]
  end)

lemma left_inverse (x : group_ring (fin (n + 1) → G)) :
  of_basis G n (to_basis G n x) = x :=
begin
  refine induction_on x _ _ _,
  { intro g,
    erw to_basis_add_hom_of,
    unfold of_basis,
    simp only [quotient.lift_on'_mk', smul_inv_smul, of_smul_of, zero_smul,
      finsupp.sum_single_index, finsupp.lift_apply]},
  { intros f g hf hg,
    simp only [linear_map.map_add, hf, hg]},
  { intros r f hf,
    simp only [linear_map.map_smul_of_tower, hf] }
end

lemma right_inverse (x : orbit_quot G n →₀ group_ring G) :
  to_basis G n (of_basis G n x) = x :=
begin
  refine x.induction_linear _ _ _,
  { simp only [linear_map.map_zero] },
  { intros f g hf hg,
    simp only [linear_map.map_add, hf, hg] },
  { intros a b,
    refine quotient.induction_on' a (λ c, _),
    unfold of_basis,
    simp only [quotient.lift_on'_mk', zero_smul, of_apply, finsupp.sum_single_index,
      linear_map.map_smul, finsupp.lift_apply],
    erw to_basis_add_hom_of,
    simp only [finsupp.smul_single', smul_eq_mul, of_apply, pi.smul_apply, mul_left_inv],
    erw mul_one,
    congr' 1,
    exact quotient.sound' (mul_action.mem_orbit _ _) }
end

/-- An isomorphism of `ℤ[Gⁿ⁺¹]` with the free `ℤ[G]`-module on `Gⁿ⁺¹/G`, given by `to_basis`. -/
def basis : basis (orbit_quot G n) (group_ring G) (group_ring (fin (n + 1) → G)) :=
{ repr :=
  { inv_fun := of_basis G n,
    left_inv := left_inverse G n,
    right_inv := right_inverse G n, ..to_basis G n } }

end group_ring<|MERGE_RESOLUTION|>--- conflicted
+++ resolved
@@ -1,29 +1,17 @@
-<<<<<<< HEAD
+/-
+Copyright (c) 2021 Amelia Livingston. All rights reserved.
+Released under Apache 2.0 license as described in the file LICENSE.
+Authors: Amelia Livingston
+-/
 import algebra.group_action_hom
 import data.fin_simplicial_complex
 import algebra.monoid_algebra.basic
 import algebra.group.cohomology.lemmas
 import linear_algebra.basis
 
-/- Setting up `ℤ[Gⁿ]`, defined as `monoid_algebra ℤ (fin n → G)`.
+/-! Setting up `ℤ[Gⁿ]`, defined as `monoid_algebra ℤ (fin n → G)`.
   Showing it's a free `ℤ[G]`-module for `n ≥ 1.` -/
 
-=======
-/-
-Copyright (c) 2021 Amelia Livingston. All rights reserved.
-Released under Apache 2.0 license as described in the file LICENSE.
-Authors: Amelia Livingston
--/
-import algebra.group.cohomology.cochain_succ
-import linear_algebra.basis
-/-!
-
-# group_ring
-
-What does this do?
-
--/
->>>>>>> 152eea49
 variables (G : Type*) [group G] (M : Type*) [add_comm_group M] [distrib_mul_action G M]
 (n : ℕ)
 noncomputable theory
