--- conflicted
+++ resolved
@@ -458,55 +458,6 @@
   (f : M →*₀ N) :
   (f.to_monoid_hom : M → N) = f := rfl
 
-<<<<<<< HEAD
-=======
-@[to_additive]
-theorem one_hom.congr_fun [has_one M] [has_one N]
-  {f g : one_hom M N} (h : f = g) (x : M) : f x = g x :=
-congr_arg (λ h : one_hom M N, h x) h
-@[to_additive]
-theorem mul_hom.congr_fun [has_mul M] [has_mul N]
-  {f g : mul_hom M N} (h : f = g) (x : M) : f x = g x :=
-congr_arg (λ h : mul_hom M N, h x) h
-@[to_additive]
-theorem monoid_hom.congr_fun [mul_one_class M] [mul_one_class N]
-  {f g : M →* N} (h : f = g) (x : M) : f x = g x :=
-congr_arg (λ h : M →* N, h x) h
-theorem monoid_with_zero_hom.congr_fun [mul_zero_one_class M] [mul_zero_one_class N] {f g : M →*₀ N}
-  (h : f = g) (x : M) : f x = g x :=
-congr_arg (λ h : M →*₀ N, h x) h
-
-@[to_additive]
-theorem one_hom.congr_arg [has_one M] [has_one N]
-  (f : one_hom M N) {x y : M} (h : x = y) : f x = f y :=
-congr_arg (λ x : M, f x) h
-@[to_additive]
-theorem mul_hom.congr_arg [has_mul M] [has_mul N]
-  (f : mul_hom M N) {x y : M} (h : x = y) : f x = f y :=
-congr_arg (λ x : M, f x) h
-@[to_additive]
-theorem monoid_hom.congr_arg [mul_one_class M] [mul_one_class N]
-  (f : M →* N) {x y : M} (h : x = y) : f x = f y :=
-congr_arg (λ x : M, f x) h
-theorem monoid_with_zero_hom.congr_arg [mul_zero_one_class M] [mul_zero_one_class N] (f : M →*₀ N)
-  {x y : M} (h : x = y) : f x = f y :=
-congr_arg (λ x : M, f x) h
-
-@[to_additive]
-lemma one_hom.coe_inj [has_one M] [has_one N] ⦃f g : one_hom M N⦄ (h : (f : M → N) = g) : f = g :=
-by cases f; cases g; cases h; refl
-@[to_additive]
-lemma mul_hom.coe_inj [has_mul M] [has_mul N] ⦃f g : mul_hom M N⦄ (h : (f : M → N) = g) : f = g :=
-by cases f; cases g; cases h; refl
-@[to_additive]
-lemma monoid_hom.coe_inj [mul_one_class M] [mul_one_class N]
-  ⦃f g : M →* N⦄ (h : (f : M → N) = g) : f = g :=
-by cases f; cases g; cases h; refl
-lemma monoid_with_zero_hom.coe_inj [mul_zero_one_class M] [mul_zero_one_class N]
-  ⦃f g : M →*₀ N⦄ (h : (f : M → N) = g) : f = g :=
-by cases f; cases g; cases h; refl
-
->>>>>>> d5d57849
 @[ext, to_additive]
 lemma one_hom.ext [has_one M] [has_one N] ⦃f g : one_hom M N⦄ (h : ∀ x, f x = g x) : f = g :=
 fun_like.ext _ _ h
@@ -518,29 +469,9 @@
   ⦃f g : M →* N⦄ (h : ∀ x, f x = g x) : f = g :=
 fun_like.ext _ _ h
 @[ext]
-<<<<<<< HEAD
-lemma monoid_with_zero_hom.ext [mul_zero_one_class M] [mul_zero_one_class N]
-  ⦃f g : monoid_with_zero_hom M N⦄ (h : ∀ x, f x = g x) : f = g :=
-fun_like.ext _ _ h
-=======
 lemma monoid_with_zero_hom.ext [mul_zero_one_class M] [mul_zero_one_class N] ⦃f g : M →*₀ N⦄
   (h : ∀ x, f x = g x) : f = g :=
-monoid_with_zero_hom.coe_inj (funext h)
-
-@[to_additive]
-lemma one_hom.ext_iff [has_one M] [has_one N] {f g : one_hom M N} : f = g ↔ ∀ x, f x = g x :=
-⟨λ h x, h ▸ rfl, λ h, one_hom.ext h⟩
-@[to_additive]
-lemma mul_hom.ext_iff [has_mul M] [has_mul N] {f g : mul_hom M N} : f = g ↔ ∀ x, f x = g x :=
-⟨λ h x, h ▸ rfl, λ h, mul_hom.ext h⟩
-@[to_additive]
-lemma monoid_hom.ext_iff [mul_one_class M] [mul_one_class N]
-  {f g : M →* N} : f = g ↔ ∀ x, f x = g x :=
-⟨λ h x, h ▸ rfl, λ h, monoid_hom.ext h⟩
-lemma monoid_with_zero_hom.ext_iff [mul_zero_one_class M] [mul_zero_one_class N] {f g : M →*₀ N} :
-  f = g ↔ ∀ x, f x = g x :=
-⟨λ h x, h ▸ rfl, λ h, monoid_with_zero_hom.ext h⟩
->>>>>>> d5d57849
+fun_like.ext _ _ h
 
 @[simp, to_additive]
 lemma one_hom.mk_coe [has_one M] [has_one N]
@@ -767,16 +698,9 @@
   [mul_one_class M] [mul_one_class N] [mul_one_class P]
   {g₁ g₂ : N →* P} {f : M →* N} (hf : function.surjective f) :
   g₁.comp f = g₂.comp f ↔ g₁ = g₂ :=
-<<<<<<< HEAD
 ⟨λ h, monoid_hom.ext $ hf.forall.2 (fun_like.ext_iff.1 h), λ h, h ▸ rfl⟩
-lemma monoid_with_zero_hom.cancel_right
-  [mul_zero_one_class M] [mul_zero_one_class N] [mul_zero_one_class P]
-  {g₁ g₂ : monoid_with_zero_hom N P} {f : monoid_with_zero_hom M N} (hf : function.surjective f) :
-=======
-⟨λ h, monoid_hom.ext $ hf.forall.2 (monoid_hom.ext_iff.1 h), λ h, h ▸ rfl⟩
 lemma monoid_with_zero_hom.cancel_right [mul_zero_one_class M] [mul_zero_one_class N]
   [mul_zero_one_class P] {g₁ g₂ : N →*₀ P} {f : M →*₀ N} (hf : function.surjective f) :
->>>>>>> d5d57849
   g₁.comp f = g₂.comp f ↔ g₁ = g₂ :=
 ⟨λ h, monoid_with_zero_hom.ext $ hf.forall.2 (fun_like.ext_iff.1 h), λ h, h ▸ rfl⟩
 
@@ -814,19 +738,11 @@
   function.injective (monoid_hom.to_mul_hom : (M →* N) → mul_hom M N) :=
 λ f g h, monoid_hom.ext $ by convert fun_like.ext_iff.mp h
 lemma monoid_with_zero_hom.to_monoid_hom_injective [monoid_with_zero M] [monoid_with_zero N] :
-<<<<<<< HEAD
-  function.injective (monoid_with_zero_hom.to_monoid_hom : monoid_with_zero_hom M N → M →* N) :=
+  function.injective (monoid_with_zero_hom.to_monoid_hom : M →*₀ N → M →* N) :=
 λ f g h, monoid_with_zero_hom.ext $ by convert fun_like.ext_iff.mp h
 lemma monoid_with_zero_hom.to_zero_hom_injective [monoid_with_zero M] [monoid_with_zero N] :
-  function.injective (monoid_with_zero_hom.to_zero_hom : monoid_with_zero_hom M N → zero_hom M N) :=
+  function.injective (monoid_with_zero_hom.to_zero_hom : M →*₀ N → zero_hom M N) :=
 λ f g h, monoid_with_zero_hom.ext $ by convert fun_like.ext_iff.mp h
-=======
-  function.injective (monoid_with_zero_hom.to_monoid_hom : (M →*₀ N) → M →* N) :=
-λ f g h, monoid_with_zero_hom.ext $ monoid_hom.ext_iff.mp h
-lemma monoid_with_zero_hom.to_zero_hom_injective [monoid_with_zero M] [monoid_with_zero N] :
-  function.injective (monoid_with_zero_hom.to_zero_hom : (M →*₀ N) → zero_hom M N) :=
-λ f g h, monoid_with_zero_hom.ext $ zero_hom.ext_iff.mp h
->>>>>>> d5d57849
 
 @[simp, to_additive] lemma one_hom.comp_id [has_one M] [has_one N]
   (f : one_hom M N) : f.comp (one_hom.id M) = f := one_hom.ext $ λ x, rfl
