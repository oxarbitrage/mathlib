--- conflicted
+++ resolved
@@ -14,11 +14,7 @@
 multiplication with a positive number and addition are monotone. -/
 @[protect_proj]
 class ordered_semiring (α : Type u) extends semiring α, ordered_cancel_add_comm_monoid α :=
-<<<<<<< HEAD
-(zero_lt_one : zero < one)
-=======
 (zero_lt_one : 0 < (1 : α))
->>>>>>> eeb9bb6a
 (mul_lt_mul_of_pos_left :  ∀ a b c : α, a < b → 0 < c → c * a < c * b)
 (mul_lt_mul_of_pos_right : ∀ a b c : α, a < b → 0 < c → a * c < b * c)
 
@@ -31,10 +27,6 @@
 lemma zero_le_one : 0 ≤ (1:α) :=
 zero_lt_one.le
 
-<<<<<<< HEAD
-/-- `0 < 2`: an alternative version of `two_pos` that only assumes `linear_ordered_semiring`. -/
-=======
->>>>>>> eeb9bb6a
 lemma zero_lt_two : 0 < (2:α) := add_pos zero_lt_one zero_lt_one
 
 @[field_simps] lemma two_ne_zero : (2:α) ≠ 0 :=
@@ -173,18 +165,6 @@
 
 end ordered_semiring
 
-<<<<<<< HEAD
-section ordered_comm_semiring
-
-/-- An `ordered_comm_semiring α` is a commutative semiring `α` with a partial order such that
-multiplication with a positive number and addition are monotone. -/
-@[protect_proj]
-class ordered_comm_semiring (α : Type u) extends ordered_semiring α, comm_semiring α
-
-end ordered_comm_semiring
-
-=======
->>>>>>> eeb9bb6a
 /-- A `linear_ordered_semiring α` is a semiring `α` with a linear order
 such that multiplication with a positive number and addition are monotone. -/
 @[protect_proj]
