--- conflicted
+++ resolved
@@ -380,19 +380,6 @@
   rw [this, add_haar_preimage_add]
 end
 
-<<<<<<< HEAD
-lemma add_haar_closed_ball_lt_top {E : Type*} [normed_group E] [proper_space E] [measurable_space E]
-  (μ : measure E) [is_add_haar_measure μ] (x : E) (r : ℝ) :
-  μ (closed_ball x r) < ∞ :=
-(proper_space.is_compact_closed_ball x r).measure_lt_top
-
-lemma add_haar_ball_lt_top {E : Type*} [normed_group E] [proper_space E] [measurable_space E]
-  (μ : measure E) [is_add_haar_measure μ] (x : E) (r : ℝ) :
-  μ (ball x r) < ∞ :=
-lt_of_le_of_lt (measure_mono ball_subset_closed_ball) (add_haar_closed_ball_lt_top μ x r)
-
-=======
->>>>>>> a2c3b293
 lemma add_haar_ball_pos {E : Type*} [normed_group E] [measurable_space E]
   (μ : measure E) [is_add_haar_measure μ] (x : E) {r : ℝ} (hr : 0 < r) :
   0 < μ (ball x r) :=
