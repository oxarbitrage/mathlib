/-
Copyright (c) 2020 Yury G. Kudryashov. All rights reserved.
Released under Apache 2.0 license as described in the file LICENSE.
Authors: Yury G. Kudryashov, Patrick Massot, Sébastien Gouëzel
-/
import analysis.normed_space.dual
import data.set.intervals.disjoint
import measure_theory.measure.lebesgue
import analysis.calculus.extend_deriv
import measure_theory.integral.set_integral
import measure_theory.integral.vitali_caratheodory

/-!
# Integral over an interval

In this file we define `∫ x in a..b, f x ∂μ` to be `∫ x in Ioc a b, f x ∂μ` if `a ≤ b` and
`-∫ x in Ioc b a, f x ∂μ` if `b ≤ a`. We prove a few simple properties and several versions of the
[fundamental theorem of calculus](https://en.wikipedia.org/wiki/Fundamental_theorem_of_calculus).

Recall that its first version states that the function `(u, v) ↦ ∫ x in u..v, f x` has derivative
`(δu, δv) ↦ δv • f b - δu • f a` at `(a, b)` provided that `f` is continuous at `a` and `b`,
and its second version states that, if `f` has an integrable derivative on `[a, b]`, then
`∫ x in a..b, f' x = f b - f a`.

## Main statements

### FTC-1 for Lebesgue measure

We prove several versions of FTC-1, all in the `interval_integral` namespace. Many of them follow
the naming scheme `integral_has(_strict?)_(f?)deriv(_within?)_at(_of_tendsto_ae?)(_right|_left?)`.
They formulate FTC in terms of `has(_strict?)_(f?)deriv(_within?)_at`.
Let us explain the meaning of each part of the name:

* `_strict` means that the theorem is about strict differentiability;
* `f` means that the theorem is about differentiability in both endpoints; incompatible with
  `_right|_left`;
* `_within` means that the theorem is about one-sided derivatives, see below for details;
* `_of_tendsto_ae` means that instead of continuity the theorem assumes that `f` has a finite limit
  almost surely as `x` tends to `a` and/or `b`;
* `_right` or `_left` mean that the theorem is about differentiability in the right (resp., left)
  endpoint.

We also reformulate these theorems in terms of `(f?)deriv(_within?)`. These theorems are named
`(f?)deriv(_within?)_integral(_of_tendsto_ae?)(_right|_left?)` with the same meaning of parts of the
name.

### One-sided derivatives

Theorem `integral_has_fderiv_within_at_of_tendsto_ae` states that `(u, v) ↦ ∫ x in u..v, f x` has a
derivative `(δu, δv) ↦ δv • cb - δu • ca` within the set `s × t` at `(a, b)` provided that `f` tends
to `ca` (resp., `cb`) almost surely at `la` (resp., `lb`), where possible values of `s`, `t`, and
corresponding filters `la`, `lb` are given in the following table.

| `s`     | `la`     | `t`     | `lb`     |
| ------- | ----     | ---     | ----     |
| `Iic a` | `𝓝[≤] a` | `Iic b` | `𝓝[≤] b` |
| `Ici a` | `𝓝[>] a` | `Ici b` | `𝓝[>] b` |
| `{a}`   | `⊥`      | `{b}`   | `⊥`      |
| `univ`  | `𝓝 a`    | `univ`  | `𝓝 b`    |

We use a typeclass `FTC_filter` to make Lean automatically find `la`/`lb` based on `s`/`t`. This way
we can formulate one theorem instead of `16` (or `8` if we leave only non-trivial ones not covered
by `integral_has_deriv_within_at_of_tendsto_ae_(left|right)` and
`integral_has_fderiv_at_of_tendsto_ae`). Similarly,
`integral_has_deriv_within_at_of_tendsto_ae_right` works for both one-sided derivatives using the
same typeclass to find an appropriate filter.

### FTC for a locally finite measure

Before proving FTC for the Lebesgue measure, we prove a few statements that can be seen as FTC for
any measure. The most general of them,
`measure_integral_sub_integral_sub_linear_is_o_of_tendsto_ae`, states the following. Let `(la, la')`
be an `FTC_filter` pair of filters around `a` (i.e., `FTC_filter a la la'`) and let `(lb, lb')` be
an `FTC_filter` pair of filters around `b`. If `f` has finite limits `ca` and `cb` almost surely at
`la'` and `lb'`, respectively, then
`∫ x in va..vb, f x ∂μ - ∫ x in ua..ub, f x ∂μ = ∫ x in ub..vb, cb ∂μ - ∫ x in ua..va, ca ∂μ +
  o(∥∫ x in ua..va, (1:ℝ) ∂μ∥ + ∥∫ x in ub..vb, (1:ℝ) ∂μ∥)` as `ua` and `va` tend to `la` while
`ub` and `vb` tend to `lb`.

### FTC-2 and corollaries

We use FTC-1 to prove several versions of FTC-2 for the Lebesgue measure, using a similar naming
scheme as for the versions of FTC-1. They include:
* `interval_integral.integral_eq_sub_of_has_deriv_right_of_le` - most general version, for functions
  with a right derivative
* `interval_integral.integral_eq_sub_of_has_deriv_at'` - version for functions with a derivative on
  an open set
* `interval_integral.integral_deriv_eq_sub'` - version that is easiest to use when computing the
  integral of a specific function

We then derive additional integration techniques from FTC-2:
* `interval_integral.integral_mul_deriv_eq_deriv_mul` - integration by parts
* `interval_integral.integral_comp_mul_deriv''` - integration by substitution

Many applications of these theorems can be found in the file `analysis.special_functions.integrals`.

Note that the assumptions of FTC-2 are formulated in the form that `f'` is integrable. To use it in
a context with the stronger assumption that `f'` is continuous, one can use
`continuous_on.interval_integrable` or `continuous_on.integrable_on_Icc` or
`continuous_on.integrable_on_interval`.

## Implementation notes

### Avoiding `if`, `min`, and `max`

In order to avoid `if`s in the definition, we define `interval_integrable f μ a b` as
`integrable_on f (Ioc a b) μ ∧ integrable_on f (Ioc b a) μ`. For any `a`, `b` one of these
intervals is empty and the other coincides with `set.interval_oc a b = set.Ioc (min a b) (max a b)`.

Similarly, we define `∫ x in a..b, f x ∂μ` to be `∫ x in Ioc a b, f x ∂μ - ∫ x in Ioc b a, f x ∂μ`.
Again, for any `a`, `b` one of these integrals is zero, and the other gives the expected result.

This way some properties can be translated from integrals over sets without dealing with
the cases `a ≤ b` and `b ≤ a` separately.

### Choice of the interval

We use integral over `set.interval_oc a b = set.Ioc (min a b) (max a b)` instead of one of the other
three possible intervals with the same endpoints for two reasons:

* this way `∫ x in a..b, f x ∂μ + ∫ x in b..c, f x ∂μ = ∫ x in a..c, f x ∂μ` holds whenever
  `f` is integrable on each interval; in particular, it works even if the measure `μ` has an atom
  at `b`; this rules out `set.Ioo` and `set.Icc` intervals;
* with this definition for a probability measure `μ`, the integral `∫ x in a..b, 1 ∂μ` equals
  the difference $F_μ(b)-F_μ(a)$, where $F_μ(a)=μ(-∞, a]$ is the
  [cumulative distribution function](https://en.wikipedia.org/wiki/Cumulative_distribution_function)
  of `μ`.

### `FTC_filter` class

As explained above, many theorems in this file rely on the typeclass
`FTC_filter (a : α) (l l' : filter α)` to avoid code duplication. This typeclass combines four
assumptions:

- `pure a ≤ l`;
- `l' ≤ 𝓝 a`;
- `l'` has a basis of measurable sets;
- if `u n` and `v n` tend to `l`, then for any `s ∈ l'`, `Ioc (u n) (v n)` is eventually included
  in `s`.

This typeclass has the following “real” instances: `(a, pure a, ⊥)`, `(a, 𝓝[≥] a, 𝓝[>] a)`,
`(a, 𝓝[≤] a, 𝓝[≤] a)`, `(a, 𝓝 a, 𝓝 a)`.
Furthermore, we have the following instances that are equal to the previously mentioned instances:
`(a, 𝓝[{a}] a, ⊥)` and `(a, 𝓝[univ] a, 𝓝[univ] a)`.
While the difference between `Ici a` and `Ioi a` doesn't matter for theorems about Lebesgue measure,
it becomes important in the versions of FTC about any locally finite measure if this measure has an
atom at one of the endpoints.

### Combining one-sided and two-sided derivatives

There are some `FTC_filter` instances where the fact that it is one-sided or
two-sided depends on the point, namely `(x, 𝓝[Icc a b] x, 𝓝[Icc a b] x)`
(resp. `(x, 𝓝[[a, b]] x, 𝓝[[a, b]] x)`, where `[a, b] = set.interval a b`),
with `x ∈ Icc a b` (resp. `x ∈ [a, b]`).
This results in a two-sided derivatives for `x ∈ Ioo a b` and one-sided derivatives for
`x ∈ {a, b}`. Other instances could be added when needed (in that case, one also needs to add
instances for `filter.is_measurably_generated` and `filter.tendsto_Ixx_class`).

## Tags

integral, fundamental theorem of calculus, FTC-1, FTC-2, change of variables in integrals
-/

noncomputable theory
open topological_space (second_countable_topology)
open measure_theory set classical filter function

open_locale classical topological_space filter ennreal big_operators interval

variables {α β 𝕜 E F : Type*} [linear_order α] [measurable_space α]
  [measurable_space E] [normed_group E]

/-!
### Almost everywhere on an interval
-/

section
variables {μ : measure α} {a b : α} {P : α → Prop}

lemma ae_interval_oc_iff :
  (∀ᵐ x ∂μ, x ∈ Ι a b → P x) ↔ (∀ᵐ x ∂μ, x ∈ Ioc a b → P x) ∧ (∀ᵐ x ∂μ, x ∈ Ioc b a → P x) :=
by { dsimp [interval_oc], cases le_total a b with hab hab ; simp [hab] }

lemma ae_measurable_interval_oc_iff {μ : measure α} {β : Type*} [measurable_space β] {f : α → β} :
  (ae_measurable f $ μ.restrict $ Ι a b) ↔
  (ae_measurable f $ μ.restrict $ Ioc a b) ∧ (ae_measurable f $ μ.restrict $ Ioc b a) :=
by { dsimp [interval_oc], cases le_total a b with hab hab ; simp [hab] }

variables [topological_space α] [opens_measurable_space α] [order_closed_topology α]

lemma ae_interval_oc_iff' : (∀ᵐ x ∂μ, x ∈ Ι a b → P x) ↔
  (∀ᵐ x ∂ (μ.restrict $ Ioc a b), P x) ∧ (∀ᵐ x ∂ (μ.restrict $ Ioc b a), P x) :=
begin
  simp_rw ae_interval_oc_iff,
  rw [ae_restrict_eq, eventually_inf_principal, ae_restrict_eq, eventually_inf_principal] ;
  exact measurable_set_Ioc
end

end

/-!
### Integrability at an interval
-/

/-- A function `f` is called *interval integrable* with respect to a measure `μ` on an unordered
interval `a..b` if it is integrable on both intervals `(a, b]` and `(b, a]`. One of these
intervals is always empty, so this property is equivalent to `f` being integrable on
`(min a b, max a b]`. -/
def interval_integrable (f : α → E) (μ : measure α) (a b : α) :=
integrable_on f (Ioc a b) μ ∧ integrable_on f (Ioc b a) μ

/-- A function is interval integrable with respect to a given measure `μ` on `interval a b` if and
  only if it is integrable on `interval_oc a b` with respect to `μ`. This is an equivalent
  defintion of `interval_integrable`. -/
lemma interval_integrable_iff {f : α → E} {a b : α} {μ : measure α} :
  interval_integrable f μ a b ↔ integrable_on f (Ι a b) μ :=
by cases le_total a b; simp [h, interval_integrable, interval_oc]

/-- If a function is interval integrable with respect to a given measure `μ` on `interval a b` then
  it is integrable on `interval_oc a b` with respect to `μ`. -/
lemma interval_integrable.def {f : α → E} {a b : α} {μ : measure α}
  (h : interval_integrable f μ a b) :
  integrable_on f (Ι a b) μ :=
interval_integrable_iff.mp h

lemma interval_integrable_iff_integrable_Ioc_of_le
  {f : α → E} {a b : α} (hab : a ≤ b) {μ : measure α} :
  interval_integrable f μ a b ↔ integrable_on f (Ioc a b) μ :=
by rw [interval_integrable_iff, interval_oc_of_le hab]

/-- If a function is integrable with respect to a given measure `μ` then it is interval integrable
  with respect to `μ` on `interval a b`. -/
lemma measure_theory.integrable.interval_integrable {f : α → E} {a b : α} {μ : measure α}
  (hf : integrable f μ) :
  interval_integrable f μ a b :=
⟨hf.integrable_on, hf.integrable_on⟩

lemma measure_theory.integrable_on.interval_integrable {f : α → E} {a b : α} {μ : measure α}
  (hf : integrable_on f (interval a b) μ) :
  interval_integrable f μ a b :=
⟨measure_theory.integrable_on.mono_set hf (Ioc_subset_Icc_self.trans Icc_subset_interval),
 measure_theory.integrable_on.mono_set hf (Ioc_subset_Icc_self.trans Icc_subset_interval')⟩

lemma interval_integrable_const_iff {a b : α} {μ : measure α} {c : E} :
  interval_integrable (λ _, c) μ a b ↔ c = 0 ∨ μ (Ι a b) < ∞ :=
by simp only [interval_integrable_iff, integrable_on_const]

@[simp] lemma interval_integrable_const [topological_space α] [compact_Icc_space α]
  {μ : measure α} [is_locally_finite_measure μ] {a b : α} {c : E} :
  interval_integrable (λ _, c) μ a b :=
interval_integrable_const_iff.2 $ or.inr measure_Ioc_lt_top

namespace interval_integrable

section

variables {f : α → E} {a b c d : α} {μ ν : measure α}

@[symm] lemma symm (h : interval_integrable f μ a b) : interval_integrable f μ b a :=
h.symm

@[refl] lemma refl : interval_integrable f μ a a :=
by split; simp

@[trans] lemma trans (hab : interval_integrable f μ a b) (hbc : interval_integrable f μ b c) :
  interval_integrable f μ a c :=
⟨(hab.1.union hbc.1).mono_set Ioc_subset_Ioc_union_Ioc,
  (hbc.2.union hab.2).mono_set Ioc_subset_Ioc_union_Ioc⟩

lemma trans_iterate {a : ℕ → α} {n : ℕ} (hint : ∀ k < n, interval_integrable f μ (a k) (a $ k+1)) :
  interval_integrable f μ (a 0) (a n) :=
begin
  induction n with n hn,
  { simp },
  { exact (hn (λ k hk, hint k (hk.trans n.lt_succ_self))).trans (hint n n.lt_succ_self) }
end

lemma neg [borel_space E] (h : interval_integrable f μ a b) : interval_integrable (-f) μ a b :=
⟨h.1.neg, h.2.neg⟩

lemma norm [opens_measurable_space E] (h : interval_integrable f μ a b) :
  interval_integrable (λ x, ∥f x∥) μ a b  :=
⟨h.1.norm, h.2.norm⟩

lemma abs {f : α → ℝ} (h : interval_integrable f μ a b) :
  interval_integrable (λ x, |f x|) μ a b  :=
h.norm

lemma mono
  (hf : interval_integrable f ν a b) (h1 : interval c d ⊆ interval a b) (h2 : μ ≤ ν) :
  interval_integrable f μ c d :=
let ⟨h1₁, h1₂⟩ := interval_subset_interval_iff_le.mp h1 in
interval_integrable_iff.mpr $ hf.def.mono (Ioc_subset_Ioc h1₁ h1₂) h2

lemma mono_set
  (hf : interval_integrable f μ a b) (h : interval c d ⊆ interval a b) :
  interval_integrable f μ c d :=
hf.mono h rfl.le

lemma mono_measure
  (hf : interval_integrable f ν a b) (h : μ ≤ ν) :
  interval_integrable f μ a b :=
hf.mono rfl.subset h

lemma mono_set_ae
  (hf : interval_integrable f μ a b) (h : Ι c d ≤ᵐ[μ] Ι a b) :
  interval_integrable f μ c d :=
interval_integrable_iff.mpr $ hf.def.mono_set_ae h

lemma mono_fun {F : Type*} [normed_group F] [measurable_space F] {g : α → F}
  (hf : interval_integrable f μ a b) (hgm : ae_measurable g (μ.restrict (Ι a b)))
  (hle : (λ x, ∥g x∥) ≤ᵐ[μ.restrict (Ι a b)] (λ x, ∥f x∥)) : interval_integrable g μ a b :=
interval_integrable_iff.2 $ hf.def.integrable.mono hgm hle

lemma mono_fun' {g : α → ℝ} (hg : interval_integrable g μ a b)
  (hfm : ae_measurable f (μ.restrict (Ι a b)))
  (hle : (λ x, ∥f x∥) ≤ᵐ[μ.restrict (Ι a b)] g) : interval_integrable f μ a b :=
interval_integrable_iff.2 $ hg.def.integrable.mono' hfm hle

protected lemma ae_measurable (h : interval_integrable f μ a b) :
  ae_measurable f (μ.restrict (Ioc a b)):=
h.1.ae_measurable

protected lemma ae_measurable' (h : interval_integrable f μ a b) :
  ae_measurable f (μ.restrict (Ioc b a)):=
h.2.ae_measurable

end

variables [borel_space E] {f g : α → E} {a b : α} {μ : measure α}

lemma smul [normed_field 𝕜] [normed_space 𝕜 E] [measurable_space 𝕜] [opens_measurable_space 𝕜]
  {f : α → E} {a b : α} {μ : measure α} (h : interval_integrable f μ a b) (r : 𝕜) :
  interval_integrable (r • f) μ a b :=
⟨h.1.smul r, h.2.smul r⟩

@[simp] lemma add [second_countable_topology E] (hf : interval_integrable f μ a b)
  (hg : interval_integrable g μ a b) : interval_integrable (λ x, f x + g x) μ a b :=
⟨hf.1.add hg.1, hf.2.add hg.2⟩

@[simp] lemma sub [second_countable_topology E] (hf : interval_integrable f μ a b)
  (hg : interval_integrable g μ a b) : interval_integrable (λ x, f x - g x) μ a b :=
⟨hf.1.sub hg.1, hf.2.sub hg.2⟩

lemma mul_continuous_on {α : Type*} [conditionally_complete_linear_order α] [measurable_space α]
  [topological_space α] [order_topology α] [opens_measurable_space α]
  {μ : measure α} {a b : α} {f g : α → ℝ}
  (hf : interval_integrable f μ a b) (hg : continuous_on g (interval a b)) :
  interval_integrable (λ x, f x * g x) μ a b :=
begin
  rw interval_integrable_iff at hf ⊢,
  exact hf.mul_continuous_on_of_subset hg measurable_set_Ioc is_compact_interval Ioc_subset_Icc_self
end

lemma continuous_on_mul {α : Type*} [conditionally_complete_linear_order α] [measurable_space α]
  [topological_space α] [order_topology α] [opens_measurable_space α]
  {μ : measure α} {a b : α} {f g : α → ℝ}
  (hf : interval_integrable f μ a b) (hg : continuous_on g (interval a b)) :
  interval_integrable (λ x, g x * f x) μ a b :=
by simpa [mul_comm] using hf.mul_continuous_on hg

end interval_integrable

section

variables {μ : measure ℝ} [is_locally_finite_measure μ]

lemma continuous_on.interval_integrable [borel_space E] {u : ℝ → E} {a b : ℝ}
  (hu : continuous_on u (interval a b)) : interval_integrable u μ a b :=
(continuous_on.integrable_on_Icc hu).interval_integrable

lemma continuous_on.interval_integrable_of_Icc [borel_space E] {u : ℝ → E} {a b : ℝ} (h : a ≤ b)
  (hu : continuous_on u (Icc a b)) : interval_integrable u μ a b :=
continuous_on.interval_integrable ((interval_of_le h).symm ▸ hu)

/-- A continuous function on `ℝ` is `interval_integrable` with respect to any locally finite measure
`ν` on ℝ. -/
lemma continuous.interval_integrable [borel_space E] {u : ℝ → E} (hu : continuous u) (a b : ℝ) :
  interval_integrable u μ a b :=
hu.continuous_on.interval_integrable

end

section

variables {ι : Type*} [topological_space ι] [conditionally_complete_linear_order ι]
  [order_topology ι] [measurable_space ι] [borel_space ι] {μ : measure ι}
  [is_locally_finite_measure μ] [conditionally_complete_linear_order E] [order_topology E]
  [second_countable_topology E] [borel_space E]

lemma monotone_on.interval_integrable {u : ι → E} {a b : ι} (hu : monotone_on u (interval a b)) :
  interval_integrable u μ a b :=
begin
  rw interval_integrable_iff,
  exact (monotone_on.integrable_on_compact is_compact_interval hu).mono_set Ioc_subset_Icc_self,
end

lemma antitone_on.interval_integrable {u : ι → E} {a b : ι} (hu : antitone_on u (interval a b)) :
  interval_integrable u μ a b :=
@monotone_on.interval_integrable (order_dual E) _ ‹_› ι _ _ _ _ _ _ _ _ _ ‹_› ‹_› u a b hu

lemma monotone.interval_integrable {u : ι → E} {a b : ι} (hu : monotone u) :
  interval_integrable u μ a b :=
(hu.monotone_on _).interval_integrable

lemma antitone.interval_integrable {u : ι → E} {a b : ι} (hu :antitone u) :
  interval_integrable u μ a b :=
(hu.antitone_on _).interval_integrable

end

/-- Let `l'` be a measurably generated filter; let `l` be a of filter such that each `s ∈ l'`
eventually includes `Ioc u v` as both `u` and `v` tend to `l`. Let `μ` be a measure finite at `l'`.

Suppose that `f : α → E` has a finite limit at `l' ⊓ μ.ae`. Then `f` is interval integrable on
`u..v` provided that both `u` and `v` tend to `l`.

Typeclass instances allow Lean to find `l'` based on `l` but not vice versa, so
`apply tendsto.eventually_interval_integrable_ae` will generate goals `filter α` and
`tendsto_Ixx_class Ioc ?m_1 l'`. -/
lemma filter.tendsto.eventually_interval_integrable_ae {f : α → E} {μ : measure α}
  {l l' : filter α}  (hfm : measurable_at_filter f l' μ)
  [tendsto_Ixx_class Ioc l l'] [is_measurably_generated l']
  (hμ : μ.finite_at_filter l') {c : E} (hf : tendsto f (l' ⊓ μ.ae) (𝓝 c))
  {u v : β → α} {lt : filter β} (hu : tendsto u lt l) (hv : tendsto v lt l) :
  ∀ᶠ t in lt, interval_integrable f μ (u t) (v t) :=
have _ := (hf.integrable_at_filter_ae hfm hμ).eventually,
((hu.Ioc hv).eventually this).and $ (hv.Ioc hu).eventually this

/-- Let `l'` be a measurably generated filter; let `l` be a of filter such that each `s ∈ l'`
eventually includes `Ioc u v` as both `u` and `v` tend to `l`. Let `μ` be a measure finite at `l'`.

Suppose that `f : α → E` has a finite limit at `l`. Then `f` is interval integrable on `u..v`
provided that both `u` and `v` tend to `l`.

Typeclass instances allow Lean to find `l'` based on `l` but not vice versa, so
`apply tendsto.eventually_interval_integrable_ae` will generate goals `filter α` and
`tendsto_Ixx_class Ioc ?m_1 l'`. -/
lemma filter.tendsto.eventually_interval_integrable {f : α → E} {μ : measure α}
  {l l' : filter α} (hfm : measurable_at_filter f l' μ)
  [tendsto_Ixx_class Ioc l l'] [is_measurably_generated l']
  (hμ : μ.finite_at_filter l') {c : E} (hf : tendsto f l' (𝓝 c))
  {u v : β → α} {lt : filter β} (hu : tendsto u lt l) (hv : tendsto v lt l) :
  ∀ᶠ t in lt, interval_integrable f μ (u t) (v t) :=
(hf.mono_left inf_le_left).eventually_interval_integrable_ae hfm hμ hu hv

/-!
### Interval integral: definition and basic properties

In this section we define `∫ x in a..b, f x ∂μ` as `∫ x in Ioc a b, f x ∂μ - ∫ x in Ioc b a, f x ∂μ`
and prove some basic properties.
-/

variables [second_countable_topology E] [complete_space E] [normed_space ℝ E]
  [borel_space E]

/-- The interval integral `∫ x in a..b, f x ∂μ` is defined
as `∫ x in Ioc a b, f x ∂μ - ∫ x in Ioc b a, f x ∂μ`. If `a ≤ b`, then it equals
`∫ x in Ioc a b, f x ∂μ`, otherwise it equals `-∫ x in Ioc b a, f x ∂μ`. -/
def interval_integral (f : α → E) (a b : α) (μ : measure α) :=
∫ x in Ioc a b, f x ∂μ - ∫ x in Ioc b a, f x ∂μ

notation `∫` binders ` in ` a `..` b `, ` r:(scoped:60 f, f) ` ∂` μ:70 := interval_integral r a b μ
notation `∫` binders ` in ` a `..` b `, ` r:(scoped:60 f, interval_integral f a b volume) := r

namespace interval_integral

section basic

variables {a b : α} {f g : α → E} {μ : measure α}

@[simp] lemma integral_zero : ∫ x in a..b, (0 : E) ∂μ = 0 :=
by simp [interval_integral]

lemma integral_of_le (h : a ≤ b) : ∫ x in a..b, f x ∂μ = ∫ x in Ioc a b, f x ∂μ :=
by simp [interval_integral, h]

@[simp] lemma integral_same : ∫ x in a..a, f x ∂μ = 0 :=
sub_self _

lemma integral_symm (a b) : ∫ x in b..a, f x ∂μ = -∫ x in a..b, f x ∂μ :=
by simp only [interval_integral, neg_sub]

lemma integral_of_ge (h : b ≤ a) : ∫ x in a..b, f x ∂μ = -∫ x in Ioc b a, f x ∂μ :=
by simp only [integral_symm b, integral_of_le h]

lemma interval_integral_eq_integral_interval_oc (f : α → E) (a b : α) (μ : measure α) :
  ∫ x in a..b, f x ∂μ = (if a ≤ b then 1 else -1 : ℝ) • ∫ x in Ι a b, f x ∂μ :=
begin
  split_ifs with h,
  { simp only [integral_of_le h, interval_oc_of_le h, one_smul] },
  { simp only [integral_of_ge (not_le.1 h).le, interval_oc_of_lt (not_le.1 h), neg_one_smul] }
end

lemma integral_cases (f : α → E) (a b) :
  ∫ x in a..b, f x ∂μ ∈ ({∫ x in Ι a b, f x ∂μ, -∫ x in Ι a b, f x ∂μ} : set E) :=
by { rw interval_integral_eq_integral_interval_oc, split_ifs; simp }

lemma integral_undef (h : ¬ interval_integrable f μ a b) :
  ∫ x in a..b, f x ∂μ = 0 :=
by cases le_total a b with hab hab;
  simp only [integral_of_le, integral_of_ge, hab, neg_eq_zero];
    refine integral_undef (not_imp_not.mpr integrable.integrable_on' _);
      simpa [hab] using not_and_distrib.mp h

lemma integral_non_ae_measurable
  (hf : ¬ ae_measurable f (μ.restrict (Ι a b))) :
  ∫ x in a..b, f x ∂μ = 0 :=
by rw [interval_integral_eq_integral_interval_oc, integral_non_ae_measurable hf, smul_zero]


lemma integral_non_ae_measurable_of_le (h : a ≤ b)
  (hf : ¬ ae_measurable f (μ.restrict (Ioc a b))) :
  ∫ x in a..b, f x ∂μ = 0 :=
integral_non_ae_measurable $ by rwa [interval_oc_of_le h]

lemma norm_integral_min_max (f : α → E) :
  ∥∫ x in min a b..max a b, f x ∂μ∥ = ∥∫ x in a..b, f x ∂μ∥ :=
by cases le_total a b; simp [*, integral_symm a b]

lemma norm_integral_eq_norm_integral_Ioc (f : α → E) :
  ∥∫ x in a..b, f x ∂μ∥ = ∥∫ x in Ι a b, f x ∂μ∥ :=
by rw [← norm_integral_min_max, integral_of_le min_le_max, interval_oc]

lemma abs_integral_eq_abs_integral_interval_oc (f : α → ℝ) :
  |∫ x in a..b, f x ∂μ| = |∫ x in Ι a b, f x ∂μ| :=
norm_integral_eq_norm_integral_Ioc f

lemma norm_integral_le_integral_norm_Ioc :
  ∥∫ x in a..b, f x ∂μ∥ ≤ ∫ x in Ι a b, ∥f x∥ ∂μ :=
calc ∥∫ x in a..b, f x ∂μ∥ = ∥∫ x in Ι a b, f x ∂μ∥ :
  norm_integral_eq_norm_integral_Ioc f
... ≤ ∫ x in Ι a b, ∥f x∥ ∂μ :
  norm_integral_le_integral_norm f

lemma norm_integral_le_abs_integral_norm : ∥∫ x in a..b, f x ∂μ∥ ≤ |∫ x in a..b, ∥f x∥ ∂μ| :=
begin
  simp only [← real.norm_eq_abs, norm_integral_eq_norm_integral_Ioc],
  exact le_trans (norm_integral_le_integral_norm _) (le_abs_self _)
end

lemma norm_integral_le_integral_norm (h : a ≤ b) :
  ∥∫ x in a..b, f x ∂μ∥ ≤ ∫ x in a..b, ∥f x∥ ∂μ :=
norm_integral_le_integral_norm_Ioc.trans_eq $ by rw [interval_oc_of_le h, integral_of_le h]

lemma norm_integral_le_of_norm_le_const_ae {a b C : ℝ} {f : ℝ → E}
  (h : ∀ᵐ x, x ∈ Ι a b → ∥f x∥ ≤ C) :
  ∥∫ x in a..b, f x∥ ≤ C * |b - a| :=
begin
  rw [norm_integral_eq_norm_integral_Ioc],
  convert norm_set_integral_le_of_norm_le_const_ae'' _ measurable_set_Ioc h,
  { rw [real.volume_Ioc, max_sub_min_eq_abs, ennreal.to_real_of_real (abs_nonneg _)] },
  { simp only [real.volume_Ioc, ennreal.of_real_lt_top] },
end

lemma norm_integral_le_of_norm_le_const {a b C : ℝ} {f : ℝ → E}
  (h : ∀ x ∈ Ι a b, ∥f x∥ ≤ C) :
  ∥∫ x in a..b, f x∥ ≤ C * |b - a| :=
norm_integral_le_of_norm_le_const_ae $ eventually_of_forall h

@[simp] lemma integral_add (hf : interval_integrable f μ a b) (hg : interval_integrable g μ a b) :
  ∫ x in a..b, f x + g x ∂μ = ∫ x in a..b, f x ∂μ + ∫ x in a..b, g x ∂μ :=
by simp only [interval_integral_eq_integral_interval_oc, integral_add hf.def hg.def, smul_add]

lemma integral_finset_sum {ι} {s : finset ι} {f : ι → α → E}
  (h : ∀ i ∈ s, interval_integrable (f i) μ a b) :
  ∫ x in a..b, ∑ i in s, f i x ∂μ = ∑ i in s, ∫ x in a..b, f i x ∂μ :=
by simp only [interval_integral_eq_integral_interval_oc,
  integral_finset_sum s (λ i hi, (h i hi).def), finset.smul_sum]

@[simp] lemma integral_neg : ∫ x in a..b, -f x ∂μ = -∫ x in a..b, f x ∂μ :=
by { simp only [interval_integral, integral_neg], abel }

@[simp] lemma integral_sub (hf : interval_integrable f μ a b) (hg : interval_integrable g μ a b) :
  ∫ x in a..b, f x - g x ∂μ = ∫ x in a..b, f x ∂μ - ∫ x in a..b, g x ∂μ :=
by simpa only [sub_eq_add_neg] using (integral_add hf hg.neg).trans (congr_arg _ integral_neg)

@[simp] lemma integral_smul {𝕜 : Type*} [nondiscrete_normed_field 𝕜] [normed_space 𝕜 E]
  [smul_comm_class ℝ 𝕜 E] [measurable_space 𝕜] [opens_measurable_space 𝕜]
  (r : 𝕜) (f : α → E) : ∫ x in a..b, r • f x ∂μ = r • ∫ x in a..b, f x ∂μ :=
by simp only [interval_integral, integral_smul, smul_sub]

@[simp] lemma integral_smul_const {𝕜 : Type*} [is_R_or_C 𝕜] [normed_space 𝕜 E]
  (f : α → 𝕜) (c : E) :
  ∫ x in a..b, f x • c ∂μ = (∫ x in a..b, f x ∂μ) • c :=
by simp only [interval_integral_eq_integral_interval_oc, integral_smul_const, smul_assoc]

@[simp] lemma integral_const_mul {𝕜 : Type*} [is_R_or_C 𝕜]
  (r : 𝕜) (f : α → 𝕜) : ∫ x in a..b, r * f x ∂μ = r * ∫ x in a..b, f x ∂μ :=
integral_smul r f

@[simp] lemma integral_mul_const {𝕜 : Type*} [is_R_or_C 𝕜]
  (r : 𝕜) (f : α → 𝕜) : ∫ x in a..b, f x * r ∂μ = ∫ x in a..b, f x ∂μ * r :=
by simpa only [mul_comm r] using integral_const_mul r f

@[simp] lemma integral_div {𝕜 : Type*} [is_R_or_C 𝕜]
  (r : 𝕜) (f : α → 𝕜) : ∫ x in a..b, f x / r ∂μ = ∫ x in a..b, f x ∂μ / r :=
by simpa only [div_eq_mul_inv] using integral_mul_const r⁻¹ f

lemma integral_const' (c : E) :
  ∫ x in a..b, c ∂μ = ((μ $ Ioc a b).to_real - (μ $ Ioc b a).to_real) • c :=
by simp only [interval_integral, set_integral_const, sub_smul]

@[simp] lemma integral_const {a b : ℝ} (c : E) : ∫ x in a..b, c = (b - a) • c :=
by simp only [integral_const', real.volume_Ioc, ennreal.to_real_of_real', ← neg_sub b,
  max_zero_sub_eq_self]

lemma integral_smul_measure (c : ℝ≥0∞) :
  ∫ x in a..b, f x ∂(c • μ) = c.to_real • ∫ x in a..b, f x ∂μ :=
by simp only [interval_integral, measure.restrict_smul, integral_smul_measure, smul_sub]

variables [normed_group F] [second_countable_topology F] [complete_space F] [normed_space ℝ F]
  [measurable_space F] [borel_space F]

lemma _root_.continuous_linear_map.interval_integral_comp_comm
  (L : E →L[ℝ] F) (hf : interval_integrable f μ a b) :
  ∫ x in a..b, L (f x) ∂μ = L (∫ x in a..b, f x ∂μ) :=
begin
  rw [interval_integral, interval_integral, L.integral_comp_comm, L.integral_comp_comm, L.map_sub],
  exacts [hf.2, hf.1]
end

end basic

section comp

variables {a b c d : ℝ} (f : ℝ → E)

@[simp] lemma integral_comp_mul_right (hc : c ≠ 0) :
  ∫ x in a..b, f (x * c) = c⁻¹ • ∫ x in a*c..b*c, f x :=
begin
  have A : measurable_embedding (λ x, x * c) :=
    (homeomorph.mul_right₀ c hc).closed_embedding.measurable_embedding,
  conv_rhs { rw [← real.smul_map_volume_mul_right hc] },
  simp_rw [integral_smul_measure, interval_integral, A.set_integral_map,
          ennreal.to_real_of_real (abs_nonneg c)],
  cases hc.lt_or_lt,
  { simp [h, mul_div_cancel, hc, abs_of_neg, measure.restrict_congr_set Ico_ae_eq_Ioc] },
  { simp [h, mul_div_cancel, hc, abs_of_pos] }
end

@[simp] lemma smul_integral_comp_mul_right (c) :
  c • ∫ x in a..b, f (x * c) = ∫ x in a*c..b*c, f x :=
by by_cases hc : c = 0; simp [hc]

@[simp] lemma integral_comp_mul_left (hc : c ≠ 0) :
  ∫ x in a..b, f (c * x) = c⁻¹ • ∫ x in c*a..c*b, f x :=
by simpa only [mul_comm c] using integral_comp_mul_right f hc

@[simp] lemma smul_integral_comp_mul_left (c) :
  c • ∫ x in a..b, f (c * x) = ∫ x in c*a..c*b, f x :=
by by_cases hc : c = 0; simp [hc]

@[simp] lemma integral_comp_div (hc : c ≠ 0) :
  ∫ x in a..b, f (x / c) = c • ∫ x in a/c..b/c, f x :=
by simpa only [inv_inv₀] using integral_comp_mul_right f (inv_ne_zero hc)

@[simp] lemma inv_smul_integral_comp_div (c) :
  c⁻¹ • ∫ x in a..b, f (x / c) = ∫ x in a/c..b/c, f x :=
by by_cases hc : c = 0; simp [hc]

@[simp] lemma integral_comp_add_right (d) :
  ∫ x in a..b, f (x + d) = ∫ x in a+d..b+d, f x :=
have A : measurable_embedding (λ x, x + d) :=
  (homeomorph.add_right d).closed_embedding.measurable_embedding,
calc  ∫ x in a..b, f (x + d)
    = ∫ x in a+d..b+d, f x ∂(measure.map (λ x, x + d) volume)
                           : by simp [interval_integral, A.set_integral_map]
... = ∫ x in a+d..b+d, f x : by rw [real.map_volume_add_right]

@[simp] lemma integral_comp_add_left (d) :
  ∫ x in a..b, f (d + x) = ∫ x in d+a..d+b, f x :=
by simpa only [add_comm] using integral_comp_add_right f d

@[simp] lemma integral_comp_mul_add (hc : c ≠ 0) (d) :
  ∫ x in a..b, f (c * x + d) = c⁻¹ • ∫ x in c*a+d..c*b+d, f x :=
by rw [← integral_comp_add_right, ← integral_comp_mul_left _ hc]

@[simp] lemma smul_integral_comp_mul_add (c d) :
  c • ∫ x in a..b, f (c * x + d) = ∫ x in c*a+d..c*b+d, f x :=
by by_cases hc : c = 0; simp [hc]

@[simp] lemma integral_comp_add_mul (hc : c ≠ 0) (d) :
  ∫ x in a..b, f (d + c * x) = c⁻¹ • ∫ x in d+c*a..d+c*b, f x :=
by rw [← integral_comp_add_left, ← integral_comp_mul_left _ hc]

@[simp] lemma smul_integral_comp_add_mul (c d) :
  c • ∫ x in a..b, f (d + c * x) = ∫ x in d+c*a..d+c*b, f x :=
by by_cases hc : c = 0; simp [hc]

@[simp] lemma integral_comp_div_add (hc : c ≠ 0) (d) :
  ∫ x in a..b, f (x / c + d) = c • ∫ x in a/c+d..b/c+d, f x :=
by simpa only [div_eq_inv_mul, inv_inv₀] using integral_comp_mul_add f (inv_ne_zero hc) d

@[simp] lemma inv_smul_integral_comp_div_add (c d) :
  c⁻¹ • ∫ x in a..b, f (x / c + d) = ∫ x in a/c+d..b/c+d, f x :=
by by_cases hc : c = 0; simp [hc]

@[simp] lemma integral_comp_add_div (hc : c ≠ 0) (d) :
  ∫ x in a..b, f (d + x / c) = c • ∫ x in d+a/c..d+b/c, f x :=
by simpa only [div_eq_inv_mul, inv_inv₀] using integral_comp_add_mul f (inv_ne_zero hc) d

@[simp] lemma inv_smul_integral_comp_add_div (c d) :
  c⁻¹ • ∫ x in a..b, f (d + x / c) = ∫ x in d+a/c..d+b/c, f x :=
by by_cases hc : c = 0; simp [hc]

@[simp] lemma integral_comp_mul_sub (hc : c ≠ 0) (d) :
  ∫ x in a..b, f (c * x - d) = c⁻¹ • ∫ x in c*a-d..c*b-d, f x :=
by simpa only [sub_eq_add_neg] using integral_comp_mul_add f hc (-d)

@[simp] lemma smul_integral_comp_mul_sub (c d) :
  c • ∫ x in a..b, f (c * x - d) = ∫ x in c*a-d..c*b-d, f x  :=
by by_cases hc : c = 0; simp [hc]

@[simp] lemma integral_comp_sub_mul (hc : c ≠ 0) (d) :
  ∫ x in a..b, f (d - c * x) = c⁻¹ • ∫ x in d-c*b..d-c*a, f x :=
begin
  simp only [sub_eq_add_neg, neg_mul_eq_neg_mul],
  rw [integral_comp_add_mul f (neg_ne_zero.mpr hc) d, integral_symm],
  simp only [inv_neg, smul_neg, neg_neg, neg_smul],
end

@[simp] lemma smul_integral_comp_sub_mul (c d) :
  c • ∫ x in a..b, f (d - c * x) = ∫ x in d-c*b..d-c*a, f x  :=
by by_cases hc : c = 0; simp [hc]

@[simp] lemma integral_comp_div_sub (hc : c ≠ 0) (d) :
  ∫ x in a..b, f (x / c - d) = c • ∫ x in a/c-d..b/c-d, f x :=
by simpa only [div_eq_inv_mul, inv_inv₀] using integral_comp_mul_sub f (inv_ne_zero hc) d

@[simp] lemma inv_smul_integral_comp_div_sub (c d) :
  c⁻¹ • ∫ x in a..b, f (x / c - d) = ∫ x in a/c-d..b/c-d, f x  :=
by by_cases hc : c = 0; simp [hc]

@[simp] lemma integral_comp_sub_div (hc : c ≠ 0) (d) :
  ∫ x in a..b, f (d - x / c) = c • ∫ x in d-b/c..d-a/c, f x :=
by simpa only [div_eq_inv_mul, inv_inv₀] using integral_comp_sub_mul f (inv_ne_zero hc) d

@[simp] lemma inv_smul_integral_comp_sub_div (c d) :
  c⁻¹ • ∫ x in a..b, f (d - x / c) = ∫ x in d-b/c..d-a/c, f x :=
by by_cases hc : c = 0; simp [hc]

@[simp] lemma integral_comp_sub_right (d) :
  ∫ x in a..b, f (x - d) = ∫ x in a-d..b-d, f x :=
by simpa only [sub_eq_add_neg] using integral_comp_add_right f (-d)

@[simp] lemma integral_comp_sub_left (d) :
  ∫ x in a..b, f (d - x) = ∫ x in d-b..d-a, f x :=
by simpa only [one_mul, one_smul, inv_one] using integral_comp_sub_mul f one_ne_zero d

@[simp] lemma integral_comp_neg : ∫ x in a..b, f (-x) = ∫ x in -b..-a, f x :=
by simpa only [zero_sub] using integral_comp_sub_left f 0

end comp

/-!
### Integral is an additive function of the interval

In this section we prove that `∫ x in a..b, f x ∂μ + ∫ x in b..c, f x ∂μ = ∫ x in a..c, f x ∂μ`
as well as a few other identities trivially equivalent to this one. We also prove that
`∫ x in a..b, f x ∂μ = ∫ x, f x ∂μ` provided that `support f ⊆ Ioc a b`.
-/

section order_closed_topology

variables [topological_space α] [order_closed_topology α] [opens_measurable_space α]
  {a b c d : α} {f g : α → E} {μ : measure α}

lemma integrable_on_Icc_iff_integrable_on_Ioc'
  {E : Type*} [measurable_space E] [normed_group E]
  {f : α → E} {a b : α} (ha : μ {a} ≠ ⊤) :
  integrable_on f (Icc a b) μ ↔ integrable_on f (Ioc a b) μ :=
begin
  cases le_or_lt a b with hab hab,
  { have : Icc a b = Icc a a ∪ Ioc a b := (Icc_union_Ioc_eq_Icc le_rfl hab).symm,
    rw [this, integrable_on_union],
    simp [lt_top_iff_ne_top.2 ha] },
  { simp [hab, hab.le] },
end

lemma integrable_on_Icc_iff_integrable_on_Ioc
  {E : Type*} [measurable_space E] [normed_group E] [has_no_atoms μ] {f : α → E} {a b : α} :
  integrable_on f (Icc a b) μ ↔ integrable_on f (Ioc a b) μ :=
integrable_on_Icc_iff_integrable_on_Ioc' (by simp)

lemma interval_integrable_iff_integrable_Icc_of_le
  {E : Type*} [measurable_space E] [normed_group E]
  {f : α → E} {a b : α} (hab : a ≤ b) {μ : measure α} [has_no_atoms μ] :
  interval_integrable f μ a b ↔ integrable_on f (Icc a b) μ :=
by rw [interval_integrable_iff_integrable_Ioc_of_le hab, integrable_on_Icc_iff_integrable_on_Ioc]

lemma integral_Icc_eq_integral_Ioc' {f : α → E} {a b : α} (ha : μ {a} = 0) :
  ∫ t in Icc a b, f t ∂μ = ∫ t in Ioc a b, f t ∂μ :=
begin
  cases le_or_lt a b with hab hab,
  { have : μ.restrict (Icc a b) = μ.restrict (Ioc a b),
    { rw [← Ioc_union_left hab,
          measure_theory.measure.restrict_union _ measurable_set_Ioc (measurable_set_singleton a)],
      { simp [measure_theory.measure.restrict_zero_set ha] },
      { simp } },
    rw this },
  { simp [hab, hab.le] }
end

lemma integral_Icc_eq_integral_Ioc {f : α → E} {a b : α} [has_no_atoms μ] :
  ∫ t in Icc a b, f t ∂μ = ∫ t in Ioc a b, f t ∂μ :=
integral_Icc_eq_integral_Ioc' $ measure_singleton a

/-- If two functions are equal in the relevant interval, their interval integrals are also equal. -/
lemma integral_congr {a b : α} (h : eq_on f g (interval a b)) :
  ∫ x in a..b, f x ∂μ = ∫ x in a..b, g x ∂μ :=
by cases le_total a b with hab hab; simpa [hab, integral_of_le, integral_of_ge]
  using set_integral_congr measurable_set_Ioc (h.mono Ioc_subset_Icc_self)

lemma integral_add_adjacent_intervals_cancel (hab : interval_integrable f μ a b)
  (hbc : interval_integrable f μ b c) :
  ∫ x in a..b, f x ∂μ + ∫ x in b..c, f x ∂μ + ∫ x in c..a, f x ∂μ = 0 :=
begin
  have hac := hab.trans hbc,
  simp only [interval_integral, ← add_sub_comm, sub_eq_zero],
  iterate 4 { rw ← integral_union },
  { suffices : Ioc a b ∪ Ioc b c ∪ Ioc c a = Ioc b a ∪ Ioc c b ∪ Ioc a c, by rw this,
    rw [Ioc_union_Ioc_union_Ioc_cycle, union_right_comm, Ioc_union_Ioc_union_Ioc_cycle,
      min_left_comm, max_left_comm] },
  all_goals { simp [*, measurable_set.union, measurable_set_Ioc, Ioc_disjoint_Ioc_same,
    Ioc_disjoint_Ioc_same.symm, hab.1, hab.2, hbc.1, hbc.2, hac.1, hac.2] }
end

lemma integral_add_adjacent_intervals (hab : interval_integrable f μ a b)
  (hbc : interval_integrable f μ b c) :
  ∫ x in a..b, f x ∂μ + ∫ x in b..c, f x ∂μ = ∫ x in a..c, f x ∂μ :=
by rw [← add_neg_eq_zero, ← integral_symm, integral_add_adjacent_intervals_cancel hab hbc]

lemma sum_integral_adjacent_intervals {a : ℕ → α} {n : ℕ}
  (hint : ∀ k < n, interval_integrable f μ (a k) (a $ k+1)) :
  ∑ (k : ℕ) in finset.range n, ∫ x in (a k)..(a $ k+1), f x ∂μ = ∫ x in (a 0)..(a n), f x ∂μ :=
begin
  induction n with n hn,
  { simp },
  { rw [finset.sum_range_succ, hn (λ k hk, hint k (hk.trans n.lt_succ_self))],
    exact integral_add_adjacent_intervals
      (interval_integrable.trans_iterate $ λ k hk, hint k (hk.trans n.lt_succ_self))
      (hint n n.lt_succ_self) }
end

lemma integral_interval_sub_left (hab : interval_integrable f μ a b)
  (hac : interval_integrable f μ a c) :
  ∫ x in a..b, f x ∂μ - ∫ x in a..c, f x ∂μ = ∫ x in c..b, f x ∂μ :=
sub_eq_of_eq_add' $ eq.symm $ integral_add_adjacent_intervals hac (hac.symm.trans hab)

lemma integral_interval_add_interval_comm (hab : interval_integrable f μ a b)
  (hcd : interval_integrable f μ c d) (hac : interval_integrable f μ a c) :
  ∫ x in a..b, f x ∂μ + ∫ x in c..d, f x ∂μ = ∫ x in a..d, f x ∂μ + ∫ x in c..b, f x ∂μ :=
by rw [← integral_add_adjacent_intervals hac hcd, add_assoc, add_left_comm,
  integral_add_adjacent_intervals hac (hac.symm.trans hab), add_comm]

lemma integral_interval_sub_interval_comm (hab : interval_integrable f μ a b)
  (hcd : interval_integrable f μ c d) (hac : interval_integrable f μ a c) :
  ∫ x in a..b, f x ∂μ - ∫ x in c..d, f x ∂μ = ∫ x in a..c, f x ∂μ - ∫ x in b..d, f x ∂μ :=
by simp only [sub_eq_add_neg, ← integral_symm,
  integral_interval_add_interval_comm hab hcd.symm (hac.trans hcd)]

lemma integral_interval_sub_interval_comm' (hab : interval_integrable f μ a b)
  (hcd : interval_integrable f μ c d) (hac : interval_integrable f μ a c) :
  ∫ x in a..b, f x ∂μ - ∫ x in c..d, f x ∂μ = ∫ x in d..b, f x ∂μ - ∫ x in c..a, f x ∂μ :=
by { rw [integral_interval_sub_interval_comm hab hcd hac, integral_symm b d, integral_symm a c,
  sub_neg_eq_add, sub_eq_neg_add], }

lemma integral_Iic_sub_Iic (ha : integrable_on f (Iic a) μ) (hb : integrable_on f (Iic b) μ) :
  ∫ x in Iic b, f x ∂μ - ∫ x in Iic a, f x ∂μ = ∫ x in a..b, f x ∂μ :=
begin
  wlog hab : a ≤ b using [a b] tactic.skip,
  { rw [sub_eq_iff_eq_add', integral_of_le hab, ← integral_union (Iic_disjoint_Ioc (le_refl _)),
      Iic_union_Ioc_eq_Iic hab],
    exacts [measurable_set_Iic, measurable_set_Ioc, ha, hb.mono_set (λ _, and.right)] },
  { intros ha hb,
    rw [integral_symm, ← this hb ha, neg_sub] }
end

/-- If `μ` is a finite measure then `∫ x in a..b, c ∂μ = (μ (Iic b) - μ (Iic a)) • c`. -/
lemma integral_const_of_cdf [is_finite_measure μ] (c : E) :
  ∫ x in a..b, c ∂μ = ((μ (Iic b)).to_real - (μ (Iic a)).to_real) • c :=
begin
  simp only [sub_smul, ← set_integral_const],
  refine (integral_Iic_sub_Iic _ _).symm;
    simp only [integrable_on_const, measure_lt_top, or_true]
end

lemma integral_eq_integral_of_support_subset {f : α → E} {a b} (h : support f ⊆ Ioc a b) :
  ∫ x in a..b, f x ∂μ = ∫ x, f x ∂μ :=
begin
  cases le_total a b with hab hab,
  { rw [integral_of_le hab, ← integral_indicator measurable_set_Ioc, indicator_eq_self.2 h];
    apply_instance },
  { rw [Ioc_eq_empty hab.not_lt, subset_empty_iff, support_eq_empty_iff] at h,
    simp [h] }
end

lemma integral_congr_ae' {f g : α → E} (h : ∀ᵐ x ∂μ, x ∈ Ioc a b → f x = g x)
  (h' : ∀ᵐ x ∂μ, x ∈ Ioc b a → f x = g x) :
  ∫ (x : α) in a..b, f x ∂μ = ∫ (x : α) in a..b, g x ∂μ :=
by simp only [interval_integral, set_integral_congr_ae (measurable_set_Ioc) h,
              set_integral_congr_ae (measurable_set_Ioc) h']

lemma integral_congr_ae {f g : α → E} (h : ∀ᵐ x ∂μ, x ∈ Ι a b → f x = g x) :
  ∫ (x : α) in a..b, f x ∂μ = ∫ (x : α) in a..b, g x ∂μ :=
integral_congr_ae' (ae_interval_oc_iff.mp h).1 (ae_interval_oc_iff.mp h).2

lemma integral_zero_ae {f : α → E} (h : ∀ᵐ x ∂μ, x ∈ Ι a b → f x = 0) :
  ∫ (x : α) in a..b, f x ∂μ = 0 :=
calc ∫ x in a..b, f x ∂μ = ∫ x in a..b, 0 ∂μ : integral_congr_ae h
                     ... = 0                 : integral_zero

lemma integral_indicator {a₁ a₂ a₃ : α} (h : a₂ ∈ Icc a₁ a₃) {f : α → E} :
  ∫ x in a₁..a₃, indicator {x | x ≤ a₂} f x ∂ μ = ∫ x in a₁..a₂, f x ∂ μ :=
begin
  have : {x | x ≤ a₂} ∩ Ioc a₁ a₃ = Ioc a₁ a₂, from Iic_inter_Ioc_of_le h.2,
  rw [integral_of_le h.1, integral_of_le (h.1.trans h.2),
      integral_indicator, measure.restrict_restrict, this],
  exact measurable_set_Iic,
  all_goals { apply measurable_set_Iic },
end

/-- Lebesgue dominated convergence theorem for filters with a countable basis -/
lemma tendsto_integral_filter_of_dominated_convergence {ι} {l : filter ι}
  [l.is_countably_generated] {F : ι → α → E} (bound : α → ℝ)
  (hF_meas : ∀ᶠ n in l, ae_measurable (F n) (μ.restrict (Ι a b)))
  (h_bound : ∀ᶠ n in l, ∀ᵐ x ∂μ, x ∈ Ι a b → ∥F n x∥ ≤ bound x)
  (bound_integrable : interval_integrable bound μ a b)
  (h_lim : ∀ᵐ x ∂μ, x ∈ Ι a b → tendsto (λ n, F n x) l (𝓝 (f x))) :
  tendsto (λn, ∫ x in a..b, F n x ∂μ) l (𝓝 $ ∫ x in a..b, f x ∂μ) :=
begin
  simp only [interval_integrable_iff, interval_integral_eq_integral_interval_oc,
    ← ae_restrict_iff' measurable_set_interval_oc] at *,
  exact tendsto_const_nhds.smul
    (tendsto_integral_filter_of_dominated_convergence bound hF_meas h_bound bound_integrable h_lim)
end

/-- Lebesgue dominated convergence theorem for series. -/
lemma has_sum_integral_of_dominated_convergence {ι} [encodable ι]
  {F : ι → α → E} (bound : ι → α → ℝ)
  (hF_meas : ∀ n, ae_measurable (F n) (μ.restrict (Ι a b)))
  (h_bound : ∀ n, ∀ᵐ t ∂μ, t ∈ Ι a b → ∥F n t∥ ≤ bound n t)
  (bound_summable : ∀ᵐ t ∂μ, t ∈ Ι a b → summable (λ n, bound n t))
  (bound_integrable : interval_integrable (λ t, ∑' n, bound n t) μ a b)
  (h_lim : ∀ᵐ t ∂μ, t ∈ Ι a b → has_sum (λ n, F n t) (f t)) :
  has_sum (λn, ∫ t in a..b, F n t ∂μ) (∫ t in a..b, f t ∂μ) :=
begin
  simp only [interval_integrable_iff, interval_integral_eq_integral_interval_oc,
    ← ae_restrict_iff' measurable_set_interval_oc] at *,
  exact (has_sum_integral_of_dominated_convergence bound hF_meas h_bound bound_summable
    bound_integrable h_lim).const_smul
end

open topological_space
variables {X : Type*} [topological_space X] [first_countable_topology X]

/-- Continuity of interval integral with respect to a parameter, at a point within a set.
  Given `F : X → α → E`, assume `F x` is ae-measurable on `[a, b]` for `x` in a
  neighborhood of `x₀` within `s` and at `x₀`, and assume it is bounded by a function integrable
  on `[a, b]` independent of `x` in a neighborhood of `x₀` within `s`. If `(λ x, F x t)`
  is continuous at `x₀` within `s` for almost every `t` in `[a, b]`
  then the same holds for `(λ x, ∫ t in a..b, F x t ∂μ) s x₀`. -/
lemma continuous_within_at_of_dominated_interval
  {F : X → α → E} {x₀ : X} {bound : α → ℝ} {a b : α} {s : set X}
  (hF_meas : ∀ᶠ x in 𝓝[s] x₀, ae_measurable (F x) (μ.restrict $ Ι a b))
  (h_bound : ∀ᶠ x in 𝓝[s] x₀, ∀ᵐ t ∂μ, t ∈ Ι a b → ∥F x t∥ ≤ bound t)
  (bound_integrable : interval_integrable bound μ a b)
  (h_cont : ∀ᵐ t ∂μ, t ∈ Ι a b → continuous_within_at (λ x, F x t) s x₀) :
  continuous_within_at (λ x, ∫ t in a..b, F x t ∂μ) s x₀ :=
tendsto_integral_filter_of_dominated_convergence bound hF_meas h_bound bound_integrable h_cont

/-- Continuity of interval integral with respect to a parameter at a point.
  Given `F : X → α → E`, assume `F x` is ae-measurable on `[a, b]` for `x` in a
  neighborhood of `x₀`, and assume it is bounded by a function integrable on
  `[a, b]` independent of `x` in a neighborhood of `x₀`. If `(λ x, F x t)`
  is continuous at `x₀` for almost every `t` in `[a, b]`
  then the same holds for `(λ x, ∫ t in a..b, F x t ∂μ) s x₀`. -/
lemma continuous_at_of_dominated_interval
  {F : X → α → E} {x₀ : X} {bound : α → ℝ} {a b : α}
  (hF_meas : ∀ᶠ x in 𝓝 x₀, ae_measurable (F x) (μ.restrict $ Ι a b))
  (h_bound : ∀ᶠ x in 𝓝 x₀, ∀ᵐ t ∂μ, t ∈ Ι a b → ∥F x t∥ ≤ bound t)
  (bound_integrable : interval_integrable bound μ a b)
  (h_cont : ∀ᵐ t ∂μ, t ∈ Ι a b → continuous_at (λ x, F x t) x₀) :
  continuous_at (λ x, ∫ t in a..b, F x t ∂μ) x₀ :=
tendsto_integral_filter_of_dominated_convergence bound hF_meas h_bound bound_integrable h_cont

/-- Continuity of interval integral with respect to a parameter.
  Given `F : X → α → E`, assume each `F x` is ae-measurable on `[a, b]`,
  and assume it is bounded by a function integrable on `[a, b]` independent of `x`.
  If `(λ x, F x t)` is continuous for almost every `t` in `[a, b]`
  then the same holds for `(λ x, ∫ t in a..b, F x t ∂μ) s x₀`. -/
lemma continuous_of_dominated_interval {F : X → α → E} {bound : α → ℝ} {a b : α}
  (hF_meas : ∀ x, ae_measurable (F x) $ μ.restrict $ Ι a b)
  (h_bound : ∀ x, ∀ᵐ t ∂μ, t ∈ Ι a b → ∥F x t∥ ≤ bound t)
  (bound_integrable : interval_integrable bound μ a b)
  (h_cont : ∀ᵐ t ∂μ, t ∈ Ι a b → continuous (λ x, F x t)) :
  continuous (λ x, ∫ t in a..b, F x t ∂μ) :=
continuous_iff_continuous_at.mpr (λ x₀, continuous_at_of_dominated_interval
  (eventually_of_forall hF_meas) (eventually_of_forall h_bound) bound_integrable $ h_cont.mono $
  λ x himp hx, (himp hx).continuous_at)

end order_closed_topology

section continuous_primitive
open topological_space

variables [topological_space α] [order_topology α] [opens_measurable_space α]
          [first_countable_topology α] {a b : α} {μ : measure α}

lemma continuous_within_at_primitive {f : α → E} {a b₀ b₁ b₂ : α} (hb₀ : μ {b₀} = 0)
  (h_int : interval_integrable f μ (min a b₁) (max a b₂)) :
  continuous_within_at (λ b, ∫ x in a .. b, f x ∂ μ) (Icc b₁ b₂) b₀ :=
begin
  by_cases h₀ : b₀ ∈ Icc b₁ b₂,
  { have h₁₂ : b₁ ≤ b₂ := h₀.1.trans h₀.2,
    have min₁₂ : min b₁ b₂ = b₁ := min_eq_left h₁₂,
    have h_int' : ∀ {x}, x ∈ Icc b₁ b₂ → interval_integrable f μ b₁ x,
    { rintros x ⟨h₁, h₂⟩,
      apply h_int.mono_set,
      apply interval_subset_interval,
      { exact ⟨min_le_of_left_le (min_le_right a b₁),
                h₁.trans (h₂.trans $ le_max_of_le_right $ le_max_right _ _)⟩ },
      { exact ⟨min_le_of_left_le $ (min_le_right _ _).trans h₁,
                le_max_of_le_right $ h₂.trans $ le_max_right _ _⟩ } },
    have : ∀ b ∈ Icc b₁ b₂, ∫ x in a..b, f x ∂μ = ∫ x in a..b₁, f x ∂μ + ∫ x in b₁..b, f x ∂μ,
    { rintros b ⟨h₁, h₂⟩,
      rw ← integral_add_adjacent_intervals _ (h_int' ⟨h₁, h₂⟩),
      apply h_int.mono_set,
      apply interval_subset_interval,
      { exact ⟨min_le_of_left_le (min_le_left a b₁), le_max_of_le_right (le_max_left _ _)⟩ },
      { exact ⟨min_le_of_left_le (min_le_right _ _),
                le_max_of_le_right (h₁.trans $ h₂.trans (le_max_right a b₂))⟩ } },
    apply continuous_within_at.congr _ this (this _ h₀), clear this,
    refine continuous_within_at_const.add _,
    have : (λ b, ∫ x in b₁..b, f x ∂μ) =ᶠ[𝓝[Icc b₁ b₂] b₀]
            λ b, ∫ x in b₁..b₂, indicator {x | x ≤ b} f x ∂ μ,
    { apply eventually_eq_of_mem self_mem_nhds_within,
      exact λ b b_in, (integral_indicator b_in).symm },

    apply continuous_within_at.congr_of_eventually_eq _ this (integral_indicator h₀).symm,
    have : interval_integrable (λ x, ∥f x∥) μ b₁ b₂,
      from interval_integrable.norm (h_int' $ right_mem_Icc.mpr h₁₂),
    refine continuous_within_at_of_dominated_interval _ _ this _ ; clear this,
    { apply eventually.mono (self_mem_nhds_within),
      intros x hx,
      erw [ae_measurable_indicator_iff, measure.restrict_restrict, Iic_inter_Ioc_of_le],
      { rw min₁₂,
        exact (h_int' hx).1.ae_measurable },
      { exact le_max_of_le_right hx.2 },
      exacts [measurable_set_Iic, measurable_set_Iic] },
    { refine eventually_of_forall (λ (x : α), eventually_of_forall (λ (t : α), _)),
      dsimp [indicator],
      split_ifs ; simp },
    { have : ∀ᵐ t ∂μ, t < b₀ ∨ b₀ < t,
      { apply eventually.mono (compl_mem_ae_iff.mpr hb₀),
        intros x hx,
        exact ne.lt_or_lt hx },
      apply this.mono,
      rintros x₀ (hx₀ | hx₀) -,
      { have : ∀ᶠ x in 𝓝[Icc b₁ b₂] b₀, {t : α | t ≤ x}.indicator f x₀ = f x₀,
        { apply mem_nhds_within_of_mem_nhds,
          apply eventually.mono (Ioi_mem_nhds hx₀),
          intros x hx,
          simp [hx.le] },
        apply continuous_within_at_const.congr_of_eventually_eq  this,
        simp [hx₀.le] },
      { have : ∀ᶠ x in 𝓝[Icc b₁ b₂] b₀, {t : α | t ≤ x}.indicator f x₀ = 0,
        { apply mem_nhds_within_of_mem_nhds,
          apply eventually.mono (Iio_mem_nhds hx₀),
          intros x hx,
          simp [hx] },
        apply continuous_within_at_const.congr_of_eventually_eq this,
        simp [hx₀] } } },
  { apply continuous_within_at_of_not_mem_closure,
    rwa [closure_Icc] }
end

lemma continuous_on_primitive {f : α → E} {a b : α} [has_no_atoms μ]
  (h_int : integrable_on f (Icc a b) μ) :
  continuous_on (λ x, ∫ t in Ioc a x, f t ∂ μ) (Icc a b) :=
begin
  by_cases h : a ≤ b,
  { have : ∀ x ∈ Icc a b, ∫ (t : α) in Ioc a x, f t ∂μ = ∫ (t : α) in a..x, f t ∂μ,
    { intros x x_in,
      simp_rw [← interval_oc_of_le h, integral_of_le x_in.1] },
    rw continuous_on_congr this,
    intros x₀ hx₀,
    refine continuous_within_at_primitive (measure_singleton x₀) _,
    simp only [interval_integrable_iff_integrable_Ioc_of_le, min_eq_left, max_eq_right, h],
    exact h_int.mono Ioc_subset_Icc_self le_rfl },
  { rw Icc_eq_empty h,
    exact continuous_on_empty _ },
end

lemma continuous_on_primitive_Icc {f : α → E} {a b : α} [has_no_atoms μ]
  (h_int : integrable_on f (Icc a b) μ) :
  continuous_on (λ x, ∫ t in Icc a x, f t ∂ μ) (Icc a b) :=
begin
  rw show (λ x, ∫ t in Icc a x, f t ∂μ) = λ x, ∫ t in Ioc a x, f t ∂μ,
    by { ext x, exact integral_Icc_eq_integral_Ioc },
  exact continuous_on_primitive h_int
end

/-- Note: this assumes that `f` is `interval_integrable`, in contrast to some other lemmas here. -/
lemma continuous_on_primitive_interval' {f : α → E} {a b₁ b₂ : α} [has_no_atoms μ]
  (h_int : interval_integrable f μ b₁ b₂) (ha : a ∈ [b₁, b₂]) :
  continuous_on (λ b, ∫ x in a..b, f x ∂ μ) [b₁, b₂] :=
begin
  intros b₀ hb₀,
  refine continuous_within_at_primitive (measure_singleton _) _,
  rw [min_eq_right ha.1, max_eq_right ha.2],
  simpa [interval_integrable_iff, interval_oc] using h_int,
end

lemma continuous_on_primitive_interval {f : α → E} {a b : α} [has_no_atoms μ]
  (h_int : integrable_on f (interval a b) μ) :
  continuous_on (λ x, ∫ t in a..x, f t ∂ μ) (interval a b) :=
continuous_on_primitive_interval' h_int.interval_integrable left_mem_interval

lemma continuous_on_primitive_interval_left {f : α → E} {a b : α} [has_no_atoms μ]
  (h_int : integrable_on f (interval a b) μ) :
  continuous_on (λ x, ∫ t in x..b, f t ∂ μ) (interval a b) :=
begin
  rw interval_swap a b at h_int ⊢,
  simp only [integral_symm b],
  exact (continuous_on_primitive_interval h_int).neg,
end

variables [no_bot_order α] [no_top_order α] [has_no_atoms μ]

lemma continuous_primitive {f : α → E} (h_int : ∀ a b : α, interval_integrable f μ a b) (a : α) :
  continuous (λ b, ∫ x in a..b, f x ∂ μ) :=
begin
  rw continuous_iff_continuous_at,
  intro b₀,
  cases no_bot b₀ with b₁ hb₁,
  cases no_top b₀ with b₂ hb₂,
  apply continuous_within_at.continuous_at _ (Icc_mem_nhds hb₁ hb₂),
  exact continuous_within_at_primitive (measure_singleton b₀) (h_int _ _)
end

lemma _root_.measure_theory.integrable.continuous_primitive {f : α → E} (h_int : integrable f μ)
  (a : α) : continuous (λ b, ∫ x in a..b, f x ∂ μ) :=
continuous_primitive (λ _ _, h_int.interval_integrable) a

end continuous_primitive

section

variables {f g : α → ℝ} {a b : α} {μ : measure α}

lemma integral_eq_zero_iff_of_le_of_nonneg_ae (hab : a ≤ b)
  (hf : 0 ≤ᵐ[μ.restrict (Ioc a b)] f) (hfi : interval_integrable f μ a b) :
  ∫ x in a..b, f x ∂μ = 0 ↔ f =ᵐ[μ.restrict (Ioc a b)] 0 :=
by rw [integral_of_le hab, integral_eq_zero_iff_of_nonneg_ae hf hfi.1]

lemma integral_eq_zero_iff_of_nonneg_ae
  (hf : 0 ≤ᵐ[μ.restrict (Ioc a b ∪ Ioc b a)] f) (hfi : interval_integrable f μ a b) :
  ∫ x in a..b, f x ∂μ = 0 ↔ f =ᵐ[μ.restrict (Ioc a b ∪ Ioc b a)] 0 :=
begin
  cases le_total a b with hab hab;
    simp only [Ioc_eq_empty hab.not_lt, empty_union, union_empty] at hf ⊢,
  { exact integral_eq_zero_iff_of_le_of_nonneg_ae hab hf hfi },
  { rw [integral_symm, neg_eq_zero, integral_eq_zero_iff_of_le_of_nonneg_ae hab hf hfi.symm] }
end

lemma integral_pos_iff_support_of_nonneg_ae'
  (hf : 0 ≤ᵐ[μ.restrict (Ι a b)] f) (hfi : interval_integrable f μ a b) :
  0 < ∫ x in a..b, f x ∂μ ↔ a < b ∧ 0 < μ (support f ∩ Ioc a b) :=
begin
  cases lt_or_le a b with hab hba,
  { rw interval_oc_of_le hab.le at hf,
    simp only [hab, true_and, integral_of_le hab.le,
      set_integral_pos_iff_support_of_nonneg_ae hf hfi.1] },
  { suffices : ∫ x in a..b, f x ∂μ ≤ 0, by simp only [this.not_lt, hba.not_lt, false_and],
    rw [integral_of_ge hba, neg_nonpos],
    rw [interval_oc_swap, interval_oc_of_le hba] at hf,
    exact integral_nonneg_of_ae hf }
end

lemma integral_pos_iff_support_of_nonneg_ae
  (hf : 0 ≤ᵐ[μ] f) (hfi : interval_integrable f μ a b) :
  0 < ∫ x in a..b, f x ∂μ ↔ a < b ∧ 0 < μ (support f ∩ Ioc a b) :=
integral_pos_iff_support_of_nonneg_ae' (ae_mono measure.restrict_le_self hf) hfi

lemma integral_lt_integral_of_ae_le_of_measure_set_of_lt_ne_zero (hab : a ≤ b)
  (hfi : interval_integrable f μ a b) (hgi : interval_integrable g μ a b)
  (hle : f ≤ᵐ[μ.restrict (Ioc a b)] g) (hlt : μ.restrict (Ioc a b) {x | f x < g x} ≠ 0) :
  ∫ x in a..b, f x ∂μ < ∫ x in a..b, g x ∂μ :=
begin
  rw [← sub_pos, ← integral_sub hgi hfi, integral_of_le hab,
    measure_theory.integral_pos_iff_support_of_nonneg_ae],
  { refine pos_iff_ne_zero.2 (mt (measure_mono_null _) hlt),
    exact λ x hx, (sub_pos.2 hx).ne' },
  exacts [hle.mono (λ x, sub_nonneg.2), hgi.1.sub hfi.1]
end

lemma integral_lt_integral_of_continuous_on_of_le_of_exists_lt {f g : ℝ → ℝ} {a b : ℝ}
  (hab : a < b) (hfi : continuous_on f (Icc a b)) (hgi : continuous_on g (Icc a b))
  (hle : ∀ x ∈ Icc a b, f x ≤ g x) (hlt : ∃ c ∈ Icc a b, f c < g c) :
  ∫ x in a..b, f x < ∫ x in a..b, g x :=
begin
  refine integral_lt_integral_of_ae_le_of_measure_set_of_lt_ne_zero hab.le
    (hfi.interval_integrable_of_Icc hab.le) (hgi.interval_integrable_of_Icc hab.le)
    ((ae_restrict_mem measurable_set_Ioc).mono $ λ x hx, hle x (Ioc_subset_Icc_self hx)) _,
  simp only [measure.restrict_apply' measurable_set_Ioc],
  suffices : ∃ c d, a ≤ c ∧ c < d ∧ d ≤ b ∧ ∀ x ∈ Ioc c d, f x < g x,
  { clear hlt, rcases this with ⟨c, d, hac, hcd, hdb, hlt⟩,
    refine ne_of_gt _,
    calc (0 : ℝ≥0∞) < volume (Ioc c d) : by simp [hcd]
    ... ≤ volume ({x | f x < g x} ∩ Ioc a b) :
      measure_mono (subset_inter hlt $ Ioc_subset_Ioc hac hdb) },
  rcases hlt with ⟨c, hmem, hlt⟩,
  have : ∀ᶠ x in 𝓝[Icc a b] c, f x < g x,
    from ((hfi c hmem).prod (hgi c hmem)).eventually (is_open_lt_prod.mem_nhds hlt),
  cases hab.lt_or_lt c with hac hcb,
  {  }
end

lemma integral_nonneg_of_ae_restrict (hab : a ≤ b) (hf : 0 ≤ᵐ[μ.restrict (Icc a b)] f) :
  0 ≤ (∫ u in a..b, f u ∂μ) :=
let H := ae_restrict_of_ae_restrict_of_subset Ioc_subset_Icc_self hf in
by simpa only [integral_of_le hab] using set_integral_nonneg_of_ae_restrict H

lemma integral_nonneg_of_ae (hab : a ≤ b) (hf : 0 ≤ᵐ[μ] f) :
  0 ≤ (∫ u in a..b, f u ∂μ) :=
integral_nonneg_of_ae_restrict hab $ ae_restrict_of_ae hf

lemma integral_nonneg_of_forall (hab : a ≤ b) (hf : ∀ u, 0 ≤ f u) :
  0 ≤ (∫ u in a..b, f u ∂μ) :=
integral_nonneg_of_ae hab $ eventually_of_forall hf

lemma integral_nonneg [topological_space α] [opens_measurable_space α] [order_closed_topology α]
  (hab : a ≤ b) (hf : ∀ u, u ∈ Icc a b → 0 ≤ f u) :
  0 ≤ (∫ u in a..b, f u ∂μ) :=
integral_nonneg_of_ae_restrict hab $ (ae_restrict_iff' measurable_set_Icc).mpr $ ae_of_all μ hf

lemma abs_integral_le_integral_abs (hab : a ≤ b) :
  |∫ x in a..b, f x ∂μ| ≤ ∫ x in a..b, |f x| ∂μ :=
by simpa only [← real.norm_eq_abs] using norm_integral_le_integral_norm hab

section mono

variables (hf : interval_integrable f μ a b) (hg : interval_integrable g μ a b)

include hf hg

lemma integral_mono_ae_restrict (h : f ≤ᵐ[μ.restrict (Icc a b)] g) :
  ∫ u in a..b, f u ∂μ ≤ ∫ u in a..b, g u ∂μ :=
let H := h.filter_mono $ ae_mono $ measure.restrict_mono Ioc_subset_Icc_self $ le_refl μ in
by simpa only [integral_of_le hab] using set_integral_mono_ae_restrict hf.1 hg.1 H

lemma integral_mono_ae (h : f ≤ᵐ[μ] g) :
  ∫ u in a..b, f u ∂μ ≤ ∫ u in a..b, g u ∂μ :=
by simpa only [integral_of_le hab] using set_integral_mono_ae hf.1 hg.1 h

lemma integral_mono_on [topological_space α] [opens_measurable_space α] [order_closed_topology α]
  (h : ∀ x ∈ Icc a b, f x ≤ g x) :
  ∫ u in a..b, f u ∂μ ≤ ∫ u in a..b, g u ∂μ :=
let H := λ x hx, h x $ Ioc_subset_Icc_self hx in
by simpa only [integral_of_le hab] using set_integral_mono_on hf.1 hg.1 measurable_set_Ioc H

lemma integral_mono (h : f ≤ g) :
  ∫ u in a..b, f u ∂μ ≤ ∫ u in a..b, g u ∂μ :=
integral_mono_ae hab hf hg $ ae_of_all _ h

omit hg hab

lemma integral_mono_interval {c d} (hca : c ≤ a) (hab : a ≤ b) (hbd : b ≤ d)
  (hf : 0 ≤ᵐ[μ.restrict (Ioc c d)] f) (hfi : interval_integrable f μ c d):
  ∫ x in a..b, f x ∂μ ≤ ∫ x in c..d, f x ∂μ :=
begin
  rw [integral_of_le hab, integral_of_le (hca.trans (hab.trans hbd))],
  exact set_integral_mono_set hfi.1 hf (Ioc_subset_Ioc hca hbd).eventually_le
end

lemma abs_integral_mono_interval {c d } (h : Ι a b ⊆ Ι c d)
<<<<<<< HEAD
  (hf : 0 ≤ᵐ[μ.restrict (Ι c d)] f) (hfi : interval_integrable f μ c d):
=======
  (hf : 0 ≤ᵐ[μ.restrict (Ι c d)] f) (hfi : interval_integrable f μ c d) :
>>>>>>> 9434a3b3
  |∫ x in a..b, f x ∂μ| ≤ |∫ x in c..d, f x ∂μ| :=
have hf' : 0 ≤ᵐ[μ.restrict (Ι a b)] f, from ae_mono (measure.restrict_mono h le_rfl) hf,
calc |∫ x in a..b, f x ∂μ| = |∫ x in Ι a b, f x ∂μ| : abs_integral_eq_abs_integral_interval_oc f
... = ∫ x in Ι a b, f x ∂μ : abs_of_nonneg (measure_theory.integral_nonneg_of_ae hf')
... ≤ ∫ x in Ι c d, f x ∂μ : set_integral_mono_set hfi.def hf h.eventually_le
... ≤ |∫ x in Ι c d, f x ∂μ| : le_abs_self _
... = |∫ x in c..d, f x ∂μ| : (abs_integral_eq_abs_integral_interval_oc f).symm

end mono

end

/-!
### Fundamental theorem of calculus, part 1, for any measure

In this section we prove a few lemmas that can be seen as versions of FTC-1 for interval integrals
w.r.t. any measure. Many theorems are formulated for one or two pairs of filters related by
`FTC_filter a l l'`. This typeclass has exactly four “real” instances: `(a, pure a, ⊥)`,
`(a, 𝓝[≥] a, 𝓝[>] a)`, `(a, 𝓝[≤] a, 𝓝[≤] a)`, `(a, 𝓝 a, 𝓝 a)`, and two instances
that are equal to the first and last “real” instances: `(a, 𝓝[{a}] a, ⊥)` and
`(a, 𝓝[univ] a, 𝓝[univ] a)`.  We use this approach to avoid repeating arguments in many very similar
cases.  Lean can automatically find both `a` and `l'` based on `l`.

The most general theorem `measure_integral_sub_integral_sub_linear_is_o_of_tendsto_ae` can be seen
as a generalization of lemma `integral_has_strict_fderiv_at` below which states strict
differentiability of `∫ x in u..v, f x` in `(u, v)` at `(a, b)` for a measurable function `f` that
is integrable on `a..b` and is continuous at `a` and `b`. The lemma is generalized in three
directions: first, `measure_integral_sub_integral_sub_linear_is_o_of_tendsto_ae` deals with any
locally finite measure `μ`; second, it works for one-sided limits/derivatives; third, it assumes
only that `f` has finite limits almost surely at `a` and `b`.

Namely, let `f` be a measurable function integrable on `a..b`. Let `(la, la')` be a pair of
`FTC_filter`s around `a`; let `(lb, lb')` be a pair of `FTC_filter`s around `b`. Suppose that `f`
has finite limits `ca` and `cb` at `la' ⊓ μ.ae` and `lb' ⊓ μ.ae`, respectively.  Then
`∫ x in va..vb, f x ∂μ - ∫ x in ua..ub, f x ∂μ = ∫ x in ub..vb, cb ∂μ - ∫ x in ua..va, ca ∂μ +
  o(∥∫ x in ua..va, (1:ℝ) ∂μ∥ + ∥∫ x in ub..vb, (1:ℝ) ∂μ∥)`
as `ua` and `va` tend to `la` while `ub` and `vb` tend to `lb`.

This theorem is formulated with integral of constants instead of measures in the right hand sides
for two reasons: first, this way we avoid `min`/`max` in the statements; second, often it is
possible to write better `simp` lemmas for these integrals, see `integral_const` and
`integral_const_of_cdf`.

In the next subsection we apply this theorem to prove various theorems about differentiability
of the integral w.r.t. Lebesgue measure. -/

/-- An auxiliary typeclass for the Fundamental theorem of calculus, part 1. It is used to formulate
theorems that work simultaneously for left and right one-sided derivatives of `∫ x in u..v, f x`. -/
class FTC_filter {β : Type*} [linear_order β] [measurable_space β] [topological_space β]
  (a : out_param β) (outer : filter β) (inner : out_param $ filter β)
  extends tendsto_Ixx_class Ioc outer inner : Prop :=
(pure_le : pure a ≤ outer)
(le_nhds : inner ≤ 𝓝 a)
[meas_gen : is_measurably_generated inner]

/- The `dangerous_instance` linter doesn't take `out_param`s into account, so it thinks that
`FTC_filter.to_tendsto_Ixx_class` is dangerous. Disable this linter using `nolint`.
-/
attribute [nolint dangerous_instance] FTC_filter.to_tendsto_Ixx_class

namespace FTC_filter

variables [linear_order β] [measurable_space β] [topological_space β]

instance pure (a : β) : FTC_filter a (pure a) ⊥ :=
{ pure_le := le_refl _,
  le_nhds := bot_le }

instance nhds_within_singleton (a : β) : FTC_filter a (𝓝[{a}] a) ⊥ :=
by { rw [nhds_within, principal_singleton, inf_eq_right.2 (pure_le_nhds a)], apply_instance }

lemma finite_at_inner {a : β} (l : filter β) {l'} [h : FTC_filter a l l']
  {μ : measure β} [is_locally_finite_measure μ] :
  μ.finite_at_filter l' :=
(μ.finite_at_nhds a).filter_mono h.le_nhds

variables [opens_measurable_space β] [order_topology β]

instance nhds (a : β) : FTC_filter a (𝓝 a) (𝓝 a) :=
{ pure_le := pure_le_nhds a,
  le_nhds := le_refl _ }

instance nhds_univ (a : β) : FTC_filter a (𝓝[univ] a) (𝓝 a) :=
by { rw nhds_within_univ, apply_instance }

instance nhds_left (a : β) : FTC_filter a (𝓝[≤] a) (𝓝[≤] a) :=
{ pure_le := pure_le_nhds_within right_mem_Iic,
  le_nhds := inf_le_left }

instance nhds_right (a : β) : FTC_filter a (𝓝[≥] a) (𝓝[>] a) :=
{ pure_le := pure_le_nhds_within left_mem_Ici,
  le_nhds := inf_le_left }

instance nhds_Icc {x a b : β} [h : fact (x ∈ Icc a b)] :
  FTC_filter x (𝓝[Icc a b] x) (𝓝[Icc a b] x) :=
{ pure_le := pure_le_nhds_within h.out,
  le_nhds := inf_le_left }

instance nhds_interval {x a b : β} [h : fact (x ∈ [a, b])] :
  FTC_filter x (𝓝[[a, b]] x) (𝓝[[a, b]] x) :=
by { haveI : fact (x ∈ set.Icc (min a b) (max a b)) := h, exact FTC_filter.nhds_Icc }

end FTC_filter

open asymptotics

section

variables {f : α → E} {a b : α} {c ca cb : E} {l l' la la' lb lb' : filter α} {lt : filter β}
  {μ : measure α} {u v ua va ub vb : β → α}

/-- Fundamental theorem of calculus-1, local version for any measure.
Let filters `l` and `l'` be related by `tendsto_Ixx_class Ioc`.
If `f` has a finite limit `c` at `l' ⊓ μ.ae`, where `μ` is a measure
finite at `l'`, then `∫ x in u..v, f x ∂μ = ∫ x in u..v, c ∂μ + o(∫ x in u..v, 1 ∂μ)` as both
`u` and `v` tend to `l`.

See also `measure_integral_sub_linear_is_o_of_tendsto_ae` for a version assuming
`[FTC_filter a l l']` and `[is_locally_finite_measure μ]`. If `l` is one of `𝓝[≥] a`,
`𝓝[≤] a`, `𝓝 a`, then it's easier to apply the non-primed version.
The primed version also works, e.g., for `l = l' = at_top`.

We use integrals of constants instead of measures because this way it is easier to formulate
a statement that works in both cases `u ≤ v` and `v ≤ u`. -/
lemma measure_integral_sub_linear_is_o_of_tendsto_ae'
  [is_measurably_generated l'] [tendsto_Ixx_class Ioc l l']
  (hfm : measurable_at_filter f l' μ) (hf : tendsto f (l' ⊓ μ.ae) (𝓝 c))
  (hl : μ.finite_at_filter l')
  (hu : tendsto u lt l) (hv : tendsto v lt l) :
  is_o (λ t, ∫ x in u t..v t, f x ∂μ - ∫ x in u t..v t, c ∂μ)
    (λ t, ∫ x in u t..v t, (1:ℝ) ∂μ) lt :=
begin
  have A := hf.integral_sub_linear_is_o_ae hfm hl (hu.Ioc hv),
  have B := hf.integral_sub_linear_is_o_ae hfm hl (hv.Ioc hu),
  simp only [integral_const'],
  convert (A.trans_le _).sub (B.trans_le _),
  { ext t,
    simp_rw [interval_integral, sub_smul],
    abel },
  all_goals { intro t, cases le_total (u t) (v t) with huv huv; simp [huv] }
end

/-- Fundamental theorem of calculus-1, local version for any measure.
Let filters `l` and `l'` be related by `tendsto_Ixx_class Ioc`.
If `f` has a finite limit `c` at `l ⊓ μ.ae`, where `μ` is a measure
finite at `l`, then `∫ x in u..v, f x ∂μ = μ (Ioc u v) • c + o(μ(Ioc u v))` as both
`u` and `v` tend to `l` so that `u ≤ v`.

See also `measure_integral_sub_linear_is_o_of_tendsto_ae_of_le` for a version assuming
`[FTC_filter a l l']` and `[is_locally_finite_measure μ]`. If `l` is one of `𝓝[≥] a`,
`𝓝[≤] a`, `𝓝 a`, then it's easier to apply the non-primed version.
The primed version also works, e.g., for `l = l' = at_top`. -/
lemma measure_integral_sub_linear_is_o_of_tendsto_ae_of_le'
  [is_measurably_generated l'] [tendsto_Ixx_class Ioc l l']
  (hfm : measurable_at_filter f l' μ) (hf : tendsto f (l' ⊓ μ.ae) (𝓝 c))
  (hl : μ.finite_at_filter l') (hu : tendsto u lt l) (hv : tendsto v lt l) (huv : u ≤ᶠ[lt] v) :
  is_o (λ t, ∫ x in u t..v t, f x ∂μ - (μ (Ioc (u t) (v t))).to_real • c)
    (λ t, (μ $ Ioc (u t) (v t)).to_real) lt :=
(measure_integral_sub_linear_is_o_of_tendsto_ae' hfm hf hl hu hv).congr'
  (huv.mono $ λ x hx, by simp [integral_const', hx])
  (huv.mono $ λ x hx, by simp [integral_const', hx])

/-- Fundamental theorem of calculus-1, local version for any measure.
Let filters `l` and `l'` be related by `tendsto_Ixx_class Ioc`.
If `f` has a finite limit `c` at `l ⊓ μ.ae`, where `μ` is a measure
finite at `l`, then `∫ x in u..v, f x ∂μ = -μ (Ioc v u) • c + o(μ(Ioc v u))` as both
`u` and `v` tend to `l` so that `v ≤ u`.

See also `measure_integral_sub_linear_is_o_of_tendsto_ae_of_ge` for a version assuming
`[FTC_filter a l l']` and `[is_locally_finite_measure μ]`. If `l` is one of `𝓝[≥] a`,
`𝓝[≤] a`, `𝓝 a`, then it's easier to apply the non-primed version.
The primed version also works, e.g., for `l = l' = at_top`. -/
lemma measure_integral_sub_linear_is_o_of_tendsto_ae_of_ge'
  [is_measurably_generated l'] [tendsto_Ixx_class Ioc l l']
  (hfm : measurable_at_filter f l' μ) (hf : tendsto f (l' ⊓ μ.ae) (𝓝 c))
  (hl : μ.finite_at_filter l') (hu : tendsto u lt l) (hv : tendsto v lt l) (huv : v ≤ᶠ[lt] u) :
  is_o (λ t, ∫ x in u t..v t, f x ∂μ + (μ (Ioc (v t) (u t))).to_real • c)
    (λ t, (μ $ Ioc (v t) (u t)).to_real) lt :=
(measure_integral_sub_linear_is_o_of_tendsto_ae_of_le' hfm hf hl hv hu huv).neg_left.congr_left $
  λ t, by simp [integral_symm (u t), add_comm]

variables [topological_space α]

section

variables [is_locally_finite_measure μ] [FTC_filter a l l']

include a

local attribute [instance] FTC_filter.meas_gen

/-- Fundamental theorem of calculus-1, local version for any measure.
Let filters `l` and `l'` be related by `[FTC_filter a l l']`; let `μ` be a locally finite measure.
If `f` has a finite limit `c` at `l' ⊓ μ.ae`, then
`∫ x in u..v, f x ∂μ = ∫ x in u..v, c ∂μ + o(∫ x in u..v, 1 ∂μ)` as both `u` and `v` tend to `l`.

See also `measure_integral_sub_linear_is_o_of_tendsto_ae'` for a version that also works, e.g., for
`l = l' = at_top`.

We use integrals of constants instead of measures because this way it is easier to formulate
a statement that works in both cases `u ≤ v` and `v ≤ u`. -/
lemma measure_integral_sub_linear_is_o_of_tendsto_ae (hfm : measurable_at_filter f l' μ)
  (hf : tendsto f (l' ⊓ μ.ae) (𝓝 c)) (hu : tendsto u lt l) (hv : tendsto v lt l) :
  is_o (λ t, ∫ x in u t..v t, f x ∂μ - ∫ x in u t..v t, c ∂μ)
    (λ t, ∫ x in u t..v t, (1:ℝ) ∂μ) lt :=
measure_integral_sub_linear_is_o_of_tendsto_ae' hfm hf (FTC_filter.finite_at_inner l) hu hv

/-- Fundamental theorem of calculus-1, local version for any measure.
Let filters `l` and `l'` be related by `[FTC_filter a l l']`; let `μ` be a locally finite measure.
If `f` has a finite limit `c` at `l' ⊓ μ.ae`, then
`∫ x in u..v, f x ∂μ = μ (Ioc u v) • c + o(μ(Ioc u v))` as both `u` and `v` tend to `l`.

See also `measure_integral_sub_linear_is_o_of_tendsto_ae_of_le'` for a version that also works,
e.g., for `l = l' = at_top`. -/
lemma measure_integral_sub_linear_is_o_of_tendsto_ae_of_le
  (hfm : measurable_at_filter f l' μ) (hf : tendsto f (l' ⊓ μ.ae) (𝓝 c))
  (hu : tendsto u lt l) (hv : tendsto v lt l) (huv : u ≤ᶠ[lt] v) :
  is_o (λ t, ∫ x in u t..v t, f x ∂μ - (μ (Ioc (u t) (v t))).to_real • c)
    (λ t, (μ $ Ioc (u t) (v t)).to_real) lt :=
measure_integral_sub_linear_is_o_of_tendsto_ae_of_le' hfm hf (FTC_filter.finite_at_inner l)
  hu hv huv

/-- Fundamental theorem of calculus-1, local version for any measure.
Let filters `l` and `l'` be related by `[FTC_filter a l l']`; let `μ` be a locally finite measure.
If `f` has a finite limit `c` at `l' ⊓ μ.ae`, then
`∫ x in u..v, f x ∂μ = -μ (Ioc v u) • c + o(μ(Ioc v u))` as both `u` and `v` tend to `l`.

See also `measure_integral_sub_linear_is_o_of_tendsto_ae_of_ge'` for a version that also works,
e.g., for `l = l' = at_top`. -/
lemma measure_integral_sub_linear_is_o_of_tendsto_ae_of_ge
  (hfm : measurable_at_filter f l' μ) (hf : tendsto f (l' ⊓ μ.ae) (𝓝 c))
  (hu : tendsto u lt l) (hv : tendsto v lt l) (huv : v ≤ᶠ[lt] u) :
  is_o (λ t, ∫ x in u t..v t, f x ∂μ + (μ (Ioc (v t) (u t))).to_real • c)
    (λ t, (μ $ Ioc (v t) (u t)).to_real) lt :=
measure_integral_sub_linear_is_o_of_tendsto_ae_of_ge' hfm hf (FTC_filter.finite_at_inner l)
  hu hv huv

end

variables [order_topology α] [borel_space α]

local attribute [instance] FTC_filter.meas_gen

variables [FTC_filter a la la'] [FTC_filter b lb lb'] [is_locally_finite_measure μ]

/-- Fundamental theorem of calculus-1, strict derivative in both limits for a locally finite
measure.

Let `f` be a measurable function integrable on `a..b`. Let `(la, la')` be a pair of `FTC_filter`s
around `a`; let `(lb, lb')` be a pair of `FTC_filter`s around `b`. Suppose that `f` has finite
limits `ca` and `cb` at `la' ⊓ μ.ae` and `lb' ⊓ μ.ae`, respectively.
Then `∫ x in va..vb, f x ∂μ - ∫ x in ua..ub, f x ∂μ =
  ∫ x in ub..vb, cb ∂μ - ∫ x in ua..va, ca ∂μ +
    o(∥∫ x in ua..va, (1:ℝ) ∂μ∥ + ∥∫ x in ub..vb, (1:ℝ) ∂μ∥)`
as `ua` and `va` tend to `la` while `ub` and `vb` tend to `lb`.
-/
lemma measure_integral_sub_integral_sub_linear_is_o_of_tendsto_ae
  (hab : interval_integrable f μ a b)
  (hmeas_a : measurable_at_filter f la' μ) (hmeas_b : measurable_at_filter f lb' μ)
  (ha_lim : tendsto f (la' ⊓ μ.ae) (𝓝 ca)) (hb_lim : tendsto f (lb' ⊓ μ.ae) (𝓝 cb))
  (hua : tendsto ua lt la) (hva : tendsto va lt la)
  (hub : tendsto ub lt lb) (hvb : tendsto vb lt lb) :
  is_o (λ t, (∫ x in va t..vb t, f x ∂μ) - (∫ x in ua t..ub t, f x ∂μ) -
    (∫ x in ub t..vb t, cb ∂μ - ∫ x in ua t..va t, ca ∂μ))
    (λ t, ∥∫ x in ua t..va t, (1:ℝ) ∂μ∥ + ∥∫ x in ub t..vb t, (1:ℝ) ∂μ∥) lt :=
begin
  refine
    ((measure_integral_sub_linear_is_o_of_tendsto_ae hmeas_a ha_lim hua hva).neg_left.add_add
    (measure_integral_sub_linear_is_o_of_tendsto_ae hmeas_b hb_lim hub hvb)).congr'
      _ eventually_eq.rfl,
  have A : ∀ᶠ t in lt, interval_integrable f μ (ua t) (va t) :=
    ha_lim.eventually_interval_integrable_ae hmeas_a (FTC_filter.finite_at_inner la) hua hva,
  have A' : ∀ᶠ t in lt, interval_integrable f μ a (ua t) :=
    ha_lim.eventually_interval_integrable_ae hmeas_a (FTC_filter.finite_at_inner la)
      (tendsto_const_pure.mono_right FTC_filter.pure_le) hua,
  have B : ∀ᶠ t in lt, interval_integrable f μ (ub t) (vb t) :=
    hb_lim.eventually_interval_integrable_ae hmeas_b (FTC_filter.finite_at_inner lb) hub hvb,
  have B' : ∀ᶠ t in lt, interval_integrable f μ b (ub t) :=
    hb_lim.eventually_interval_integrable_ae hmeas_b (FTC_filter.finite_at_inner lb)
      (tendsto_const_pure.mono_right FTC_filter.pure_le) hub,
  filter_upwards [A, A', B, B'],
  intros t ua_va a_ua ub_vb b_ub,
  rw [← integral_interval_sub_interval_comm'],
  { dsimp only [], abel },
  exacts [ub_vb, ua_va, b_ub.symm.trans $ hab.symm.trans a_ua]
end

/-- Fundamental theorem of calculus-1, strict derivative in right endpoint for a locally finite
measure.

Let `f` be a measurable function integrable on `a..b`. Let `(lb, lb')` be a pair of `FTC_filter`s
around `b`. Suppose that `f` has a finite limit `c` at `lb' ⊓ μ.ae`.

Then `∫ x in a..v, f x ∂μ - ∫ x in a..u, f x ∂μ = ∫ x in u..v, c ∂μ + o(∫ x in u..v, (1:ℝ) ∂μ)`
as `u` and `v` tend to `lb`.
-/
lemma measure_integral_sub_integral_sub_linear_is_o_of_tendsto_ae_right
  (hab : interval_integrable f μ a b) (hmeas : measurable_at_filter f lb' μ)
  (hf : tendsto f (lb' ⊓ μ.ae) (𝓝 c)) (hu : tendsto u lt lb) (hv : tendsto v lt lb) :
  is_o (λ t, ∫ x in a..v t, f x ∂μ - ∫ x in a..u t, f x ∂μ - ∫ x in u t..v t, c ∂μ)
    (λ t, ∫ x in u t..v t, (1:ℝ) ∂μ) lt :=
by simpa using measure_integral_sub_integral_sub_linear_is_o_of_tendsto_ae
  hab measurable_at_bot hmeas ((tendsto_bot : tendsto _ ⊥ (𝓝 0)).mono_left inf_le_left)
  hf (tendsto_const_pure : tendsto _ _ (pure a)) tendsto_const_pure hu hv

/-- Fundamental theorem of calculus-1, strict derivative in left endpoint for a locally finite
measure.

Let `f` be a measurable function integrable on `a..b`. Let `(la, la')` be a pair of `FTC_filter`s
around `a`. Suppose that `f` has a finite limit `c` at `la' ⊓ μ.ae`.

Then `∫ x in v..b, f x ∂μ - ∫ x in u..b, f x ∂μ = -∫ x in u..v, c ∂μ + o(∫ x in u..v, (1:ℝ) ∂μ)`
as `u` and `v` tend to `la`.
-/
lemma measure_integral_sub_integral_sub_linear_is_o_of_tendsto_ae_left
  (hab : interval_integrable f μ a b) (hmeas : measurable_at_filter f la' μ)
  (hf : tendsto f (la' ⊓ μ.ae) (𝓝 c)) (hu : tendsto u lt la) (hv : tendsto v lt la) :
  is_o (λ t, ∫ x in v t..b, f x ∂μ - ∫ x in u t..b, f x ∂μ + ∫ x in u t..v t, c ∂μ)
    (λ t, ∫ x in u t..v t, (1:ℝ) ∂μ) lt :=
by simpa using measure_integral_sub_integral_sub_linear_is_o_of_tendsto_ae
  hab hmeas measurable_at_bot hf ((tendsto_bot : tendsto _ ⊥ (𝓝 0)).mono_left inf_le_left)
  hu hv (tendsto_const_pure : tendsto _ _ (pure b)) tendsto_const_pure

end

/-!
### Fundamental theorem of calculus-1 for Lebesgue measure

In this section we restate theorems from the previous section for Lebesgue measure.
In particular, we prove that `∫ x in u..v, f x` is strictly differentiable in `(u, v)`
at `(a, b)` provided that `f` is integrable on `a..b` and is continuous at `a` and `b`.
-/

variables {f : ℝ → E} {c ca cb : E} {l l' la la' lb lb' : filter ℝ} {lt : filter β}
  {a b z : ℝ} {u v ua ub va vb : β → ℝ} [FTC_filter a la la'] [FTC_filter b lb lb']

/-!
#### Auxiliary `is_o` statements

In this section we prove several lemmas that can be interpreted as strict differentiability of
`(u, v) ↦ ∫ x in u..v, f x ∂μ` in `u` and/or `v` at a filter. The statements use `is_o` because
we have no definition of `has_strict_(f)deriv_at_filter` in the library.
-/

/-- Fundamental theorem of calculus-1, local version. If `f` has a finite limit `c` almost surely at
`l'`, where `(l, l')` is an `FTC_filter` pair around `a`, then
`∫ x in u..v, f x ∂μ = (v - u) • c + o (v - u)` as both `u` and `v` tend to `l`. -/
lemma integral_sub_linear_is_o_of_tendsto_ae [FTC_filter a l l']
  (hfm : measurable_at_filter f l') (hf : tendsto f (l' ⊓ volume.ae) (𝓝 c))
  {u v : β → ℝ} (hu : tendsto u lt l) (hv : tendsto v lt l) :
  is_o (λ t, (∫ x in u t..v t, f x) - (v t - u t) • c) (v - u) lt :=
by simpa [integral_const] using measure_integral_sub_linear_is_o_of_tendsto_ae hfm hf hu hv

/-- Fundamental theorem of calculus-1, strict differentiability at filter in both endpoints.
If `f` is a measurable function integrable on `a..b`, `(la, la')` is an `FTC_filter` pair around
`a`, and `(lb, lb')` is an `FTC_filter` pair around `b`, and `f` has finite limits `ca` and `cb`
almost surely at `la'` and `lb'`, respectively, then
`(∫ x in va..vb, f x) - ∫ x in ua..ub, f x = (vb - ub) • cb - (va - ua) • ca +
  o(∥va - ua∥ + ∥vb - ub∥)` as `ua` and `va` tend to `la` while `ub` and `vb` tend to `lb`.

This lemma could've been formulated using `has_strict_fderiv_at_filter` if we had this
definition. -/
lemma integral_sub_integral_sub_linear_is_o_of_tendsto_ae
  (hab : interval_integrable f volume a b)
  (hmeas_a : measurable_at_filter f la') (hmeas_b : measurable_at_filter f lb')
  (ha_lim : tendsto f (la' ⊓ volume.ae) (𝓝 ca)) (hb_lim : tendsto f (lb' ⊓ volume.ae) (𝓝 cb))
  (hua : tendsto ua lt la) (hva : tendsto va lt la)
  (hub : tendsto ub lt lb) (hvb : tendsto vb lt lb) :
  is_o (λ t, (∫ x in va t..vb t, f x) - (∫ x in ua t..ub t, f x) -
    ((vb t - ub t) • cb - (va t - ua t) • ca)) (λ t, ∥va t - ua t∥ + ∥vb t - ub t∥) lt :=
by simpa [integral_const]
  using measure_integral_sub_integral_sub_linear_is_o_of_tendsto_ae hab hmeas_a hmeas_b
    ha_lim hb_lim hua hva hub hvb

/-- Fundamental theorem of calculus-1, strict differentiability at filter in both endpoints.
If `f` is a measurable function integrable on `a..b`, `(lb, lb')` is an `FTC_filter` pair
around `b`, and `f` has a finite limit `c` almost surely at `lb'`, then
`(∫ x in a..v, f x) - ∫ x in a..u, f x = (v - u) • c + o(∥v - u∥)` as `u` and `v` tend to `lb`.

This lemma could've been formulated using `has_strict_deriv_at_filter` if we had this definition. -/
lemma integral_sub_integral_sub_linear_is_o_of_tendsto_ae_right
  (hab : interval_integrable f volume a b) (hmeas : measurable_at_filter f lb')
  (hf : tendsto f (lb' ⊓ volume.ae) (𝓝 c)) (hu : tendsto u lt lb) (hv : tendsto v lt lb) :
  is_o (λ t, (∫ x in a..v t, f x) - (∫ x in a..u t, f x) - (v t - u t) • c) (v - u) lt :=
by simpa only [integral_const, smul_eq_mul, mul_one] using
  measure_integral_sub_integral_sub_linear_is_o_of_tendsto_ae_right hab hmeas hf hu hv

/-- Fundamental theorem of calculus-1, strict differentiability at filter in both endpoints.
If `f` is a measurable function integrable on `a..b`, `(la, la')` is an `FTC_filter` pair
around `a`, and `f` has a finite limit `c` almost surely at `la'`, then
`(∫ x in v..b, f x) - ∫ x in u..b, f x = -(v - u) • c + o(∥v - u∥)` as `u` and `v` tend to `la`.

This lemma could've been formulated using `has_strict_deriv_at_filter` if we had this definition. -/
lemma integral_sub_integral_sub_linear_is_o_of_tendsto_ae_left
  (hab : interval_integrable f volume a b) (hmeas : measurable_at_filter f la')
  (hf : tendsto f (la' ⊓ volume.ae) (𝓝 c)) (hu : tendsto u lt la) (hv : tendsto v lt la) :
  is_o (λ t, (∫ x in v t..b, f x) - (∫ x in u t..b, f x) + (v t - u t) • c) (v - u) lt :=
by simpa only [integral_const, smul_eq_mul, mul_one] using
  measure_integral_sub_integral_sub_linear_is_o_of_tendsto_ae_left hab hmeas hf hu hv

open continuous_linear_map (fst snd smul_right sub_apply smul_right_apply coe_fst' coe_snd' map_sub)

/-!
#### Strict differentiability

In this section we prove that for a measurable function `f` integrable on `a..b`,

* `integral_has_strict_fderiv_at_of_tendsto_ae`: the function `(u, v) ↦ ∫ x in u..v, f x` has
  derivative `(u, v) ↦ v • cb - u • ca` at `(a, b)` in the sense of strict differentiability
  provided that `f` tends to `ca` and `cb` almost surely as `x` tendsto to `a` and `b`,
  respectively;

* `integral_has_strict_fderiv_at`: the function `(u, v) ↦ ∫ x in u..v, f x` has
  derivative `(u, v) ↦ v • f b - u • f a` at `(a, b)` in the sense of strict differentiability
  provided that `f` is continuous at `a` and `b`;

* `integral_has_strict_deriv_at_of_tendsto_ae_right`: the function `u ↦ ∫ x in a..u, f x` has
  derivative `c` at `b` in the sense of strict differentiability provided that `f` tends to `c`
  almost surely as `x` tends to `b`;

* `integral_has_strict_deriv_at_right`: the function `u ↦ ∫ x in a..u, f x` has derivative `f b` at
  `b` in the sense of strict differentiability provided that `f` is continuous at `b`;

* `integral_has_strict_deriv_at_of_tendsto_ae_left`: the function `u ↦ ∫ x in u..b, f x` has
  derivative `-c` at `a` in the sense of strict differentiability provided that `f` tends to `c`
  almost surely as `x` tends to `a`;

* `integral_has_strict_deriv_at_left`: the function `u ↦ ∫ x in u..b, f x` has derivative `-f a` at
  `a` in the sense of strict differentiability provided that `f` is continuous at `a`.
-/

/-- Fundamental theorem of calculus-1: if `f : ℝ → E` is integrable on `a..b` and `f x` has finite
limits `ca` and `cb` almost surely as `x` tends to `a` and `b`, respectively, then
`(u, v) ↦ ∫ x in u..v, f x` has derivative `(u, v) ↦ v • cb - u • ca` at `(a, b)`
in the sense of strict differentiability. -/
lemma integral_has_strict_fderiv_at_of_tendsto_ae
  (hf : interval_integrable f volume a b)
  (hmeas_a : measurable_at_filter f (𝓝 a)) (hmeas_b : measurable_at_filter f (𝓝 b))
  (ha : tendsto f (𝓝 a ⊓ volume.ae) (𝓝 ca)) (hb : tendsto f (𝓝 b ⊓ volume.ae) (𝓝 cb)) :
  has_strict_fderiv_at (λ p : ℝ × ℝ, ∫ x in p.1..p.2, f x)
    ((snd ℝ ℝ ℝ).smul_right cb - (fst ℝ ℝ ℝ).smul_right ca) (a, b) :=
begin
  have := integral_sub_integral_sub_linear_is_o_of_tendsto_ae hf hmeas_a hmeas_b ha hb
    ((continuous_fst.comp continuous_snd).tendsto ((a, b), (a, b)))
    ((continuous_fst.comp continuous_fst).tendsto ((a, b), (a, b)))
    ((continuous_snd.comp continuous_snd).tendsto ((a, b), (a, b)))
    ((continuous_snd.comp continuous_fst).tendsto ((a, b), (a, b))),
  refine (this.congr_left _).trans_is_O _,
  { intro x, simp [sub_smul] },
  { exact is_O_fst_prod.norm_left.add is_O_snd_prod.norm_left }
end

/-- Fundamental theorem of calculus-1: if `f : ℝ → E` is integrable on `a..b` and `f` is continuous
at `a` and `b`, then `(u, v) ↦ ∫ x in u..v, f x` has derivative `(u, v) ↦ v • cb - u • ca`
at `(a, b)` in the sense of strict differentiability. -/
lemma integral_has_strict_fderiv_at
  (hf : interval_integrable f volume a b)
  (hmeas_a : measurable_at_filter f (𝓝 a)) (hmeas_b : measurable_at_filter f (𝓝 b))
  (ha : continuous_at f a) (hb : continuous_at f b) :
  has_strict_fderiv_at (λ p : ℝ × ℝ, ∫ x in p.1..p.2, f x)
    ((snd ℝ ℝ ℝ).smul_right (f b) - (fst ℝ ℝ ℝ).smul_right (f a)) (a, b) :=
integral_has_strict_fderiv_at_of_tendsto_ae hf hmeas_a hmeas_b
  (ha.mono_left inf_le_left) (hb.mono_left inf_le_left)

/-- **First Fundamental Theorem of Calculus**: if `f : ℝ → E` is integrable on `a..b` and `f x` has
a finite limit `c` almost surely at `b`, then `u ↦ ∫ x in a..u, f x` has derivative `c` at `b` in
the sense of strict differentiability. -/
lemma integral_has_strict_deriv_at_of_tendsto_ae_right
  (hf : interval_integrable f volume a b) (hmeas : measurable_at_filter f (𝓝 b))
  (hb : tendsto f (𝓝 b ⊓ volume.ae) (𝓝 c)) : has_strict_deriv_at (λ u, ∫ x in a..u, f x) c b :=
integral_sub_integral_sub_linear_is_o_of_tendsto_ae_right hf hmeas hb continuous_at_snd
  continuous_at_fst

/-- Fundamental theorem of calculus-1: if `f : ℝ → E` is integrable on `a..b` and `f` is continuous
at `b`, then `u ↦ ∫ x in a..u, f x` has derivative `f b` at `b` in the sense of strict
differentiability. -/
lemma integral_has_strict_deriv_at_right
  (hf : interval_integrable f volume a b) (hmeas : measurable_at_filter f (𝓝 b))
  (hb : continuous_at f b) : has_strict_deriv_at (λ u, ∫ x in a..u, f x) (f b) b :=
integral_has_strict_deriv_at_of_tendsto_ae_right hf hmeas (hb.mono_left inf_le_left)

/-- Fundamental theorem of calculus-1: if `f : ℝ → E` is integrable on `a..b` and `f x` has a finite
limit `c` almost surely at `a`, then `u ↦ ∫ x in u..b, f x` has derivative `-c` at `a` in the sense
of strict differentiability. -/
lemma integral_has_strict_deriv_at_of_tendsto_ae_left
  (hf : interval_integrable f volume a b) (hmeas : measurable_at_filter f (𝓝 a))
  (ha : tendsto f (𝓝 a ⊓ volume.ae) (𝓝 c)) : has_strict_deriv_at (λ u, ∫ x in u..b, f x) (-c) a :=
by simpa only [← integral_symm]
  using (integral_has_strict_deriv_at_of_tendsto_ae_right hf.symm hmeas ha).neg

/-- Fundamental theorem of calculus-1: if `f : ℝ → E` is integrable on `a..b` and `f` is continuous
at `a`, then `u ↦ ∫ x in u..b, f x` has derivative `-f a` at `a` in the sense of strict
differentiability. -/
lemma integral_has_strict_deriv_at_left
  (hf : interval_integrable f volume a b) (hmeas : measurable_at_filter f (𝓝 a))
  (ha : continuous_at f a) : has_strict_deriv_at (λ u, ∫ x in u..b, f x) (-f a) a :=
by simpa only [← integral_symm] using (integral_has_strict_deriv_at_right hf.symm hmeas ha).neg

/-!
#### Fréchet differentiability

In this subsection we restate results from the previous subsection in terms of `has_fderiv_at`,
`has_deriv_at`, `fderiv`, and `deriv`.
-/

/-- Fundamental theorem of calculus-1: if `f : ℝ → E` is integrable on `a..b` and `f x` has finite
limits `ca` and `cb` almost surely as `x` tends to `a` and `b`, respectively, then
`(u, v) ↦ ∫ x in u..v, f x` has derivative `(u, v) ↦ v • cb - u • ca` at `(a, b)`. -/
lemma integral_has_fderiv_at_of_tendsto_ae (hf : interval_integrable f volume a b)
  (hmeas_a : measurable_at_filter f (𝓝 a)) (hmeas_b : measurable_at_filter f (𝓝 b))
  (ha : tendsto f (𝓝 a ⊓ volume.ae) (𝓝 ca)) (hb : tendsto f (𝓝 b ⊓ volume.ae) (𝓝 cb)) :
  has_fderiv_at (λ p : ℝ × ℝ, ∫ x in p.1..p.2, f x)
    ((snd ℝ ℝ ℝ).smul_right cb - (fst ℝ ℝ ℝ).smul_right ca) (a, b) :=
(integral_has_strict_fderiv_at_of_tendsto_ae hf hmeas_a hmeas_b ha hb).has_fderiv_at

/-- Fundamental theorem of calculus-1: if `f : ℝ → E` is integrable on `a..b` and `f` is continuous
at `a` and `b`, then `(u, v) ↦ ∫ x in u..v, f x` has derivative `(u, v) ↦ v • cb - u • ca`
at `(a, b)`. -/
lemma integral_has_fderiv_at (hf : interval_integrable f volume a b)
  (hmeas_a : measurable_at_filter f (𝓝 a)) (hmeas_b : measurable_at_filter f (𝓝 b))
  (ha : continuous_at f a) (hb : continuous_at f b) :
  has_fderiv_at (λ p : ℝ × ℝ, ∫ x in p.1..p.2, f x)
    ((snd ℝ ℝ ℝ).smul_right (f b) - (fst ℝ ℝ ℝ).smul_right (f a)) (a, b) :=
(integral_has_strict_fderiv_at hf hmeas_a hmeas_b ha hb).has_fderiv_at

/-- Fundamental theorem of calculus-1: if `f : ℝ → E` is integrable on `a..b` and `f x` has finite
limits `ca` and `cb` almost surely as `x` tends to `a` and `b`, respectively, then `fderiv`
derivative of `(u, v) ↦ ∫ x in u..v, f x` at `(a, b)` equals `(u, v) ↦ v • cb - u • ca`. -/
lemma fderiv_integral_of_tendsto_ae (hf : interval_integrable f volume a b)
  (hmeas_a : measurable_at_filter f (𝓝 a)) (hmeas_b : measurable_at_filter f (𝓝 b))
  (ha : tendsto f (𝓝 a ⊓ volume.ae) (𝓝 ca)) (hb : tendsto f (𝓝 b ⊓ volume.ae) (𝓝 cb)) :
  fderiv ℝ (λ p : ℝ × ℝ, ∫ x in p.1..p.2, f x) (a, b) =
    (snd ℝ ℝ ℝ).smul_right cb - (fst ℝ ℝ ℝ).smul_right ca :=
(integral_has_fderiv_at_of_tendsto_ae hf hmeas_a hmeas_b ha hb).fderiv

/-- Fundamental theorem of calculus-1: if `f : ℝ → E` is integrable on `a..b` and `f` is continuous
at `a` and `b`, then `fderiv` derivative of `(u, v) ↦ ∫ x in u..v, f x` at `(a, b)` equals `(u, v) ↦
v • cb - u • ca`. -/
lemma fderiv_integral (hf : interval_integrable f volume a b)
  (hmeas_a : measurable_at_filter f (𝓝 a)) (hmeas_b : measurable_at_filter f (𝓝 b))
  (ha : continuous_at f a) (hb : continuous_at f b) :
  fderiv ℝ (λ p : ℝ × ℝ, ∫ x in p.1..p.2, f x) (a, b) =
    (snd ℝ ℝ ℝ).smul_right (f b) - (fst ℝ ℝ ℝ).smul_right (f a) :=
(integral_has_fderiv_at hf hmeas_a hmeas_b ha hb).fderiv

/-- Fundamental theorem of calculus-1: if `f : ℝ → E` is integrable on `a..b` and `f x` has a finite
limit `c` almost surely at `b`, then `u ↦ ∫ x in a..u, f x` has derivative `c` at `b`. -/
lemma integral_has_deriv_at_of_tendsto_ae_right
  (hf : interval_integrable f volume a b) (hmeas : measurable_at_filter f (𝓝 b))
  (hb : tendsto f (𝓝 b ⊓ volume.ae) (𝓝 c)) : has_deriv_at (λ u, ∫ x in a..u, f x) c b :=
(integral_has_strict_deriv_at_of_tendsto_ae_right hf hmeas hb).has_deriv_at

/-- Fundamental theorem of calculus-1: if `f : ℝ → E` is integrable on `a..b` and `f` is continuous
at `b`, then `u ↦ ∫ x in a..u, f x` has derivative `f b` at `b`. -/
lemma integral_has_deriv_at_right
  (hf : interval_integrable f volume a b) (hmeas : measurable_at_filter f (𝓝 b))
  (hb : continuous_at f b) : has_deriv_at (λ u, ∫ x in a..u, f x) (f b) b :=
(integral_has_strict_deriv_at_right hf hmeas hb).has_deriv_at

/-- Fundamental theorem of calculus: if `f : ℝ → E` is integrable on `a..b` and `f` has a finite
limit `c` almost surely at `b`, then the derivative of `u ↦ ∫ x in a..u, f x` at `b` equals `c`. -/
lemma deriv_integral_of_tendsto_ae_right
  (hf : interval_integrable f volume a b) (hmeas : measurable_at_filter f (𝓝 b))
  (hb : tendsto f (𝓝 b ⊓ volume.ae) (𝓝 c)) : deriv (λ u, ∫ x in a..u, f x) b = c :=
(integral_has_deriv_at_of_tendsto_ae_right hf hmeas hb).deriv

/-- Fundamental theorem of calculus: if `f : ℝ → E` is integrable on `a..b` and `f` is continuous
at `b`, then the derivative of `u ↦ ∫ x in a..u, f x` at `b` equals `f b`. -/
lemma deriv_integral_right
  (hf : interval_integrable f volume a b) (hmeas : measurable_at_filter f (𝓝 b))
  (hb : continuous_at f b) :
  deriv (λ u, ∫ x in a..u, f x) b = f b :=
(integral_has_deriv_at_right hf hmeas hb).deriv

/-- Fundamental theorem of calculus-1: if `f : ℝ → E` is integrable on `a..b` and `f x` has a finite
limit `c` almost surely at `a`, then `u ↦ ∫ x in u..b, f x` has derivative `-c` at `a`. -/
lemma integral_has_deriv_at_of_tendsto_ae_left
  (hf : interval_integrable f volume a b) (hmeas : measurable_at_filter f (𝓝 a))
  (ha : tendsto f (𝓝 a ⊓ volume.ae) (𝓝 c)) : has_deriv_at (λ u, ∫ x in u..b, f x) (-c) a :=
(integral_has_strict_deriv_at_of_tendsto_ae_left hf hmeas ha).has_deriv_at

/-- Fundamental theorem of calculus-1: if `f : ℝ → E` is integrable on `a..b` and `f` is continuous
at `a`, then `u ↦ ∫ x in u..b, f x` has derivative `-f a` at `a`. -/
lemma integral_has_deriv_at_left
  (hf : interval_integrable f volume a b) (hmeas : measurable_at_filter f (𝓝 a))
  (ha : continuous_at f a) :
  has_deriv_at (λ u, ∫ x in u..b, f x) (-f a) a :=
(integral_has_strict_deriv_at_left hf hmeas ha).has_deriv_at

/-- Fundamental theorem of calculus: if `f : ℝ → E` is integrable on `a..b` and `f` has a finite
limit `c` almost surely at `a`, then the derivative of `u ↦ ∫ x in u..b, f x` at `a` equals `-c`. -/
lemma deriv_integral_of_tendsto_ae_left
  (hf : interval_integrable f volume a b) (hmeas : measurable_at_filter f (𝓝 a))
  (hb : tendsto f (𝓝 a ⊓ volume.ae) (𝓝 c)) : deriv (λ u, ∫ x in u..b, f x) a = -c :=
(integral_has_deriv_at_of_tendsto_ae_left hf hmeas hb).deriv

/-- Fundamental theorem of calculus: if `f : ℝ → E` is integrable on `a..b` and `f` is continuous
at `a`, then the derivative of `u ↦ ∫ x in u..b, f x` at `a` equals `-f a`. -/
lemma deriv_integral_left
  (hf : interval_integrable f volume a b) (hmeas : measurable_at_filter f (𝓝 a))
  (hb : continuous_at f a) :
  deriv (λ u, ∫ x in u..b, f x) a = -f a :=
(integral_has_deriv_at_left hf hmeas hb).deriv

/-!
#### One-sided derivatives
-/

/-- Let `f` be a measurable function integrable on `a..b`. The function `(u, v) ↦ ∫ x in u..v, f x`
has derivative `(u, v) ↦ v • cb - u • ca` within `s × t` at `(a, b)`, where
`s ∈ {Iic a, {a}, Ici a, univ}` and `t ∈ {Iic b, {b}, Ici b, univ}` provided that `f` tends to `ca`
and `cb` almost surely at the filters `la` and `lb` from the following table.

| `s`     | `la`     | `t`     | `lb`     |
| ------- | ----     | ---     | ----     |
| `Iic a` | `𝓝[≤] a` | `Iic b` | `𝓝[≤] b` |
| `Ici a` | `𝓝[>] a` | `Ici b` | `𝓝[>] b` |
| `{a}`   | `⊥`      | `{b}`   | `⊥`      |
| `univ`  | `𝓝 a`    | `univ`  | `𝓝 b`    |
-/
lemma integral_has_fderiv_within_at_of_tendsto_ae
  (hf : interval_integrable f volume a b)
  {s t : set ℝ} [FTC_filter a (𝓝[s] a) la] [FTC_filter b (𝓝[t] b) lb]
  (hmeas_a : measurable_at_filter f la) (hmeas_b : measurable_at_filter f lb)
  (ha : tendsto f (la ⊓ volume.ae) (𝓝 ca)) (hb : tendsto f (lb ⊓ volume.ae) (𝓝 cb)) :
  has_fderiv_within_at (λ p : ℝ × ℝ, ∫ x in p.1..p.2, f x)
    ((snd ℝ ℝ ℝ).smul_right cb - (fst ℝ ℝ ℝ).smul_right ca) (s.prod t) (a, b) :=
begin
  rw [has_fderiv_within_at, nhds_within_prod_eq],
  have := integral_sub_integral_sub_linear_is_o_of_tendsto_ae hf hmeas_a hmeas_b ha hb
    (tendsto_const_pure.mono_right FTC_filter.pure_le : tendsto _ _ (𝓝[s] a)) tendsto_fst
    (tendsto_const_pure.mono_right FTC_filter.pure_le : tendsto _ _ (𝓝[t] b)) tendsto_snd,
  refine (this.congr_left _).trans_is_O _,
  { intro x, simp [sub_smul] },
  { exact is_O_fst_prod.norm_left.add is_O_snd_prod.norm_left }
end

/-- Let `f` be a measurable function integrable on `a..b`. The function `(u, v) ↦ ∫ x in u..v, f x`
has derivative `(u, v) ↦ v • f b - u • f a` within `s × t` at `(a, b)`, where
`s ∈ {Iic a, {a}, Ici a, univ}` and `t ∈ {Iic b, {b}, Ici b, univ}` provided that `f` tends to
`f a` and `f b` at the filters `la` and `lb` from the following table. In most cases this assumption
is definitionally equal `continuous_at f _` or `continuous_within_at f _ _`.

| `s`     | `la`     | `t`     | `lb`     |
| ------- | ----     | ---     | ----     |
| `Iic a` | `𝓝[≤] a` | `Iic b` | `𝓝[≤] b` |
| `Ici a` | `𝓝[>] a` | `Ici b` | `𝓝[>] b` |
| `{a}`   | `⊥`      | `{b}`   | `⊥`      |
| `univ`  | `𝓝 a`    | `univ`  | `𝓝 b`    |
-/
lemma integral_has_fderiv_within_at
  (hf : interval_integrable f volume a b)
  (hmeas_a : measurable_at_filter f la) (hmeas_b : measurable_at_filter f lb)
  {s t : set ℝ} [FTC_filter a (𝓝[s] a) la] [FTC_filter b (𝓝[t] b) lb]
  (ha : tendsto f la (𝓝 $ f a)) (hb : tendsto f lb (𝓝 $ f b)) :
  has_fderiv_within_at (λ p : ℝ × ℝ, ∫ x in p.1..p.2, f x)
    ((snd ℝ ℝ ℝ).smul_right (f b) - (fst ℝ ℝ ℝ).smul_right (f a)) (s.prod t) (a, b) :=
integral_has_fderiv_within_at_of_tendsto_ae hf hmeas_a hmeas_b (ha.mono_left inf_le_left)
  (hb.mono_left inf_le_left)

/-- An auxiliary tactic closing goals `unique_diff_within_at ℝ s a` where
`s ∈ {Iic a, Ici a, univ}`. -/
meta def unique_diff_within_at_Ici_Iic_univ : tactic unit :=
`[apply_rules [unique_diff_on.unique_diff_within_at, unique_diff_on_Ici, unique_diff_on_Iic,
  left_mem_Ici, right_mem_Iic, unique_diff_within_at_univ]]

/-- Let `f` be a measurable function integrable on `a..b`. Choose `s ∈ {Iic a, Ici a, univ}`
and `t ∈ {Iic b, Ici b, univ}`. Suppose that `f` tends to `ca` and `cb` almost surely at the filters
`la` and `lb` from the table below. Then `fderiv_within ℝ (λ p, ∫ x in p.1..p.2, f x) (s.prod t)`
is equal to `(u, v) ↦ u • cb - v • ca`.

| `s`     | `la`     | `t`     | `lb`     |
| ------- | ----     | ---     | ----     |
| `Iic a` | `𝓝[≤] a` | `Iic b` | `𝓝[≤] b` |
| `Ici a` | `𝓝[>] a` | `Ici b` | `𝓝[>] b` |
| `{a}`   | `⊥`      | `{b}`   | `⊥`      |
| `univ`  | `𝓝 a`    | `univ`  | `𝓝 b`    |
-/
lemma fderiv_within_integral_of_tendsto_ae
  (hf : interval_integrable f volume a b)
  (hmeas_a : measurable_at_filter f la) (hmeas_b : measurable_at_filter f lb)
  {s t : set ℝ} [FTC_filter a (𝓝[s] a) la] [FTC_filter b (𝓝[t] b) lb]
  (ha : tendsto f (la ⊓ volume.ae) (𝓝 ca)) (hb : tendsto f (lb ⊓ volume.ae) (𝓝 cb))
  (hs : unique_diff_within_at ℝ s a . unique_diff_within_at_Ici_Iic_univ)
  (ht : unique_diff_within_at ℝ t b . unique_diff_within_at_Ici_Iic_univ) :
  fderiv_within ℝ (λ p : ℝ × ℝ, ∫ x in p.1..p.2, f x) (s.prod t) (a, b) =
    ((snd ℝ ℝ ℝ).smul_right cb - (fst ℝ ℝ ℝ).smul_right ca) :=
(integral_has_fderiv_within_at_of_tendsto_ae hf hmeas_a hmeas_b ha hb).fderiv_within $ hs.prod ht

/-- Fundamental theorem of calculus: if `f : ℝ → E` is integrable on `a..b` and `f x` has a finite
limit `c` almost surely as `x` tends to `b` from the right or from the left,
then `u ↦ ∫ x in a..u, f x` has right (resp., left) derivative `c` at `b`. -/
lemma integral_has_deriv_within_at_of_tendsto_ae_right
  (hf : interval_integrable f volume a b) {s t : set ℝ} [FTC_filter b (𝓝[s] b) (𝓝[t] b)]
  (hmeas : measurable_at_filter f (𝓝[t] b)) (hb : tendsto f (𝓝[t] b ⊓ volume.ae) (𝓝 c)) :
  has_deriv_within_at (λ u, ∫ x in a..u, f x) c s b :=
integral_sub_integral_sub_linear_is_o_of_tendsto_ae_right hf hmeas hb
  (tendsto_const_pure.mono_right FTC_filter.pure_le) tendsto_id

/-- Fundamental theorem of calculus: if `f : ℝ → E` is integrable on `a..b` and `f x` is continuous
from the left or from the right at `b`, then `u ↦ ∫ x in a..u, f x` has left (resp., right)
derivative `f b` at `b`. -/
lemma integral_has_deriv_within_at_right
  (hf : interval_integrable f volume a b) {s t : set ℝ} [FTC_filter b (𝓝[s] b) (𝓝[t] b)]
  (hmeas : measurable_at_filter f (𝓝[t] b)) (hb : continuous_within_at f t b) :
  has_deriv_within_at (λ u, ∫ x in a..u, f x) (f b) s b :=
integral_has_deriv_within_at_of_tendsto_ae_right hf hmeas (hb.mono_left inf_le_left)

/-- Fundamental theorem of calculus: if `f : ℝ → E` is integrable on `a..b` and `f x` has a finite
limit `c` almost surely as `x` tends to `b` from the right or from the left, then the right
(resp., left) derivative of `u ↦ ∫ x in a..u, f x` at `b` equals `c`. -/
lemma deriv_within_integral_of_tendsto_ae_right
  (hf : interval_integrable f volume a b) {s t : set ℝ} [FTC_filter b (𝓝[s] b) (𝓝[t] b)]
  (hmeas: measurable_at_filter f (𝓝[t] b)) (hb : tendsto f (𝓝[t] b ⊓ volume.ae) (𝓝 c))
  (hs : unique_diff_within_at ℝ s b . unique_diff_within_at_Ici_Iic_univ) :
  deriv_within (λ u, ∫ x in a..u, f x) s b = c :=
(integral_has_deriv_within_at_of_tendsto_ae_right hf hmeas hb).deriv_within hs

/-- Fundamental theorem of calculus: if `f : ℝ → E` is integrable on `a..b` and `f x` is continuous
on the right or on the left at `b`, then the right (resp., left) derivative of
`u ↦ ∫ x in a..u, f x` at `b` equals `f b`. -/
lemma deriv_within_integral_right
  (hf : interval_integrable f volume a b) {s t : set ℝ} [FTC_filter b (𝓝[s] b) (𝓝[t] b)]
  (hmeas : measurable_at_filter f (𝓝[t] b)) (hb : continuous_within_at f t b)
  (hs : unique_diff_within_at ℝ s b . unique_diff_within_at_Ici_Iic_univ) :
  deriv_within (λ u, ∫ x in a..u, f x) s b = f b :=
(integral_has_deriv_within_at_right hf hmeas hb).deriv_within hs

/-- Fundamental theorem of calculus: if `f : ℝ → E` is integrable on `a..b` and `f x` has a finite
limit `c` almost surely as `x` tends to `a` from the right or from the left,
then `u ↦ ∫ x in u..b, f x` has right (resp., left) derivative `-c` at `a`. -/
lemma integral_has_deriv_within_at_of_tendsto_ae_left
  (hf : interval_integrable f volume a b) {s t : set ℝ} [FTC_filter a (𝓝[s] a) (𝓝[t] a)]
  (hmeas : measurable_at_filter f (𝓝[t] a)) (ha : tendsto f (𝓝[t] a ⊓ volume.ae) (𝓝 c)) :
  has_deriv_within_at (λ u, ∫ x in u..b, f x) (-c) s a :=
by { simp only [integral_symm b],
  exact (integral_has_deriv_within_at_of_tendsto_ae_right hf.symm hmeas ha).neg }

/-- Fundamental theorem of calculus: if `f : ℝ → E` is integrable on `a..b` and `f x` is continuous
from the left or from the right at `a`, then `u ↦ ∫ x in u..b, f x` has left (resp., right)
derivative `-f a` at `a`. -/
lemma integral_has_deriv_within_at_left
  (hf : interval_integrable f volume a b) {s t : set ℝ} [FTC_filter a (𝓝[s] a) (𝓝[t] a)]
  (hmeas : measurable_at_filter f (𝓝[t] a)) (ha : continuous_within_at f t a) :
  has_deriv_within_at (λ u, ∫ x in u..b, f x) (-f a) s a :=
integral_has_deriv_within_at_of_tendsto_ae_left hf hmeas (ha.mono_left inf_le_left)

/-- Fundamental theorem of calculus: if `f : ℝ → E` is integrable on `a..b` and `f x` has a finite
limit `c` almost surely as `x` tends to `a` from the right or from the left, then the right
(resp., left) derivative of `u ↦ ∫ x in u..b, f x` at `a` equals `-c`. -/
lemma deriv_within_integral_of_tendsto_ae_left
  (hf : interval_integrable f volume a b) {s t : set ℝ} [FTC_filter a (𝓝[s] a) (𝓝[t] a)]
  (hmeas : measurable_at_filter f (𝓝[t] a)) (ha : tendsto f (𝓝[t] a ⊓ volume.ae) (𝓝 c))
  (hs : unique_diff_within_at ℝ s a . unique_diff_within_at_Ici_Iic_univ) :
  deriv_within (λ u, ∫ x in u..b, f x) s a = -c :=
(integral_has_deriv_within_at_of_tendsto_ae_left hf hmeas ha).deriv_within hs

/-- Fundamental theorem of calculus: if `f : ℝ → E` is integrable on `a..b` and `f x` is continuous
on the right or on the left at `a`, then the right (resp., left) derivative of
`u ↦ ∫ x in u..b, f x` at `a` equals `-f a`. -/
lemma deriv_within_integral_left
  (hf : interval_integrable f volume a b) {s t : set ℝ} [FTC_filter a (𝓝[s] a) (𝓝[t] a)]
  (hmeas : measurable_at_filter f (𝓝[t] a)) (ha : continuous_within_at f t a)
  (hs : unique_diff_within_at ℝ s a . unique_diff_within_at_Ici_Iic_univ) :
  deriv_within (λ u, ∫ x in u..b, f x) s a = -f a :=
(integral_has_deriv_within_at_left hf hmeas ha).deriv_within hs

/-- The integral of a continuous function is differentiable on a real set `s`. -/
theorem differentiable_on_integral_of_continuous {s : set ℝ}
  (hintg : ∀ x ∈ s, interval_integrable f volume a x) (hcont : continuous f) :
  differentiable_on ℝ (λ u, ∫ x in a..u, f x) s :=
λ y hy, (integral_has_deriv_at_right (hintg y hy)
  hcont.measurable.ae_measurable.measurable_at_filter
    hcont.continuous_at) .differentiable_at.differentiable_within_at

/-!
### Fundamental theorem of calculus, part 2

This section contains theorems pertaining to FTC-2 for interval integrals, i.e., the assertion
that `∫ x in a..b, f' x = f b - f a` under suitable assumptions.

The most classical version of this theorem assumes that `f'` is continuous. However, this is
unnecessarily strong: the result holds if `f'` is just integrable. We prove the strong version,
following [Rudin, *Real and Complex Analysis* (Theorem 7.21)][rudin2006real]. The proof is first
given for real-valued functions, and then deduced for functions with a general target space. For
a real-valued function `g`, it suffices to show that `g b - g a ≤ (∫ x in a..b, g' x) + ε` for all
positive `ε`. To prove this, choose a lower-semicontinuous function `G'` with `g' < G'` and with
integral close to that of `g'` (its existence is guaranteed by the Vitali-Carathéodory theorem).
It satisfies `g t - g a ≤ ∫ x in a..t, G' x` for all `t ∈ [a, b]`: this inequality holds at `a`,
and if it holds at `t` then it holds for `u` close to `t` on its right, as the left hand side
increases by `g u - g t ∼ (u -t) g' t`, while the right hand side increases by
`∫ x in t..u, G' x` which is roughly at least `∫ x in t..u, G' t = (u - t) G' t`, by lower
semicontinuity. As  `g' t < G' t`, this gives the conclusion. One can therefore push progressively
this inequality to the right until the point `b`, where it gives the desired conclusion.
-/

variables {g' g : ℝ → ℝ}

/-- Hard part of FTC-2 for integrable derivatives, real-valued functions: one has
`g b - g a ≤ ∫ y in a..b, g' y`.
Auxiliary lemma in the proof of `integral_eq_sub_of_has_deriv_right_of_le`. -/
lemma sub_le_integral_of_has_deriv_right_of_le (hab : a ≤ b)
  (hcont : continuous_on g (Icc a b))
  (hderiv : ∀ x ∈ Ico a b, has_deriv_within_at g (g' x) (Ioi x) x)
  (g'int : integrable_on g' (Icc a b)) :
  g b - g a ≤ ∫ y in a..b, g' y :=
begin
  refine le_of_forall_pos_le_add (λ ε εpos, _),
  -- Bound from above `g'` by a lower-semicontinuous function `G'`.
  rcases exists_lt_lower_semicontinuous_integral_lt g' g'int εpos with
    ⟨G', g'_lt_G', G'cont, G'int, G'lt_top, hG'⟩,
  -- we will show by "induction" that `g t - g a ≤ ∫ u in a..t, G' u` for all `t ∈ [a, b]`.
  set s := {t | g t - g a ≤ ∫ u in a..t, (G' u).to_real} ∩ Icc a b,
  -- the set `s` of points where this property holds is closed.
  have s_closed : is_closed s,
  { have : continuous_on (λ t, (g t - g a, ∫ u in a..t, (G' u).to_real)) (Icc a b),
    { rw ← interval_of_le hab at G'int ⊢ hcont,
      exact (hcont.sub continuous_on_const).prod (continuous_on_primitive_interval G'int) },
    simp only [s, inter_comm],
    exact this.preimage_closed_of_closed is_closed_Icc order_closed_topology.is_closed_le' },
  have main : Icc a b ⊆ {t | g t - g a ≤ ∫ u in a..t, (G' u).to_real },
  { -- to show that the set `s` is all `[a, b]`, it suffices to show that any point `t` in `s`
    -- with `t < b` admits another point in `s` slightly to its right
    -- (this is a sort of real induction).
    apply s_closed.Icc_subset_of_forall_exists_gt
      (by simp only [integral_same, mem_set_of_eq, sub_self]) (λ t ht v t_lt_v, _),
    obtain ⟨y, g'_lt_y', y_lt_G'⟩ : ∃ (y : ℝ), (g' t : ereal) < y ∧ (y : ereal) < G' t :=
      ereal.lt_iff_exists_real_btwn.1 (g'_lt_G' t),
    -- bound from below the increase of `∫ x in a..u, G' x` on the right of `t`, using the lower
    -- semicontinuity of `G'`.
    have I1 : ∀ᶠ u in 𝓝[>] t, (u - t) * y ≤ ∫ w in t..u, (G' w).to_real,
    { have B : ∀ᶠ u in 𝓝 t, (y : ereal) < G' u :=
        G'cont.lower_semicontinuous_at _ _ y_lt_G',
      rcases mem_nhds_iff_exists_Ioo_subset.1 B with ⟨m, M, ⟨hm, hM⟩, H⟩,
      have : Ioo t (min M b) ∈ 𝓝[>] t := mem_nhds_within_Ioi_iff_exists_Ioo_subset.2
        ⟨min M b, by simp only [hM, ht.right.right, lt_min_iff, mem_Ioi, and_self], subset.refl _⟩,
      filter_upwards [this],
      assume u hu,
      have I : Icc t u ⊆ Icc a b := Icc_subset_Icc ht.2.1 (hu.2.le.trans (min_le_right _ _)),
      calc (u - t) * y = ∫ v in Icc t u, y :
        by simp only [hu.left.le, measure_theory.integral_const, algebra.id.smul_eq_mul, sub_nonneg,
                      measurable_set.univ, real.volume_Icc, measure.restrict_apply, univ_inter,
                      ennreal.to_real_of_real]
      ... ≤ ∫ w in t..u, (G' w).to_real :
      begin
        rw [interval_integral.integral_of_le hu.1.le, ← integral_Icc_eq_integral_Ioc],
        apply set_integral_mono_ae_restrict,
        { simp only [integrable_on_const, real.volume_Icc, ennreal.of_real_lt_top, or_true] },
        { exact integrable_on.mono_set G'int I },
        { have C1 : ∀ᵐ (x : ℝ) ∂volume.restrict (Icc t u), G' x < ⊤ :=
            ae_mono (measure.restrict_mono I (le_refl _)) G'lt_top,
          have C2 : ∀ᵐ (x : ℝ) ∂volume.restrict (Icc t u), x ∈ Icc t u :=
            ae_restrict_mem measurable_set_Icc,
          filter_upwards [C1, C2],
          assume x G'x hx,
          apply ereal.coe_le_coe_iff.1,
          have : x ∈ Ioo m M, by simp only [hm.trans_le hx.left,
            (hx.right.trans_lt hu.right).trans_le (min_le_left M b), mem_Ioo, and_self],
          convert le_of_lt (H this),
          exact ereal.coe_to_real G'x.ne (ne_bot_of_gt (g'_lt_G' x)) }
      end },
    -- bound from above the increase of `g u - g a` on the right of `t`, using the derivative at `t`
    have I2 : ∀ᶠ u in 𝓝[>] t, g u - g t ≤ (u - t) * y,
    { have g'_lt_y : g' t < y := ereal.coe_lt_coe_iff.1 g'_lt_y',
      filter_upwards [(hderiv t ⟨ht.2.1, ht.2.2⟩).limsup_slope_le'
        (not_mem_Ioi.2 le_rfl) g'_lt_y, self_mem_nhds_within],
      assume u hu t_lt_u,
      have := hu.le,
      rwa [← div_eq_inv_mul, div_le_iff'] at this,
      exact sub_pos.2 t_lt_u },
    -- combine the previous two bounds to show that `g u - g a` increases less quickly than
    -- `∫ x in a..u, G' x`.
    have I3 : ∀ᶠ u in 𝓝[>] t, g u - g t ≤ ∫ w in t..u, (G' w).to_real,
    { filter_upwards [I1, I2],
      assume u hu1 hu2,
      exact hu2.trans hu1 },
    have I4 : ∀ᶠ u in 𝓝[>] t, u ∈ Ioc t (min v b),
    { refine mem_nhds_within_Ioi_iff_exists_Ioc_subset.2 ⟨min v b, _, subset.refl _⟩,
      simp only [lt_min_iff, mem_Ioi],
      exact ⟨t_lt_v, ht.2.2⟩ },
    -- choose a point `x` slightly to the right of `t` which satisfies the above bound
    rcases (I3.and I4).exists with ⟨x, hx, h'x⟩,
    -- we check that it belongs to `s`, essentially by construction
    refine ⟨x, _, Ioc_subset_Ioc (le_refl _) (min_le_left _ _) h'x⟩,
    calc g x - g a = (g t - g a) + (g x - g t) : by abel
    ... ≤ (∫ w in a..t, (G' w).to_real) + ∫ w in t..x, (G' w).to_real : add_le_add ht.1 hx
    ... = ∫ w in a..x, (G' w).to_real :
    begin
      apply integral_add_adjacent_intervals,
      { rw interval_integrable_iff_integrable_Ioc_of_le ht.2.1,
        exact integrable_on.mono_set G'int
          (Ioc_subset_Icc_self.trans (Icc_subset_Icc le_rfl ht.2.2.le)) },
      { rw interval_integrable_iff_integrable_Ioc_of_le h'x.1.le,
        apply integrable_on.mono_set G'int,
        refine Ioc_subset_Icc_self.trans (Icc_subset_Icc ht.2.1 (h'x.2.trans (min_le_right _ _))) }
    end },
  -- now that we know that `s` contains `[a, b]`, we get the desired result by applying this to `b`.
  calc g b - g a ≤ ∫ y in a..b, (G' y).to_real : main (right_mem_Icc.2 hab)
  ... ≤ (∫ y in a..b, g' y) + ε :
    begin
      convert hG'.le;
      { rw interval_integral.integral_of_le hab,
        simp only [integral_Icc_eq_integral_Ioc', real.volume_singleton] },
    end
end

/-- Auxiliary lemma in the proof of `integral_eq_sub_of_has_deriv_right_of_le`. -/
lemma integral_le_sub_of_has_deriv_right_of_le (hab : a ≤ b)
  (hcont : continuous_on g (Icc a b))
  (hderiv : ∀ x ∈ Ico a b, has_deriv_within_at g (g' x) (Ioi x) x)
  (g'int : integrable_on g' (Icc a b)) :
  ∫ y in a..b, g' y ≤ g b - g a :=
begin
  rw ← neg_le_neg_iff,
  convert sub_le_integral_of_has_deriv_right_of_le hab hcont.neg (λ x hx, (hderiv x hx).neg)
    g'int.neg,
  { abel },
  { simp only [integral_neg] }
end

/-- Auxiliary lemma in the proof of `integral_eq_sub_of_has_deriv_right_of_le`: real version -/
lemma integral_eq_sub_of_has_deriv_right_of_le_real (hab : a ≤ b)
  (hcont : continuous_on g (Icc a b))
  (hderiv : ∀ x ∈ Ico a b, has_deriv_within_at g (g' x) (Ioi x) x)
  (g'int : integrable_on g' (Icc a b)) :
  ∫ y in a..b, g' y = g b - g a :=
le_antisymm
  (integral_le_sub_of_has_deriv_right_of_le hab hcont hderiv g'int)
  (sub_le_integral_of_has_deriv_right_of_le hab hcont hderiv g'int)

/-- Auxiliary lemma in the proof of `integral_eq_sub_of_has_deriv_right_of_le`: real version, not
requiring differentiability as the left endpoint of the interval. Follows from
`integral_eq_sub_of_has_deriv_right_of_le_real` together with a continuity argument. -/
lemma integral_eq_sub_of_has_deriv_right_of_le_real' (hab : a ≤ b)
  (hcont : continuous_on g (Icc a b))
  (hderiv : ∀ x ∈ Ioo a b, has_deriv_within_at g (g' x) (Ioi x) x)
  (g'int : integrable_on g' (Icc a b)) :
  ∫ y in a..b, g' y = g b - g a :=
begin
  obtain rfl|a_lt_b := hab.eq_or_lt, { simp },
  set s := {t | ∫ u in t..b, g' u = g b - g t} ∩ Icc a b,
  have s_closed : is_closed s,
  { have : continuous_on (λ t, (∫ u in t..b, g' u, g b - g t)) (Icc a b),
    { rw ← interval_of_le hab at ⊢ hcont g'int,
      exact (continuous_on_primitive_interval_left g'int).prod (continuous_on_const.sub hcont) },
    simp only [s, inter_comm],
    exact this.preimage_closed_of_closed is_closed_Icc is_closed_diagonal, },
  have A : closure (Ioc a b) ⊆ s,
  { apply s_closed.closure_subset_iff.2,
    assume t ht,
    refine ⟨_, ⟨ht.1.le, ht.2⟩⟩,
    exact integral_eq_sub_of_has_deriv_right_of_le_real ht.2
      (hcont.mono (Icc_subset_Icc ht.1.le (le_refl _)))
      (λ x hx, hderiv x ⟨ht.1.trans_le hx.1, hx.2⟩)
      (g'int.mono_set (Icc_subset_Icc ht.1.le (le_refl _))) },
  rw closure_Ioc a_lt_b at A,
  exact (A (left_mem_Icc.2 hab)).1,
end

variable {f' : ℝ → E}

/-- **Fundamental theorem of calculus-2**: If `f : ℝ → E` is continuous on `[a, b]` (where `a ≤ b`)
  and has a right derivative at `f' x` for all `x` in `(a, b)`, and `f'` is integrable on `[a, b]`,
  then `∫ y in a..b, f' y` equals `f b - f a`. -/
theorem integral_eq_sub_of_has_deriv_right_of_le (hab : a ≤ b) (hcont : continuous_on f (Icc a b))
  (hderiv : ∀ x ∈ Ioo a b, has_deriv_within_at f (f' x) (Ioi x) x)
  (f'int : interval_integrable f' volume a b) :
  ∫ y in a..b, f' y = f b - f a :=
begin
  refine (normed_space.eq_iff_forall_dual_eq ℝ).2 (λ g, _),
  rw [← g.interval_integral_comp_comm f'int, g.map_sub],
  exact integral_eq_sub_of_has_deriv_right_of_le_real' hab (g.continuous.comp_continuous_on hcont)
    (λ x hx, g.has_fderiv_at.comp_has_deriv_within_at x (hderiv x hx))
    (g.integrable_comp ((interval_integrable_iff_integrable_Icc_of_le hab).1 f'int))
end

/-- Fundamental theorem of calculus-2: If `f : ℝ → E` is continuous on `[a, b]` and
  has a right derivative at `f' x` for all `x` in `[a, b)`, and `f'` is integrable on `[a, b]` then
  `∫ y in a..b, f' y` equals `f b - f a`. -/
theorem integral_eq_sub_of_has_deriv_right (hcont : continuous_on f (interval a b))
  (hderiv : ∀ x ∈ Ioo (min a b) (max a b), has_deriv_within_at f (f' x) (Ioi x) x)
  (hint : interval_integrable f' volume a b) :
  ∫ y in a..b, f' y = f b - f a :=
begin
  cases le_total a b with hab hab,
  { simp only [interval_of_le, min_eq_left, max_eq_right, hab] at hcont hderiv hint,
    apply integral_eq_sub_of_has_deriv_right_of_le hab hcont hderiv hint },
  { simp only [interval_of_ge, min_eq_right, max_eq_left, hab] at hcont hderiv,
    rw [integral_symm, integral_eq_sub_of_has_deriv_right_of_le hab hcont hderiv hint.symm,
        neg_sub] }
end

/-- Fundamental theorem of calculus-2: If `f : ℝ → E` is continuous on `[a, b]` (where `a ≤ b`) and
  has a derivative at `f' x` for all `x` in `(a, b)`, and `f'` is integrable on `[a, b]`, then
  `∫ y in a..b, f' y` equals `f b - f a`. -/
theorem integral_eq_sub_of_has_deriv_at_of_le (hab : a ≤ b)
  (hcont : continuous_on f (Icc a b))
  (hderiv : ∀ x ∈ Ioo a b, has_deriv_at f (f' x) x) (hint : interval_integrable f' volume a b) :
  ∫ y in a..b, f' y = f b - f a :=
integral_eq_sub_of_has_deriv_right_of_le hab hcont (λ x hx, (hderiv x hx).has_deriv_within_at) hint

/-- Fundamental theorem of calculus-2: If `f : ℝ → E` has a derivative at `f' x` for all `x` in
  `[a, b]` and `f'` is integrable on `[a, b]`, then `∫ y in a..b, f' y` equals `f b - f a`. -/
theorem integral_eq_sub_of_has_deriv_at
  (hderiv : ∀ x ∈ interval a b, has_deriv_at f (f' x) x)
  (hint : interval_integrable f' volume a b) :
  ∫ y in a..b, f' y = f b - f a :=
integral_eq_sub_of_has_deriv_right (has_deriv_at.continuous_on hderiv)
  (λ x hx, (hderiv _ (mem_Icc_of_Ioo hx)).has_deriv_within_at) hint

theorem integral_eq_sub_of_has_deriv_at_of_tendsto (hab : a < b) {fa fb}
  (hderiv : ∀ x ∈ Ioo a b, has_deriv_at f (f' x) x) (hint : interval_integrable f' volume a b)
  (ha : tendsto f (𝓝[>] a) (𝓝 fa)) (hb : tendsto f (𝓝[<] b) (𝓝 fb)) :
  ∫ y in a..b, f' y = fb - fa :=
begin
  set F : ℝ → E := update (update f a fa) b fb,
  have Fderiv : ∀ x ∈ Ioo a b, has_deriv_at F (f' x) x,
  { refine λ x hx, (hderiv x hx).congr_of_eventually_eq _,
    filter_upwards [Ioo_mem_nhds hx.1 hx.2],
    intros y hy, simp only [F],
    rw [update_noteq hy.2.ne, update_noteq hy.1.ne'] },
  have hcont : continuous_on F (Icc a b),
  { rw [continuous_on_update_iff, continuous_on_update_iff, Icc_diff_right, Ico_diff_left],
    refine ⟨⟨λ z hz, (hderiv z hz).continuous_at.continuous_within_at, _⟩, _⟩,
    { exact λ _, ha.mono_left (nhds_within_mono _ Ioo_subset_Ioi_self) },
    { rintro -,
      refine (hb.congr' _).mono_left (nhds_within_mono _ Ico_subset_Iio_self),
      filter_upwards [Ioo_mem_nhds_within_Iio (right_mem_Ioc.2 hab)],
      exact λ z hz, (update_noteq hz.1.ne' _ _).symm } },
  simpa [F, hab.ne, hab.ne'] using integral_eq_sub_of_has_deriv_at_of_le hab.le hcont Fderiv hint
end

/-- Fundamental theorem of calculus-2: If `f : ℝ → E` is differentiable at every `x` in `[a, b]` and
  its derivative is integrable on `[a, b]`, then `∫ y in a..b, deriv f y` equals `f b - f a`. -/
theorem integral_deriv_eq_sub (hderiv : ∀ x ∈ interval a b, differentiable_at ℝ f x)
  (hint : interval_integrable (deriv f) volume a b) :
  ∫ y in a..b, deriv f y = f b - f a :=
integral_eq_sub_of_has_deriv_at (λ x hx, (hderiv x hx).has_deriv_at) hint

theorem integral_deriv_eq_sub' (f) (hderiv : deriv f = f')
  (hdiff : ∀ x ∈ interval a b, differentiable_at ℝ f x)
  (hcont : continuous_on f' (interval a b)) :
  ∫ y in a..b, f' y = f b - f a :=
begin
  rw [← hderiv, integral_deriv_eq_sub hdiff],
  rw hderiv,
  exact hcont.interval_integrable
end

/-!
### Integration by parts
-/

theorem integral_deriv_mul_eq_sub {u v u' v' : ℝ → ℝ}
  (hu : ∀ x ∈ interval a b, has_deriv_at u (u' x) x)
  (hv : ∀ x ∈ interval a b, has_deriv_at v (v' x) x)
  (hu' : interval_integrable u' volume a b) (hv' : interval_integrable v' volume a b) :
  ∫ x in a..b, u' x * v x + u x * v' x = u b * v b - u a * v a :=
integral_eq_sub_of_has_deriv_at (λ x hx, (hu x hx).mul (hv x hx)) $
  (hu'.mul_continuous_on (has_deriv_at.continuous_on hv)).add
    (hv'.continuous_on_mul ((has_deriv_at.continuous_on hu)))

theorem integral_mul_deriv_eq_deriv_mul {u v u' v' : ℝ → ℝ}
  (hu : ∀ x ∈ interval a b, has_deriv_at u (u' x) x)
  (hv : ∀ x ∈ interval a b, has_deriv_at v (v' x) x)
  (hu' : interval_integrable u' volume a b) (hv' : interval_integrable v' volume a b) :
  ∫ x in a..b, u x * v' x = u b * v b - u a * v a - ∫ x in a..b, v x * u' x :=
begin
  rw [← integral_deriv_mul_eq_sub hu hv hu' hv', ← integral_sub],
  { exact integral_congr (λ x hx, by simp only [mul_comm, add_sub_cancel']) },
  { exact ((hu'.mul_continuous_on (has_deriv_at.continuous_on hv)).add
      (hv'.continuous_on_mul (has_deriv_at.continuous_on hu))) },
  { exact hu'.continuous_on_mul (has_deriv_at.continuous_on hv) },
end

/-!
### Integration by substitution / Change of variables
-/

section smul

/--
Change of variables, general form. If `f` is continuous on `[a, b]` and has
continuous right-derivative `f'` in `(a, b)`, and `g` is continuous on `f '' [a, b]` then we can
substitute `u = f x` to get `∫ x in a..b, f' x • (g ∘ f) x = ∫ u in f a..f b, g u`.

We could potentially slightly weaken the conditions, by not requiring that `f'` and `g` are
continuous on the endpoints of these intervals, but in that case we need to additionally assume that
the functions are integrable on that interval.
-/
theorem integral_comp_smul_deriv'' {f f' : ℝ → ℝ} {g : ℝ → E}
  (hf : continuous_on f [a, b])
  (hff' : ∀ x ∈ Ioo (min a b) (max a b), has_deriv_within_at f (f' x) (Ioi x) x)
  (hf' : continuous_on f' [a, b])
  (hg : continuous_on g (f '' [a, b])) :
  ∫ x in a..b, f' x • (g ∘ f) x= ∫ u in f a..f b, g u :=
begin
  have h_cont : continuous_on (λ u, ∫ t in f a..f u, g t) [a, b],
  { rw [hf.image_interval] at hg,
    refine (continuous_on_primitive_interval' hg.interval_integrable _).comp hf _,
    { rw [← hf.image_interval], exact mem_image_of_mem f left_mem_interval },
    { rw [← image_subset_iff], exact hf.image_interval.subset } },
  have h_der : ∀ x ∈ Ioo (min a b) (max a b), has_deriv_within_at
    (λ u, ∫ t in f a..f u, g t) (f' x • ((g ∘ f) x)) (Ioi x) x,
  { intros x hx,
    let I := [Inf (f '' [a, b]), Sup (f '' [a, b])],
    have hI : f '' [a, b] = I := hf.image_interval,
    have h2x : f x ∈ I, { rw [← hI], exact mem_image_of_mem f (Ioo_subset_Icc_self hx) },
    have h2g : interval_integrable g volume (f a) (f x),
    { refine (hg.mono $ _).interval_integrable,
      exact hf.surj_on_interval left_mem_interval (Ioo_subset_Icc_self hx) },
    rw [hI] at hg,
    have h3g : measurable_at_filter g (𝓝[I] f x) volume :=
    hg.measurable_at_filter_nhds_within measurable_set_Icc (f x),
    haveI : fact (f x ∈ I) := ⟨h2x⟩,
    have : has_deriv_within_at (λ u, ∫ x in f a..u, g x) (g (f x)) I (f x) :=
    integral_has_deriv_within_at_right h2g h3g (hg (f x) h2x),
    refine (this.scomp x ((hff' x hx).Ioo_of_Ioi hx.2) _).Ioi_of_Ioo hx.2,
    rw ← hI,
    exact (maps_to_image _ _).mono (Ioo_subset_Icc_self.trans $ Icc_subset_Icc_left hx.1.le)
      subset.rfl },
  have h_int : interval_integrable (λ (x : ℝ), f' x • (g ∘ f) x) volume a b :=
  (hf'.smul (hg.comp hf $ subset_preimage_image f _)).interval_integrable,
  simp_rw [integral_eq_sub_of_has_deriv_right h_cont h_der h_int, integral_same, sub_zero],
end

/--
Change of variables. If `f` is has continuous derivative `f'` on `[a, b]`,
and `g` is continuous on `f '' [a, b]`, then we can substitute `u = f x` to get
`∫ x in a..b, f' x • (g ∘ f) x = ∫ u in f a..f b, g u`.
Compared to `interval_integral.integral_comp_smul_deriv` we only require that `g` is continuous on
`f '' [a, b]`.
-/
theorem integral_comp_smul_deriv' {f f' : ℝ → ℝ} {g : ℝ → E}
  (h : ∀ x ∈ interval a b, has_deriv_at f (f' x) x)
  (h' : continuous_on f' (interval a b)) (hg : continuous_on g (f '' [a, b])) :
  ∫ x in a..b, f' x • (g ∘ f) x = ∫ x in f a..f b, g x :=
integral_comp_smul_deriv'' (λ x hx, (h x hx).continuous_at.continuous_within_at)
  (λ x hx, (h x $ Ioo_subset_Icc_self hx).has_deriv_within_at) h' hg

/--
Change of variables, most common version. If `f` is has continuous derivative `f'` on `[a, b]`,
and `g` is continuous, then we can substitute `u = f x` to get
`∫ x in a..b, f' x • (g ∘ f) x = ∫ u in f a..f b, g u`.
-/
theorem integral_comp_smul_deriv {f f' : ℝ → ℝ} {g : ℝ → E}
  (h : ∀ x ∈ interval a b, has_deriv_at f (f' x) x)
  (h' : continuous_on f' (interval a b)) (hg : continuous g) :
  ∫ x in a..b, f' x • (g ∘ f) x = ∫ x in f a..f b, g x :=
integral_comp_smul_deriv' h h' hg.continuous_on

theorem integral_deriv_comp_smul_deriv' {f f' : ℝ → ℝ} {g g' : ℝ → E}
  (hf : continuous_on f [a, b])
  (hff' : ∀ x ∈ Ioo (min a b) (max a b), has_deriv_within_at f (f' x) (Ioi x) x)
  (hf' : continuous_on f' [a, b])
  (hg : continuous_on g [f a, f b])
  (hgg' : ∀ x ∈ Ioo (min (f a) (f b)) (max (f a) (f b)), has_deriv_within_at g (g' x) (Ioi x) x)
  (hg' : continuous_on g' (f '' [a, b])) :
  ∫ x in a..b, f' x • (g' ∘ f) x = (g ∘ f) b - (g ∘ f) a :=
begin
  rw [integral_comp_smul_deriv'' hf hff' hf' hg',
  integral_eq_sub_of_has_deriv_right hg hgg' (hg'.mono _).interval_integrable],
  exact intermediate_value_interval hf
end

theorem integral_deriv_comp_smul_deriv {f f' : ℝ → ℝ} {g g' : ℝ → E}
  (hf : ∀ x ∈ interval a b, has_deriv_at f (f' x) x)
  (hg : ∀ x ∈ interval a b, has_deriv_at g (g' (f x)) (f x))
  (hf' : continuous_on f' (interval a b)) (hg' : continuous g') :
  ∫ x in a..b, f' x • (g' ∘ f) x = (g ∘ f) b - (g ∘ f) a :=
integral_eq_sub_of_has_deriv_at (λ x hx, (hg x hx).scomp x $ hf x hx)
  (hf'.smul (hg'.comp_continuous_on $ has_deriv_at.continuous_on hf)).interval_integrable

end smul
section mul

/--
Change of variables, general form for scalar functions. If `f` is continuous on `[a, b]` and has
continuous right-derivative `f'` in `(a, b)`, and `g` is continuous on `f '' [a, b]` then we can
substitute `u = f x` to get `∫ x in a..b, (g ∘ f) x * f' x = ∫ u in f a..f b, g u`.
-/
theorem integral_comp_mul_deriv'' {f f' g : ℝ → ℝ}
  (hf : continuous_on f [a, b])
  (hff' : ∀ x ∈ Ioo (min a b) (max a b), has_deriv_within_at f (f' x) (Ioi x) x)
  (hf' : continuous_on f' [a, b])
  (hg : continuous_on g (f '' [a, b])) :
  ∫ x in a..b, (g ∘ f) x * f' x = ∫ u in f a..f b, g u :=
by simpa [mul_comm] using integral_comp_smul_deriv'' hf hff' hf' hg

/--
Change of variables. If `f` is has continuous derivative `f'` on `[a, b]`,
and `g` is continuous on `f '' [a, b]`, then we can substitute `u = f x` to get
`∫ x in a..b, (g ∘ f) x * f' x = ∫ u in f a..f b, g u`.
Compared to `interval_integral.integral_comp_mul_deriv` we only require that `g` is continuous on
`f '' [a, b]`.
-/
theorem integral_comp_mul_deriv' {f f' g : ℝ → ℝ}
  (h : ∀ x ∈ interval a b, has_deriv_at f (f' x) x)
  (h' : continuous_on f' (interval a b)) (hg : continuous_on g (f '' [a, b])) :
  ∫ x in a..b, (g ∘ f) x * f' x = ∫ x in f a..f b, g x :=
by simpa [mul_comm] using integral_comp_smul_deriv' h h' hg

/--
Change of variables, most common version. If `f` is has continuous derivative `f'` on `[a, b]`,
and `g` is continuous, then we can substitute `u = f x` to get
`∫ x in a..b, (g ∘ f) x * f' x = ∫ u in f a..f b, g u`.
-/
theorem integral_comp_mul_deriv {f f' g : ℝ → ℝ}
  (h : ∀ x ∈ interval a b, has_deriv_at f (f' x) x)
  (h' : continuous_on f' (interval a b)) (hg : continuous g) :
  ∫ x in a..b, (g ∘ f) x * f' x = ∫ x in f a..f b, g x :=
integral_comp_mul_deriv' h h' hg.continuous_on

theorem integral_deriv_comp_mul_deriv' {f f' g g' : ℝ → ℝ}
  (hf : continuous_on f [a, b])
  (hff' : ∀ x ∈ Ioo (min a b) (max a b), has_deriv_within_at f (f' x) (Ioi x) x)
  (hf' : continuous_on f' [a, b])
  (hg : continuous_on g [f a, f b])
  (hgg' : ∀ x ∈ Ioo (min (f a) (f b)) (max (f a) (f b)), has_deriv_within_at g (g' x) (Ioi x) x)
  (hg' : continuous_on g' (f '' [a, b])) :
  ∫ x in a..b, (g' ∘ f) x * f' x = (g ∘ f) b - (g ∘ f) a :=
by simpa [mul_comm] using integral_deriv_comp_smul_deriv' hf hff' hf' hg hgg' hg'

theorem integral_deriv_comp_mul_deriv {f f' g g' : ℝ → ℝ}
  (hf : ∀ x ∈ interval a b, has_deriv_at f (f' x) x)
  (hg : ∀ x ∈ interval a b, has_deriv_at g (g' (f x)) (f x))
  (hf' : continuous_on f' (interval a b)) (hg' : continuous g') :
  ∫ x in a..b, (g' ∘ f) x * f' x = (g ∘ f) b - (g ∘ f) a :=
by simpa [mul_comm] using integral_deriv_comp_smul_deriv hf hg hf' hg'

end mul

end interval_integral<|MERGE_RESOLUTION|>--- conflicted
+++ resolved
@@ -1276,11 +1276,7 @@
 end
 
 lemma abs_integral_mono_interval {c d } (h : Ι a b ⊆ Ι c d)
-<<<<<<< HEAD
-  (hf : 0 ≤ᵐ[μ.restrict (Ι c d)] f) (hfi : interval_integrable f μ c d):
-=======
   (hf : 0 ≤ᵐ[μ.restrict (Ι c d)] f) (hfi : interval_integrable f μ c d) :
->>>>>>> 9434a3b3
   |∫ x in a..b, f x ∂μ| ≤ |∫ x in c..d, f x ∂μ| :=
 have hf' : 0 ≤ᵐ[μ.restrict (Ι a b)] f, from ae_mono (measure.restrict_mono h le_rfl) hf,
 calc |∫ x in a..b, f x ∂μ| = |∫ x in Ι a b, f x ∂μ| : abs_integral_eq_abs_integral_interval_oc f
