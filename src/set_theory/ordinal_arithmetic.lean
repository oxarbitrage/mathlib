/-
Copyright (c) 2017 Johannes Hölzl. All rights reserved.
Released under Apache 2.0 license as described in the file LICENSE.
Authors: Mario Carneiro, Floris van Doorn
-/
import order.bounded
import set_theory.ordinal
import tactic.by_contra

/-!
# Ordinal arithmetic

Ordinals have an addition (corresponding to disjoint union) that turns them into an additive
monoid, and a multiplication (corresponding to the lexicographic order on the product) that turns
them into a monoid. One can also define correspondingly a subtraction, a division, a successor
function, a power function and a logarithm function.

We also define limit ordinals and prove the basic induction principle on ordinals separating
successor ordinals and limit ordinals, in `limit_rec_on`.

## Main definitions and results

* `o₁ + o₂` is the order on the disjoint union of `o₁` and `o₂` obtained by declaring that
  every element of `o₁` is smaller than every element of `o₂`.
* `o₁ - o₂` is the unique ordinal `o` such that `o₂ + o = o₁`, when `o₂ ≤ o₁`.
* `o₁ * o₂` is the lexicographic order on `o₂ × o₁`.
* `o₁ / o₂` is the ordinal `o` such that `o₁ = o₂ * o + o'` with `o' < o₂`. We also define the
  divisibility predicate, and a modulo operation.
* `succ o = o + 1` is the successor of `o`.
* `pred o` if the predecessor of `o`. If `o` is not a successor, we set `pred o = o`.

We also define the power function and the logarithm function on ordinals, and discuss the properties
of casts of natural numbers of and of `omega` with respect to these operations.

Some properties of the operations are also used to discuss general tools on ordinals:

* `is_limit o`: an ordinal is a limit ordinal if it is neither `0` nor a successor.
* `limit_rec_on` is the main induction principle of ordinals: if one can prove a property by
  induction at successor ordinals and at limit ordinals, then it holds for all ordinals.

* `is_normal`: a function `f : ordinal → ordinal` satisfies `is_normal` if it is strictly increasing
  and order-continuous, i.e., the image `f o` of a limit ordinal `o` is the sup of `f a` for
  `a < o`.
* `nfp f a`: the next fixed point of a function `f` on ordinals, above `a`. It behaves well
  for normal functions.

* `CNF b o` is the Cantor normal form of the ordinal `o` in base `b`.

* `sup`: the supremum of an indexed family of ordinals in `Type u`, as an ordinal in `Type u`.
* `bsup`: the supremum of a set of ordinals indexed by ordinals less than a given ordinal `o`.
-/

noncomputable theory

open function cardinal set equiv
open_locale classical cardinal

universes u v w
variables {α : Type*} {β : Type*} {γ : Type*}
  {r : α → α → Prop} {s : β → β → Prop} {t : γ → γ → Prop}

namespace ordinal

/-! ### Further properties of addition on ordinals -/

@[simp] theorem lift_add (a b) : lift (a + b) = lift a + lift b :=
quotient.induction_on₂ a b $ λ ⟨α, r, _⟩ ⟨β, s, _⟩,
quotient.sound ⟨(rel_iso.preimage equiv.ulift _).trans
 (rel_iso.sum_lex_congr (rel_iso.preimage equiv.ulift _)
   (rel_iso.preimage equiv.ulift _)).symm⟩

@[simp] theorem lift_succ (a) : lift (succ a) = succ (lift a) :=
by unfold succ; simp only [lift_add, lift_one]

theorem add_le_add_iff_left (a) {b c : ordinal} : a + b ≤ a + c ↔ b ≤ c :=
⟨induction_on a $ λ α r hr, induction_on b $ λ β₁ s₁ hs₁, induction_on c $ λ β₂ s₂ hs₂ ⟨f⟩, ⟨
  have fl : ∀ a, f (sum.inl a) = sum.inl a := λ a,
    by simpa only [initial_seg.trans_apply, initial_seg.le_add_apply]
      using @initial_seg.eq _ _ _ _ (@sum.lex.is_well_order _ _ _ _ hr hs₂)
        ((initial_seg.le_add r s₁).trans f) (initial_seg.le_add r s₂) a,
  have ∀ b, {b' // f (sum.inr b) = sum.inr b'}, begin
    intro b, cases e : f (sum.inr b),
    { rw ← fl at e, have := f.inj' e, contradiction },
    { exact ⟨_, rfl⟩ }
  end,
  let g (b) := (this b).1 in
  have fr : ∀ b, f (sum.inr b) = sum.inr (g b), from λ b, (this b).2,
  ⟨⟨⟨g, λ x y h, by injection f.inj'
    (by rw [fr, fr, h] : f (sum.inr x) = f (sum.inr y))⟩,
    λ a b, by simpa only [sum.lex_inr_inr, fr, rel_embedding.coe_fn_to_embedding,
        initial_seg.coe_fn_to_rel_embedding, function.embedding.coe_fn_mk]
      using @rel_embedding.map_rel_iff _ _ _ _ f.to_rel_embedding (sum.inr a) (sum.inr b)⟩,
    λ a b H, begin
      rcases f.init' (by rw fr; exact sum.lex_inr_inr.2 H) with ⟨a'|a', h⟩,
      { rw fl at h, cases h },
      { rw fr at h, exact ⟨a', sum.inr.inj h⟩ }
    end⟩⟩,
λ h, add_le_add_left h _⟩

theorem add_succ (o₁ o₂ : ordinal) : o₁ + succ o₂ = succ (o₁ + o₂) :=
(add_assoc _ _ _).symm

@[simp] theorem succ_zero : succ 0 = 1 := zero_add _

theorem one_le_iff_pos {o : ordinal} : 1 ≤ o ↔ 0 < o :=
by rw [← succ_zero, succ_le]

theorem one_le_iff_ne_zero {o : ordinal} : 1 ≤ o ↔ o ≠ 0 :=
by rw [one_le_iff_pos, ordinal.pos_iff_ne_zero]

theorem succ_pos (o : ordinal) : 0 < succ o :=
lt_of_le_of_lt (ordinal.zero_le _) (lt_succ_self _)

theorem succ_ne_zero (o : ordinal) : succ o ≠ 0 :=
ne_of_gt $ succ_pos o

@[simp] theorem card_succ (o : ordinal) : card (succ o) = card o + 1 :=
by simp only [succ, card_add, card_one]

theorem nat_cast_succ (n : ℕ) : (succ n : ordinal) = n.succ := rfl

theorem add_left_cancel (a) {b c : ordinal} : a + b = a + c ↔ b = c :=
by simp only [le_antisymm_iff, add_le_add_iff_left]

theorem lt_succ {a b : ordinal} : a < succ b ↔ a ≤ b :=
by rw [← not_le, succ_le, not_lt]

theorem lt_one_iff_zero {a : ordinal} : a < 1 ↔ a = 0 :=
by rw [←succ_zero, lt_succ, ordinal.le_zero]

theorem le_one_iff_lt_two {a : ordinal} : a ≤ 1 ↔ a < 2 :=
begin
  have : (2 : ordinal) = succ 1 := rfl,
  rw [this, lt_succ]
end

theorem add_lt_add_iff_left (a) {b c : ordinal} : a + b < a + c ↔ b < c :=
by rw [← not_le, ← not_le, add_le_add_iff_left]

theorem lt_of_add_lt_add_right {a b c : ordinal} : a + b < c + b → a < c :=
lt_imp_lt_of_le_imp_le (λ h, add_le_add_right h _)

@[simp] theorem succ_lt_succ {a b : ordinal} : succ a < succ b ↔ a < b :=
by rw [lt_succ, succ_le]

@[simp] theorem succ_le_succ {a b : ordinal} : succ a ≤ succ b ↔ a ≤ b :=
le_iff_le_iff_lt_iff_lt.2 succ_lt_succ

theorem succ_inj {a b : ordinal} : succ a = succ b ↔ a = b :=
by simp only [le_antisymm_iff, succ_le_succ]

theorem add_le_add_iff_right {a b : ordinal} (n : ℕ) : a + n ≤ b + n ↔ a ≤ b :=
by induction n with n ih; [rw [nat.cast_zero, add_zero, add_zero],
  rw [← nat_cast_succ, add_succ, add_succ, succ_le_succ, ih]]

theorem add_right_cancel {a b : ordinal} (n : ℕ) : a + n = b + n ↔ a = b :=
by simp only [le_antisymm_iff, add_le_add_iff_right]

/-! ### The zero ordinal -/

@[simp] theorem card_eq_zero {o} : card o = 0 ↔ o = 0 :=
⟨induction_on o $ λ α r _ h, begin
  refine le_antisymm (le_of_not_lt $
    λ hn, mk_ne_zero_iff.2 _ h) (ordinal.zero_le _),
  rw [← succ_le, succ_zero] at hn, cases hn with f,
  exact ⟨f punit.star⟩
end, λ e, by simp only [e, card_zero]⟩

@[simp] theorem type_eq_zero_of_empty [is_well_order α r] [is_empty α] : type r = 0 :=
card_eq_zero.symm.mpr (mk_eq_zero _)

@[simp] theorem type_eq_zero_iff_is_empty [is_well_order α r] : type r = 0 ↔ is_empty α :=
(@card_eq_zero (type r)).symm.trans mk_eq_zero_iff

theorem type_ne_zero_iff_nonempty [is_well_order α r] : type r ≠ 0 ↔ nonempty α :=
(not_congr (@card_eq_zero (type r))).symm.trans mk_ne_zero_iff

protected lemma one_ne_zero : (1 : ordinal) ≠ 0 :=
type_ne_zero_iff_nonempty.2 ⟨punit.star⟩

instance : nontrivial ordinal.{u} :=
⟨⟨1, 0, ordinal.one_ne_zero⟩⟩

theorem zero_lt_one : (0 : ordinal) < 1 :=
lt_iff_le_and_ne.2 ⟨ordinal.zero_le _, ne.symm $ ordinal.one_ne_zero⟩

theorem one_lt_two : (1 : ordinal) < 2 :=
begin
  nth_rewrite 0 ←succ_zero,
  change succ (0 : ordinal) < succ 1,
  rw succ_lt_succ,
  exact zero_lt_one
end

theorem zero_lt_two : (0 : ordinal) < 2 :=
zero_lt_one.trans one_lt_two

theorem eq_zero_or_pos (a : ordinal) : a = 0 ∨ 0 < a :=
by { convert eq_or_ne a 0, exact propext ordinal.pos_iff_ne_zero }

theorem zero_or_one_of_le_one {a : ordinal} (ha : a ≤ 1) : a = 0 ∨ a = 1 :=
begin
  rcases eq_or_lt_of_le ha with rfl | ha,
  { exact or.inr rfl },
  { exact or.inl (lt_one_iff_zero.1 ha) }
end

/-! ### The predecessor of an ordinal -/

/-- The ordinal predecessor of `o` is `o'` if `o = succ o'`,
  and `o` otherwise. -/
def pred (o : ordinal.{u}) : ordinal.{u} :=
if h : ∃ a, o = succ a then classical.some h else o

@[simp] theorem pred_succ (o) : pred (succ o) = o :=
by have h : ∃ a, succ o = succ a := ⟨_, rfl⟩;
   simpa only [pred, dif_pos h] using (succ_inj.1 $ classical.some_spec h).symm

theorem pred_le_self (o) : pred o ≤ o :=
if h : ∃ a, o = succ a then let ⟨a, e⟩ := h in
by rw [e, pred_succ]; exact le_of_lt (lt_succ_self _)
else by rw [pred, dif_neg h]

theorem pred_eq_iff_not_succ {o} : pred o = o ↔ ¬ ∃ a, o = succ a :=
⟨λ e ⟨a, e'⟩, by rw [e', pred_succ] at e; exact ne_of_lt (lt_succ_self _) e,
 λ h, dif_neg h⟩

theorem pred_lt_iff_is_succ {o} : pred o < o ↔ ∃ a, o = succ a :=
iff.trans (by simp only [le_antisymm_iff, pred_le_self, true_and, not_le])
  (iff_not_comm.1 pred_eq_iff_not_succ).symm

theorem succ_pred_iff_is_succ {o} : succ (pred o) = o ↔ ∃ a, o = succ a :=
⟨λ e, ⟨_, e.symm⟩, λ ⟨a, e⟩, by simp only [e, pred_succ]⟩

theorem succ_lt_of_not_succ {o} (h : ¬ ∃ a, o = succ a) {b} : succ b < o ↔ b < o :=
⟨lt_trans (lt_succ_self _), λ l,
  lt_of_le_of_ne (succ_le.2 l) (λ e, h ⟨_, e.symm⟩)⟩

theorem lt_pred {a b} : a < pred b ↔ succ a < b :=
if h : ∃ a, b = succ a then let ⟨c, e⟩ := h in
by rw [e, pred_succ, succ_lt_succ]
else by simp only [pred, dif_neg h, succ_lt_of_not_succ h]

theorem pred_le {a b} : pred a ≤ b ↔ a ≤ succ b :=
le_iff_le_iff_lt_iff_lt.2 lt_pred

@[simp] theorem lift_is_succ {o} : (∃ a, lift o = succ a) ↔ (∃ a, o = succ a) :=
⟨λ ⟨a, h⟩,
  let ⟨b, e⟩ := lift_down $ show a ≤ lift o, from le_of_lt $
    h.symm ▸ lt_succ_self _ in
  ⟨b, lift_inj.1 $ by rw [h, ← e, lift_succ]⟩,
 λ ⟨a, h⟩, ⟨lift a, by simp only [h, lift_succ]⟩⟩

@[simp] theorem lift_pred (o) : lift (pred o) = pred (lift o) :=
if h : ∃ a, o = succ a then
by cases h with a e; simp only [e, pred_succ, lift_succ]
else by rw [pred_eq_iff_not_succ.2 h,
            pred_eq_iff_not_succ.2 (mt lift_is_succ.1 h)]

/-! ### Limit ordinals -/

/-- A limit ordinal is an ordinal which is not zero and not a successor. -/
def is_limit (o : ordinal) : Prop := o ≠ 0 ∧ ∀ a < o, succ a < o

theorem not_zero_is_limit : ¬ is_limit 0
| ⟨h, _⟩ := h rfl

theorem not_succ_is_limit (o) : ¬ is_limit (succ o)
| ⟨_, h⟩ := lt_irrefl _ (h _ (lt_succ_self _))

theorem not_succ_of_is_limit {o} (h : is_limit o) : ¬ ∃ a, o = succ a
| ⟨a, e⟩ := not_succ_is_limit a (e ▸ h)

theorem succ_lt_of_is_limit {o} (h : is_limit o) {a} : succ a < o ↔ a < o :=
⟨lt_trans (lt_succ_self _), h.2 _⟩

theorem le_succ_of_is_limit {o} (h : is_limit o) {a} : o ≤ succ a ↔ o ≤ a :=
le_iff_le_iff_lt_iff_lt.2 $ succ_lt_of_is_limit h

theorem limit_le {o} (h : is_limit o) {a} : o ≤ a ↔ ∀ x < o, x ≤ a :=
⟨λ h x l, le_trans (le_of_lt l) h,
 λ H, (le_succ_of_is_limit h).1 $ le_of_not_lt $ λ hn,
  not_lt_of_le (H _ hn) (lt_succ_self _)⟩

theorem lt_limit {o} (h : is_limit o) {a} : a < o ↔ ∃ x < o, a < x :=
by simpa only [not_ball, not_le] using not_congr (@limit_le _ h a)

@[simp] theorem lift_is_limit (o) : is_limit (lift o) ↔ is_limit o :=
and_congr (not_congr $ by simpa only [lift_zero] using @lift_inj o 0)
⟨λ H a h, lift_lt.1 $ by simpa only [lift_succ] using H _ (lift_lt.2 h),
 λ H a h, let ⟨a', e⟩ := lift_down (le_of_lt h) in
   by rw [← e, ← lift_succ, lift_lt];
      rw [← e, lift_lt] at h; exact H a' h⟩

theorem is_limit.pos {o : ordinal} (h : is_limit o) : 0 < o :=
lt_of_le_of_ne (ordinal.zero_le _) h.1.symm

theorem is_limit.one_lt {o : ordinal} (h : is_limit o) : 1 < o :=
by simpa only [succ_zero] using h.2 _ h.pos

theorem is_limit.nat_lt {o : ordinal} (h : is_limit o) : ∀ n : ℕ, (n : ordinal) < o
| 0     := h.pos
| (n+1) := h.2 _ (is_limit.nat_lt n)

theorem zero_or_succ_or_limit (o : ordinal) :
  o = 0 ∨ (∃ a, o = succ a) ∨ is_limit o :=
if o0 : o = 0 then or.inl o0 else
if h : ∃ a, o = succ a then or.inr (or.inl h) else
or.inr $ or.inr ⟨o0, λ a, (succ_lt_of_not_succ h).2⟩

/-- Main induction principle of ordinals: if one can prove a property by
  induction at successor ordinals and at limit ordinals, then it holds for all ordinals. -/
@[elab_as_eliminator] def limit_rec_on {C : ordinal → Sort*}
  (o : ordinal) (H₁ : C 0) (H₂ : ∀ o, C o → C (succ o))
  (H₃ : ∀ o, is_limit o → (∀ o' < o, C o') → C o) : C o :=
wf.fix (λ o IH,
  if o0 : o = 0 then by rw o0; exact H₁ else
  if h : ∃ a, o = succ a then
    by rw ← succ_pred_iff_is_succ.2 h; exact
    H₂ _ (IH _ $ pred_lt_iff_is_succ.2 h)
  else H₃ _ ⟨o0, λ a, (succ_lt_of_not_succ h).2⟩ IH) o

@[simp] theorem limit_rec_on_zero {C} (H₁ H₂ H₃) : @limit_rec_on C 0 H₁ H₂ H₃ = H₁ :=
by rw [limit_rec_on, well_founded.fix_eq, dif_pos rfl]; refl

@[simp] theorem limit_rec_on_succ {C} (o H₁ H₂ H₃) :
  @limit_rec_on C (succ o) H₁ H₂ H₃ = H₂ o (@limit_rec_on C o H₁ H₂ H₃) :=
begin
  have h : ∃ a, succ o = succ a := ⟨_, rfl⟩,
  rw [limit_rec_on, well_founded.fix_eq,
      dif_neg (succ_ne_zero o), dif_pos h],
  generalize : limit_rec_on._proof_2 (succ o) h = h₂,
  generalize : limit_rec_on._proof_3 (succ o) h = h₃,
  revert h₂ h₃, generalize e : pred (succ o) = o', intros,
  rw pred_succ at e, subst o', refl
end

@[simp] theorem limit_rec_on_limit {C} (o H₁ H₂ H₃ h) :
  @limit_rec_on C o H₁ H₂ H₃ = H₃ o h (λ x h, @limit_rec_on C x H₁ H₂ H₃) :=
by rw [limit_rec_on, well_founded.fix_eq,
       dif_neg h.1, dif_neg (not_succ_of_is_limit h)]; refl

lemma has_succ_of_is_limit {α} {r : α → α → Prop} [wo : is_well_order α r]
  (h : (type r).is_limit) (x : α) : ∃y, r x y :=
begin
  use enum r (typein r x).succ (h.2 _ (typein_lt_type r x)),
  convert (enum_lt (typein_lt_type r x) _).mpr (lt_succ_self _), rw [enum_typein]
end

lemma type_subrel_lt (o : ordinal.{u}) :
  type (subrel (<) {o' : ordinal | o' < o}) = ordinal.lift.{u+1} o :=
begin
  refine quotient.induction_on o _,
  rintro ⟨α, r, wo⟩, resetI, apply quotient.sound,
  constructor, symmetry, refine (rel_iso.preimage equiv.ulift r).trans (typein_iso r)
end

lemma mk_initial_seg (o : ordinal.{u}) :
  #{o' : ordinal | o' < o} = cardinal.lift.{u+1} o.card :=
by rw [lift_card, ←type_subrel_lt, card_type]

/-! ### Normal ordinal functions -/

/-- A normal ordinal function is a strictly increasing function which is
  order-continuous, i.e., the image `f o` of a limit ordinal `o` is the sup of `f a` for
  `a < o`.  -/
def is_normal (f : ordinal → ordinal) : Prop :=
(∀ o, f o < f (succ o)) ∧ ∀ o, is_limit o → ∀ a, f o ≤ a ↔ ∀ b < o, f b ≤ a

theorem is_normal.limit_le {f} (H : is_normal f) : ∀ {o}, is_limit o →
  ∀ {a}, f o ≤ a ↔ ∀ b < o, f b ≤ a := H.2

theorem is_normal.limit_lt {f} (H : is_normal f) {o} (h : is_limit o) {a} :
  a < f o ↔ ∃ b < o, a < f b :=
not_iff_not.1 $ by simpa only [exists_prop, not_exists, not_and, not_lt] using H.2 _ h a

theorem is_normal.strict_mono {f} (H : is_normal f) : strict_mono f :=
λ a b, limit_rec_on b (not.elim (not_lt_of_le $ ordinal.zero_le _))
  (λ b IH h, (lt_or_eq_of_le (lt_succ.1 h)).elim
    (λ h, lt_trans (IH h) (H.1 _))
    (λ e, e ▸ H.1 _))
  (λ b l IH h, lt_of_lt_of_le (H.1 a)
    ((H.2 _ l _).1 (le_refl _) _ (l.2 _ h)))

theorem is_normal.lt_iff {f} (H : is_normal f) {a b} : f a < f b ↔ a < b :=
strict_mono.lt_iff_lt $ H.strict_mono

theorem is_normal.le_iff {f} (H : is_normal f) {a b} : f a ≤ f b ↔ a ≤ b :=
le_iff_le_iff_lt_iff_lt.2 H.lt_iff

theorem is_normal.inj {f} (H : is_normal f) {a b} : f a = f b ↔ a = b :=
by simp only [le_antisymm_iff, H.le_iff]

theorem is_normal.le_self {f} (H : is_normal f) (a) : a ≤ f a :=
well_founded.self_le_of_strict_mono wf H.strict_mono a

theorem is_normal.le_set {f} (H : is_normal f) (p : ordinal → Prop)
  (p0 : ∃ x, p x) (S)
  (H₂ : ∀ o, S ≤ o ↔ ∀ a, p a → a ≤ o) {o} :
  f S ≤ o ↔ ∀ a, p a → f a ≤ o :=
⟨λ h a pa, le_trans (H.le_iff.2 ((H₂ _).1 (le_refl _) _ pa)) h,
λ h, begin
  revert H₂, apply limit_rec_on S,
  { intro H₂,
     cases p0 with x px,
     have := ordinal.le_zero.1 ((H₂ _).1 (ordinal.zero_le _) _ px),
     rw this at px, exact h _ px },
  { intros S _ H₂,
    rcases not_ball.1 (mt (H₂ S).2 $ not_le_of_lt $ lt_succ_self _) with ⟨a, h₁, h₂⟩,
    exact le_trans (H.le_iff.2 $ succ_le.2 $ not_le.1 h₂) (h _ h₁) },
  { intros S L _ H₂, apply (H.2 _ L _).2, intros a h',
    rcases not_ball.1 (mt (H₂ a).2 (not_le.2 h')) with ⟨b, h₁, h₂⟩,
    exact le_trans (H.le_iff.2 $ le_of_lt $ not_le.1 h₂) (h _ h₁) }
end⟩

theorem is_normal.le_set' {f} (H : is_normal f) (p : α → Prop) (g : α → ordinal)
  (p0 : ∃ x, p x) (S)
  (H₂ : ∀ o, S ≤ o ↔ ∀ a, p a → g a ≤ o) {o} :
  f S ≤ o ↔ ∀ a, p a → f (g a) ≤ o :=
(H.le_set (λ x, ∃ y, p y ∧ x = g y)
  (let ⟨x, px⟩ := p0 in ⟨_, _, px, rfl⟩) _
  (λ o, (H₂ o).trans ⟨λ H a ⟨y, h1, h2⟩, h2.symm ▸ H y h1,
    λ H a h1, H (g a) ⟨a, h1, rfl⟩⟩)).trans
⟨λ H a h, H (g a) ⟨a, h, rfl⟩, λ H a ⟨y, h1, h2⟩, h2.symm ▸ H y h1⟩

theorem is_normal.refl : is_normal id :=
⟨λ x, lt_succ_self _, λ o l a, limit_le l⟩

theorem is_normal.trans {f g} (H₁ : is_normal f) (H₂ : is_normal g) :
  is_normal (λ x, f (g x)) :=
⟨λ x, H₁.lt_iff.2 (H₂.1 _),
 λ o l a, H₁.le_set' (< o) g ⟨_, l.pos⟩ _ (λ c, H₂.2 _ l _)⟩

theorem is_normal.is_limit {f} (H : is_normal f) {o} (l : is_limit o) :
  is_limit (f o) :=
⟨ne_of_gt $ lt_of_le_of_lt (ordinal.zero_le _) $ H.lt_iff.2 l.pos,
λ a h, let ⟨b, h₁, h₂⟩ := (H.limit_lt l).1 h in
  lt_of_le_of_lt (succ_le.2 h₂) (H.lt_iff.2 h₁)⟩

theorem is_normal.self_le_iff_eq {f} (H : is_normal f) {a} : f a ≤ a ↔ f a = a :=
⟨λ h, le_antisymm h (H.le_self a), le_of_eq⟩

theorem add_le_of_limit {a b c : ordinal.{u}}
  (h : is_limit b) : a + b ≤ c ↔ ∀ b' < b, a + b' ≤ c :=
⟨λ h b' l, le_trans (add_le_add_left (le_of_lt l) _) h,
λ H, le_of_not_lt $
induction_on a (λ α r _, induction_on b $ λ β s _ h H l, begin
  resetI,
  suffices : ∀ x : β, sum.lex r s (sum.inr x) (enum _ _ l),
  { cases enum _ _ l with x x,
    { cases this (enum s 0 h.pos) },
    { exact irrefl _ (this _) } },
  intros x,
  rw [← typein_lt_typein (sum.lex r s), typein_enum],
  have := H _ (h.2 _ (typein_lt_type s x)),
  rw [add_succ, succ_le] at this,
  refine lt_of_le_of_lt (type_le'.2
    ⟨rel_embedding.of_monotone (λ a, _) (λ a b, _)⟩) this,
  { rcases a with ⟨a | b, h⟩,
    { exact sum.inl a },
    { exact sum.inr ⟨b, by cases h; assumption⟩ } },
  { rcases a with ⟨a | a, h₁⟩; rcases b with ⟨b | b, h₂⟩; cases h₁; cases h₂;
      rintro ⟨⟩; constructor; assumption }
end) h H⟩

theorem add_is_normal (a : ordinal) : is_normal ((+) a) :=
⟨λ b, (add_lt_add_iff_left a).2 (lt_succ_self _),
 λ b l c, add_le_of_limit l⟩

theorem add_is_limit (a) {b} : is_limit b → is_limit (a + b) :=
(add_is_normal a).is_limit

/-! ### Subtraction on ordinals-/

/-- `a - b` is the unique ordinal satisfying
  `b + (a - b) = a` when `b ≤ a`. -/
def sub (a b : ordinal.{u}) : ordinal.{u} :=
omin {o | a ≤ b+o} ⟨a, le_add_left _ _⟩

instance : has_sub ordinal := ⟨sub⟩

theorem le_add_sub (a b : ordinal) : a ≤ b + (a - b) :=
omin_mem {o | a ≤ b+o} _

theorem sub_le {a b c : ordinal} : a - b ≤ c ↔ a ≤ b + c :=
⟨λ h, le_trans (le_add_sub a b) (add_le_add_left h _),
 λ h, omin_le h⟩

theorem lt_sub {a b c : ordinal} : a < b - c ↔ c + a < b :=
lt_iff_lt_of_le_iff_le sub_le

theorem add_sub_cancel (a b : ordinal) : a + b - a = b :=
le_antisymm (sub_le.2 $ le_refl _)
  ((add_le_add_iff_left a).1 $ le_add_sub _ _)

theorem sub_eq_of_add_eq {a b c : ordinal} (h : a + b = c) : c - a = b :=
h ▸ add_sub_cancel _ _

theorem sub_le_self (a b : ordinal) : a - b ≤ a :=
sub_le.2 $ le_add_left _ _

protected theorem add_sub_cancel_of_le {a b : ordinal} (h : b ≤ a) : b + (a - b) = a :=
le_antisymm begin
  rcases zero_or_succ_or_limit (a-b) with e|⟨c,e⟩|l,
  { simp only [e, add_zero, h] },
  { rw [e, add_succ, succ_le, ← lt_sub, e], apply lt_succ_self },
  { exact (add_le_of_limit l).2 (λ c l, le_of_lt (lt_sub.1 l)) }
end (le_add_sub _ _)

@[simp] theorem sub_zero (a : ordinal) : a - 0 = a :=
by simpa only [zero_add] using add_sub_cancel 0 a

@[simp] theorem zero_sub (a : ordinal) : 0 - a = 0 :=
by rw ← ordinal.le_zero; apply sub_le_self

@[simp] theorem sub_self (a : ordinal) : a - a = 0 :=
by simpa only [add_zero] using add_sub_cancel a 0

protected theorem sub_eq_zero_iff_le {a b : ordinal} : a - b = 0 ↔ a ≤ b :=
⟨λ h, by simpa only [h, add_zero] using le_add_sub a b,
 λ h, by rwa [← ordinal.le_zero, sub_le, add_zero]⟩

theorem sub_sub (a b c : ordinal) : a - b - c = a - (b + c) :=
eq_of_forall_ge_iff $ λ d, by rw [sub_le, sub_le, sub_le, add_assoc]

theorem add_sub_add_cancel (a b c : ordinal) : a + b - (a + c) = b - c :=
by rw [← sub_sub, add_sub_cancel]

theorem sub_is_limit {a b} (l : is_limit a) (h : b < a) : is_limit (a - b) :=
⟨ne_of_gt $ lt_sub.2 $ by rwa add_zero,
 λ c h, by rw [lt_sub, add_succ]; exact l.2 _ (lt_sub.1 h)⟩

@[simp] theorem one_add_omega : 1 + omega.{u} = omega :=
begin
  refine le_antisymm _ (le_add_left _ _),
  rw [omega, one_eq_lift_type_unit, ← lift_add, lift_le, type_add],
  have : is_well_order unit empty_relation := by apply_instance,
  refine ⟨rel_embedding.collapse (rel_embedding.of_monotone _ _)⟩,
  { apply sum.rec, exact λ _, 0, exact nat.succ },
  { intros a b, cases a; cases b; intro H; cases H with _ _ H _ _ H;
    [cases H, exact nat.succ_pos _, exact nat.succ_lt_succ H] }
end

@[simp, priority 990]
theorem one_add_of_omega_le {o} (h : omega ≤ o) : 1 + o = o :=
by rw [← ordinal.add_sub_cancel_of_le h, ← add_assoc, one_add_omega]

/-! ### Multiplication of ordinals-/

/-- The multiplication of ordinals `o₁` and `o₂` is the (well founded) lexicographic order on
`o₂ × o₁`. -/
instance : monoid ordinal.{u} :=
{ mul := λ a b, quotient.lift_on₂ a b
      (λ ⟨α, r, wo⟩ ⟨β, s, wo'⟩, ⟦⟨β × α, prod.lex s r, by exactI prod.lex.is_well_order⟩⟧
        : Well_order → Well_order → ordinal) $
    λ ⟨α₁, r₁, o₁⟩ ⟨α₂, r₂, o₂⟩ ⟨β₁, s₁, p₁⟩ ⟨β₂, s₂, p₂⟩ ⟨f⟩ ⟨g⟩,
    quot.sound ⟨rel_iso.prod_lex_congr g f⟩,
  one := 1,
  mul_assoc := λ a b c, quotient.induction_on₃ a b c $ λ ⟨α, r, _⟩ ⟨β, s, _⟩ ⟨γ, t, _⟩,
    eq.symm $ quotient.sound ⟨⟨prod_assoc _ _ _, λ a b, begin
      rcases a with ⟨⟨a₁, a₂⟩, a₃⟩,
      rcases b with ⟨⟨b₁, b₂⟩, b₃⟩,
      simp [prod.lex_def, and_or_distrib_left, or_assoc, and_assoc]
    end⟩⟩,
  mul_one := λ a, induction_on a $ λ α r _, quotient.sound
    ⟨⟨punit_prod _, λ a b, by rcases a with ⟨⟨⟨⟩⟩, a⟩; rcases b with ⟨⟨⟨⟩⟩, b⟩;
    simp only [prod.lex_def, empty_relation, false_or];
    simp only [eq_self_iff_true, true_and]; refl⟩⟩,
  one_mul := λ a, induction_on a $ λ α r _, quotient.sound
    ⟨⟨prod_punit _, λ a b, by rcases a with ⟨a, ⟨⟨⟩⟩⟩; rcases b with ⟨b, ⟨⟨⟩⟩⟩;
    simp only [prod.lex_def, empty_relation, and_false, or_false]; refl⟩⟩ }

@[simp] theorem type_mul {α β : Type u} (r : α → α → Prop) (s : β → β → Prop)
  [is_well_order α r] [is_well_order β s] : type r * type s = type (prod.lex s r) := rfl

@[simp] theorem lift_mul (a b) : lift (a * b) = lift a * lift b :=
quotient.induction_on₂ a b $ λ ⟨α, r, _⟩ ⟨β, s, _⟩,
quotient.sound ⟨(rel_iso.preimage equiv.ulift _).trans
 (rel_iso.prod_lex_congr (rel_iso.preimage equiv.ulift _)
   (rel_iso.preimage equiv.ulift _)).symm⟩

@[simp] theorem card_mul (a b) : card (a * b) = card a * card b :=
quotient.induction_on₂ a b $ λ ⟨α, r, _⟩ ⟨β, s, _⟩,
mul_comm (mk β) (mk α)

@[simp] theorem mul_zero (a : ordinal) : a * 0 = 0 :=
induction_on a $ λ α _ _, by exactI type_eq_zero_of_empty

@[simp] theorem zero_mul (a : ordinal) : 0 * a = 0 :=
induction_on a $ λ α _ _, by exactI type_eq_zero_of_empty

theorem mul_add (a b c : ordinal) : a * (b + c) = a * b + a * c :=
quotient.induction_on₃ a b c $ λ ⟨α, r, _⟩ ⟨β, s, _⟩ ⟨γ, t, _⟩,
quotient.sound ⟨⟨sum_prod_distrib _ _ _, begin
  rintro ⟨a₁|a₁, a₂⟩ ⟨b₁|b₁, b₂⟩; simp only [prod.lex_def,
    sum.lex_inl_inl, sum.lex.sep, sum.lex_inr_inl, sum.lex_inr_inr,
    sum_prod_distrib_apply_left, sum_prod_distrib_apply_right];
  simp only [sum.inl.inj_iff, true_or, false_and, false_or]
end⟩⟩

@[simp] theorem mul_add_one (a b : ordinal) : a * (b + 1) = a * b + a :=
by simp only [mul_add, mul_one]

@[simp] theorem mul_one_add (a b : ordinal) : a * (1 + b) = a + a * b :=
by simp only [mul_add, mul_one]

@[simp] theorem mul_succ (a b : ordinal) : a * succ b = a * b + a := mul_add_one _ _

theorem mul_two (a : ordinal) : a * 2 = a + a :=
begin
  change a * (succ 1) = a + a,
  rw [mul_succ, mul_one]
end

theorem mul_le_mul_left {a b} (c : ordinal) : a ≤ b → c * a ≤ c * b :=
quotient.induction_on₃ a b c $ λ ⟨α, r, _⟩ ⟨β, s, _⟩ ⟨γ, t, _⟩ ⟨f⟩, begin
  resetI,
  refine type_le'.2 ⟨rel_embedding.of_monotone
    (λ a, (f a.1, a.2))
    (λ a b h, _)⟩, clear_,
  cases h with a₁ b₁ a₂ b₂ h' a b₁ b₂ h',
  { exact prod.lex.left _ _ (f.to_rel_embedding.map_rel_iff.2 h') },
  { exact prod.lex.right _ h' }
end

theorem mul_le_mul_right {a b} (c : ordinal) : a ≤ b → a * c ≤ b * c :=
quotient.induction_on₃ a b c $ λ ⟨α, r, _⟩ ⟨β, s, _⟩ ⟨γ, t, _⟩ ⟨f⟩, begin
  resetI,
  refine type_le'.2 ⟨rel_embedding.of_monotone
    (λ a, (a.1, f a.2))
    (λ a b h, _)⟩,
  cases h with a₁ b₁ a₂ b₂ h' a b₁ b₂ h',
  { exact prod.lex.left _ _ h' },
  { exact prod.lex.right _ (f.to_rel_embedding.map_rel_iff.2 h') }
end

theorem le_mul_left {a b : ordinal} (hb : 0 < b) : a ≤ a * b :=
by { convert mul_le_mul_left a (one_le_iff_pos.2 hb), rw mul_one a }

theorem le_mul_right {a b : ordinal} (hb : 0 < b) : a ≤ b * a :=
by { convert mul_le_mul_right a (one_le_iff_pos.2 hb), rw one_mul a }

theorem mul_le_mul {a b c d : ordinal} (h₁ : a ≤ c) (h₂ : b ≤ d) : a * b ≤ c * d :=
le_trans (mul_le_mul_left _ h₂) (mul_le_mul_right _ h₁)

private lemma mul_le_of_limit_aux {α β r s} [is_well_order α r] [is_well_order β s]
  {c} (h : is_limit (type s)) (H : ∀ b' < type s, type r * b' ≤ c)
  (l : c < type r * type s) : false :=
begin
  suffices : ∀ a b, prod.lex s r (b, a) (enum _ _ l),
  { cases enum _ _ l with b a, exact irrefl _ (this _ _) },
  intros a b,
  rw [← typein_lt_typein (prod.lex s r), typein_enum],
  have := H _ (h.2 _ (typein_lt_type s b)),
  rw [mul_succ] at this,
  have := lt_of_lt_of_le ((add_lt_add_iff_left _).2
    (typein_lt_type _ a)) this,
  refine lt_of_le_of_lt _ this,
  refine (type_le'.2 _),
  constructor,
  refine rel_embedding.of_monotone (λ a, _) (λ a b, _),
  { rcases a with ⟨⟨b', a'⟩, h⟩,
    by_cases e : b = b',
    { refine sum.inr ⟨a', _⟩,
      subst e, cases h with _ _ _ _ h _ _ _ h,
      { exact (irrefl _ h).elim },
      { exact h } },
    { refine sum.inl (⟨b', _⟩, a'),
      cases h with _ _ _ _ h _ _ _ h,
      { exact h }, { exact (e rfl).elim } } },
  { rcases a with ⟨⟨b₁, a₁⟩, h₁⟩,
    rcases b with ⟨⟨b₂, a₂⟩, h₂⟩,
    intro h, by_cases e₁ : b = b₁; by_cases e₂ : b = b₂,
    { substs b₁ b₂,
      simpa only [subrel_val, prod.lex_def, @irrefl _ s _ b, true_and, false_or, eq_self_iff_true,
        dif_pos, sum.lex_inr_inr] using h },
    { subst b₁,
      simp only [subrel_val, prod.lex_def, e₂, prod.lex_def, dif_pos, subrel_val, eq_self_iff_true,
        or_false, dif_neg, not_false_iff, sum.lex_inr_inl, false_and] at h ⊢,
      cases h₂; [exact asymm h h₂_h, exact e₂ rfl] },
    { simp only [e₂, dif_pos, eq_self_iff_true, dif_neg e₁, not_false_iff, sum.lex.sep] },
    { simpa only [dif_neg e₁, dif_neg e₂, prod.lex_def, subrel_val, subtype.mk_eq_mk,
        sum.lex_inl_inl] using h } }
end

theorem mul_le_of_limit {a b c : ordinal.{u}}
  (h : is_limit b) : a * b ≤ c ↔ ∀ b' < b, a * b' ≤ c :=
⟨λ h b' l, le_trans (mul_le_mul_left _ (le_of_lt l)) h,
λ H, le_of_not_lt $ induction_on a (λ α r _, induction_on b $ λ β s _,
  by exactI mul_le_of_limit_aux) h H⟩

theorem mul_is_normal {a : ordinal} (h : 0 < a) : is_normal ((*) a) :=
⟨λ b, by rw mul_succ; simpa only [add_zero] using (add_lt_add_iff_left (a*b)).2 h,
 λ b l c, mul_le_of_limit l⟩

theorem lt_mul_of_limit {a b c : ordinal.{u}}
  (h : is_limit c) : a < b * c ↔ ∃ c' < c, a < b * c' :=
by simpa only [not_ball, not_le] using not_congr (@mul_le_of_limit b c a h)

theorem mul_lt_mul_iff_left {a b c : ordinal} (a0 : 0 < a) : a * b < a * c ↔ b < c :=
(mul_is_normal a0).lt_iff

theorem mul_le_mul_iff_left {a b c : ordinal} (a0 : 0 < a) : a * b ≤ a * c ↔ b ≤ c :=
(mul_is_normal a0).le_iff

theorem mul_lt_mul_of_pos_left {a b c : ordinal}
  (h : a < b) (c0 : 0 < c) : c * a < c * b :=
(mul_lt_mul_iff_left c0).2 h

theorem mul_pos {a b : ordinal} (h₁ : 0 < a) (h₂ : 0 < b) : 0 < a * b :=
by simpa only [mul_zero] using mul_lt_mul_of_pos_left h₂ h₁

theorem mul_ne_zero {a b : ordinal} : a ≠ 0 → b ≠ 0 → a * b ≠ 0 :=
by simpa only [ordinal.pos_iff_ne_zero] using mul_pos

theorem le_of_mul_le_mul_left {a b c : ordinal}
  (h : c * a ≤ c * b) (h0 : 0 < c) : a ≤ b :=
le_imp_le_of_lt_imp_lt (λ h', mul_lt_mul_of_pos_left h' h0) h

theorem mul_right_inj {a b c : ordinal} (a0 : 0 < a) : a * b = a * c ↔ b = c :=
(mul_is_normal a0).inj

theorem mul_is_limit {a b : ordinal}
  (a0 : 0 < a) : is_limit b → is_limit (a * b) :=
(mul_is_normal a0).is_limit

theorem mul_is_limit_left {a b : ordinal}
  (l : is_limit a) (b0 : 0 < b) : is_limit (a * b) :=
begin
  rcases zero_or_succ_or_limit b with rfl|⟨b,rfl⟩|lb,
  { exact (lt_irrefl _).elim b0 },
  { rw mul_succ, exact add_is_limit _ l },
  { exact mul_is_limit l.pos lb }
end

/-! ### Division on ordinals -/

protected lemma div_aux (a b : ordinal.{u}) (h : b ≠ 0) : set.nonempty {o | a < b * succ o} :=
⟨a, succ_le.1 $
  by simpa only [succ_zero, one_mul]
    using mul_le_mul_right (succ a) (succ_le.2 (ordinal.pos_iff_ne_zero.2 h))⟩

/-- `a / b` is the unique ordinal `o` satisfying
  `a = b * o + o'` with `o' < b`. -/
protected def div (a b : ordinal.{u}) : ordinal.{u} :=
if h : b = 0 then 0 else omin {o | a < b * succ o} (ordinal.div_aux a b h)

instance : has_div ordinal := ⟨ordinal.div⟩

@[simp] theorem div_zero (a : ordinal) : a / 0 = 0 := dif_pos rfl

lemma div_def (a) {b : ordinal} (h : b ≠ 0) :
  a / b = omin {o | a < b * succ o} (ordinal.div_aux a b h) := dif_neg h

theorem lt_mul_succ_div (a) {b : ordinal} (h : b ≠ 0) : a < b * succ (a / b) :=
by rw div_def a h; exact omin_mem {o | a < b * succ o} _

theorem lt_mul_div_add (a) {b : ordinal} (h : b ≠ 0) : a < b * (a / b) + b :=
by simpa only [mul_succ] using lt_mul_succ_div a h

theorem div_le {a b c : ordinal} (b0 : b ≠ 0) : a / b ≤ c ↔ a < b * succ c :=
⟨λ h, lt_of_lt_of_le (lt_mul_succ_div a b0) (mul_le_mul_left _ $ succ_le_succ.2 h),
 λ h, by rw div_def a b0; exact omin_le h⟩

theorem lt_div {a b c : ordinal} (c0 : c ≠ 0) : a < b / c ↔ c * succ a ≤ b :=
by rw [← not_le, div_le c0, not_lt]

theorem le_div {a b c : ordinal} (c0 : c ≠ 0) :
  a ≤ b / c ↔ c * a ≤ b :=
begin
  apply limit_rec_on a,
  { simp only [mul_zero, ordinal.zero_le] },
  { intros, rw [succ_le, lt_div c0] },
  { simp only [mul_le_of_limit, limit_le, iff_self, forall_true_iff] {contextual := tt} }
end

theorem div_lt {a b c : ordinal} (b0 : b ≠ 0) :
  a / b < c ↔ a < b * c :=
lt_iff_lt_of_le_iff_le $ le_div b0

theorem div_le_of_le_mul {a b c : ordinal} (h : a ≤ b * c) : a / b ≤ c :=
if b0 : b = 0 then by simp only [b0, div_zero, ordinal.zero_le] else
(div_le b0).2 $ lt_of_le_of_lt h $
mul_lt_mul_of_pos_left (lt_succ_self _) (ordinal.pos_iff_ne_zero.2 b0)

theorem mul_lt_of_lt_div {a b c : ordinal} : a < b / c → c * a < b :=
lt_imp_lt_of_le_imp_le div_le_of_le_mul

@[simp] theorem zero_div (a : ordinal) : 0 / a = 0 :=
ordinal.le_zero.1 $ div_le_of_le_mul $ ordinal.zero_le _

theorem mul_div_le (a b : ordinal) : b * (a / b) ≤ a :=
if b0 : b = 0 then by simp only [b0, zero_mul, ordinal.zero_le] else (le_div b0).1 (le_refl _)

theorem mul_add_div (a) {b : ordinal} (b0 : b ≠ 0) (c) : (b * a + c) / b = a + c / b :=
begin
  apply le_antisymm,
  { apply (div_le b0).2,
    rw [mul_succ, mul_add, add_assoc, add_lt_add_iff_left],
    apply lt_mul_div_add _ b0 },
  { rw [le_div b0, mul_add, add_le_add_iff_left],
    apply mul_div_le }
end

theorem div_eq_zero_of_lt {a b : ordinal} (h : a < b) : a / b = 0 :=
begin
  rw [← ordinal.le_zero, div_le $ ordinal.pos_iff_ne_zero.1 $ lt_of_le_of_lt (ordinal.zero_le _) h],
  simpa only [succ_zero, mul_one] using h
end

@[simp] theorem mul_div_cancel (a) {b : ordinal} (b0 : b ≠ 0) : b * a / b = a :=
by simpa only [add_zero, zero_div] using mul_add_div a b0 0

@[simp] theorem div_one (a : ordinal) : a / 1 = a :=
by simpa only [one_mul] using mul_div_cancel a ordinal.one_ne_zero

@[simp] theorem div_self {a : ordinal} (h : a ≠ 0) : a / a = 1 :=
by simpa only [mul_one] using mul_div_cancel 1 h

theorem mul_sub (a b c : ordinal) : a * (b - c) = a * b - a * c :=
if a0 : a = 0 then by simp only [a0, zero_mul, sub_self] else
eq_of_forall_ge_iff $ λ d,
by rw [sub_le, ← le_div a0, sub_le, ← le_div a0, mul_add_div _ a0]

theorem is_limit_add_iff {a b} : is_limit (a + b) ↔ is_limit b ∨ (b = 0 ∧ is_limit a) :=
begin
  split; intro h,
  { by_cases h' : b = 0,
    { rw [h', add_zero] at h, right, exact ⟨h', h⟩ },
      left, rw [←add_sub_cancel a b], apply sub_is_limit h,
      suffices : a + 0 < a + b, simpa only [add_zero],
      rwa [add_lt_add_iff_left, ordinal.pos_iff_ne_zero] },
  rcases h with h|⟨rfl, h⟩, exact add_is_limit a h, simpa only [add_zero]
end

theorem dvd_add_iff : ∀ {a b c : ordinal}, a ∣ b → (a ∣ b + c ↔ a ∣ c)
| a _ c ⟨b, rfl⟩ :=
 ⟨λ ⟨d, e⟩, ⟨d - b, by rw [mul_sub, ← e, add_sub_cancel]⟩,
  λ ⟨d, e⟩, by { rw [e, ← mul_add], apply dvd_mul_right }⟩

theorem dvd_add {a b c : ordinal} (h₁ : a ∣ b) : a ∣ c → a ∣ b + c :=
(dvd_add_iff h₁).2

theorem dvd_zero (a : ordinal) : a ∣ 0 := ⟨_, (mul_zero _).symm⟩

theorem zero_dvd {a : ordinal} : 0 ∣ a ↔ a = 0 :=
⟨λ ⟨h, e⟩, by simp only [e, zero_mul], λ e, e.symm ▸ dvd_zero _⟩

theorem one_dvd (a : ordinal) : 1 ∣ a := ⟨a, (one_mul _).symm⟩

theorem div_mul_cancel : ∀ {a b : ordinal}, a ≠ 0 → a ∣ b → a * (b / a) = b
| a _ a0 ⟨b, rfl⟩ := by rw [mul_div_cancel _ a0]

theorem le_of_dvd : ∀ {a b : ordinal}, b ≠ 0 → a ∣ b → a ≤ b
| a _ b0 ⟨b, rfl⟩ := by simpa only [mul_one] using mul_le_mul_left a
  (one_le_iff_ne_zero.2 (λ h : b = 0, by simpa only [h, mul_zero] using b0))

theorem dvd_antisymm {a b : ordinal} (h₁ : a ∣ b) (h₂ : b ∣ a) : a = b :=
if a0 : a = 0 then by subst a; exact (zero_dvd.1 h₁).symm else
if b0 : b = 0 then by subst b; exact zero_dvd.1 h₂ else
le_antisymm (le_of_dvd b0 h₁) (le_of_dvd a0 h₂)

/-- `a % b` is the unique ordinal `o'` satisfying
  `a = b * o + o'` with `o' < b`. -/
instance : has_mod ordinal := ⟨λ a b, a - b * (a / b)⟩

theorem mod_def (a b : ordinal) : a % b = a - b * (a / b) := rfl

@[simp] theorem mod_zero (a : ordinal) : a % 0 = a :=
by simp only [mod_def, div_zero, zero_mul, sub_zero]

theorem mod_eq_of_lt {a b : ordinal} (h : a < b) : a % b = a :=
by simp only [mod_def, div_eq_zero_of_lt h, mul_zero, sub_zero]

@[simp] theorem zero_mod (b : ordinal) : 0 % b = 0 :=
by simp only [mod_def, zero_div, mul_zero, sub_self]

theorem div_add_mod (a b : ordinal) : b * (a / b) + a % b = a :=
ordinal.add_sub_cancel_of_le $ mul_div_le _ _

theorem mod_lt (a) {b : ordinal} (h : b ≠ 0) : a % b < b :=
(add_lt_add_iff_left (b * (a / b))).1 $
by rw div_add_mod; exact lt_mul_div_add a h

@[simp] theorem mod_self (a : ordinal) : a % a = 0 :=
if a0 : a = 0 then by simp only [a0, zero_mod] else
by simp only [mod_def, div_self a0, mul_one, sub_self]

@[simp] theorem mod_one (a : ordinal) : a % 1 = 0 :=
by simp only [mod_def, div_one, one_mul, sub_self]

theorem dvd_of_mod_eq_zero {a b : ordinal} (H : a % b = 0) : b ∣ a :=
⟨a / b, by simpa [H] using (div_add_mod a b).symm⟩

theorem mod_eq_zero_of_dvd {a b : ordinal} (H : b ∣ a) : a % b = 0 :=
begin
  rcases H with ⟨c, rfl⟩,
  rcases eq_or_ne b 0 with rfl | hb,
  { simp },
  { simp [mod_def, hb] }
end

theorem dvd_iff_mod_eq_zero {a b : ordinal} : b ∣ a ↔ a % b = 0 :=
⟨mod_eq_zero_of_dvd, dvd_of_mod_eq_zero⟩

/-! ### Supremum of a family of ordinals -/

/-- The supremum of a family of ordinals -/
def sup {ι} (f : ι → ordinal) : ordinal :=
omin {c | ∀ i, f i ≤ c}
  ⟨(sup (cardinal.succ ∘ card ∘ f)).ord, λ i, le_of_lt $
    cardinal.lt_ord.2 (lt_of_lt_of_le (cardinal.lt_succ_self _) (le_sup _ _))⟩

theorem le_sup {ι} (f : ι → ordinal) : ∀ i, f i ≤ sup f :=
omin_mem {c | ∀ i, f i ≤ c} _

theorem sup_le {ι} {f : ι → ordinal} {a} : sup f ≤ a ↔ ∀ i, f i ≤ a :=
⟨λ h i, le_trans (le_sup _ _) h, λ h, omin_le h⟩

theorem lt_sup {ι} {f : ι → ordinal} {a} : a < sup f ↔ ∃ i, a < f i :=
by simpa only [not_forall, not_le] using not_congr (@sup_le _ f a)

theorem lt_sup_of_ne_sup {ι} {f : ι → ordinal} : (∀ i, f i ≠ sup f) ↔ ∀ i, f i < sup f :=
⟨λ hf _, lt_of_le_of_ne (le_sup _ _) (hf _), λ hf _, ne_of_lt (hf _)⟩

theorem sup_not_succ_of_ne_sup {ι} {f : ι → ordinal} (hf : ∀ i, f i ≠ sup f) {a}
  (hao : a < sup f) : succ a < sup f :=
begin
  by_contra' hoa,
  exact hao.not_le (sup_le.2 (λ i, lt_succ.1 ((lt_of_le_of_ne (le_sup _ _) (hf i)).trans_le hoa)))
end

theorem sup_eq_zero_iff {ι} {f : ι → ordinal} : sup f = 0 ↔ ∀ i, f i = 0 :=
begin
  refine ⟨λ h i, _, λ h, le_antisymm
    (sup_le.2 (λ i, ordinal.le_zero.2 (h i))) (ordinal.zero_le _)⟩,
  rw [←ordinal.le_zero, ←h],
  exact le_sup f i
end

theorem is_normal.sup {f} (H : is_normal f)
  {ι} {g : ι → ordinal} (h : nonempty ι) : f (sup g) = sup (f ∘ g) :=
eq_of_forall_ge_iff $ λ a,
by rw [sup_le, comp, H.le_set' (λ_:ι, true) g (let ⟨i⟩ := h in ⟨i, ⟨⟩⟩)];
  intros; simp only [sup_le, true_implies_iff]

theorem sup_ord {ι} (f : ι → cardinal) : sup (λ i, (f i).ord) = (cardinal.sup f).ord :=
eq_of_forall_ge_iff $ λ a, by simp only [sup_le, cardinal.ord_le, cardinal.sup_le]

lemma unbounded_range_of_sup_ge {α β : Type u} (r : α → α → Prop) [is_well_order α r] (f : β → α)
  (h : type r ≤ sup.{u u} (typein r ∘ f)) : unbounded r (range f) :=
begin
  apply (not_bounded_iff _).mp, rintro ⟨x, hx⟩, apply not_lt_of_ge h,
  refine lt_of_le_of_lt _ (typein_lt_type r x), rw [sup_le], intro y,
  apply le_of_lt, rw typein_lt_typein, apply hx, apply mem_range_self
end

/-- The supremum of a family of ordinals indexed by the set
  of ordinals less than some `o : ordinal.{u}`.
  (This is not a special case of `sup` over the subtype,
  because `{a // a < o} : Type (u+1)` and `sup` only works over
  families in `Type u`.) -/
def bsup (o : ordinal.{u}) : (Π a < o, ordinal.{max u v}) → ordinal.{max u v} :=
match o, o.out, o.out_eq with
| _, ⟨α, r, _⟩, rfl, f := by exactI sup (λ a, f (typein r a) (typein_lt_type _ _))
end

theorem bsup_le {o f a} : bsup.{u v} o f ≤ a ↔ ∀ i h, f i h ≤ a :=
match o, o.out, o.out_eq, f :
 ∀ o w (e : ⟦w⟧ = o) (f : Π (a : ordinal.{u}), a < o → ordinal.{(max u v)}),
   bsup._match_1 o w e f ≤ a ↔ ∀ i h, f i h ≤ a with
| _, ⟨α, r, _⟩, rfl, f := by rw [bsup._match_1, sup_le]; exactI
  ⟨λ H i h, by simpa only [typein_enum] using H (enum r i h), λ H b, H _ _⟩
end

theorem le_bsup {o} (f : Π a < o, ordinal) (i h) : f i h ≤ bsup o f :=
bsup_le.1 (le_refl _) _ _

theorem lt_bsup {o} (f : Π a < o, ordinal) {a} : a < bsup o f ↔ ∃ i hi, a < f i hi :=
by simpa only [not_forall, not_le] using not_congr (@bsup_le _ f a)

theorem bsup_type (r : α → α → Prop) [is_well_order α r] (f) :
  bsup (type r) f = sup (λ a, f (typein r a) (typein_lt_type _ _)) :=
eq_of_forall_ge_iff $ λ o,
by rw [bsup_le, sup_le]; exact
  ⟨λ H b, H _ _, λ H i h, by simpa only [typein_enum] using H (enum r i h)⟩

theorem sup_eq_bsup {ι} (f : ι → ordinal) :
  sup f = bsup (type well_ordering_rel) (λ a ha, f (enum well_ordering_rel a ha)) :=
by simp [bsup_type]

theorem bsup_eq_sup {o} (f : Π a < o, ordinal) : bsup o f = sup (λ i, f _ (typein_lt_self i)) :=
begin
  apply le_antisymm,
  { rw bsup_le,
    intros a hao,
    rw ←type_out o at hao,
    cases typein_surj _ hao with i hi,
    simp_rw ←hi,
    exact le_sup _ _ },
  rw sup_le,
  exact λ i, le_bsup _ _ _
end

theorem is_normal.bsup {f} (H : is_normal f) {o} :
  ∀ (g : Π a < o, ordinal) (h : o ≠ 0), f (bsup o g) = bsup o (λ a h, f (g a h)) :=
induction_on o $ λ α r _ g h,
by resetI; rw [bsup_type,
     H.sup (type_ne_zero_iff_nonempty.1 h), bsup_type]

theorem lt_bsup_of_ne_bsup {o : ordinal} {f : Π a < o, ordinal} :
  (∀ i h, f i h ≠ o.bsup f) ↔ ∀ i h, f i h < o.bsup f :=
⟨λ hf _ _, lt_of_le_of_ne (le_bsup _ _ _) (hf _ _), λ hf _ _, ne_of_lt (hf _ _)⟩

theorem bsup_not_succ_of_ne_bsup {o} {f : Π a < o, ordinal}
  (hf : ∀ {i : ordinal} (h : i < o), f i h ≠ o.bsup f) (a) :
  a < bsup o f → succ a < bsup o f :=
by { rw bsup_eq_sup at *, exact sup_not_succ_of_ne_sup (λ i, hf _) }

theorem bsup_eq_zero_iff {o} {f : Π a < o, ordinal} : bsup o f = 0 ↔ ∀ i hi, f i hi = 0 :=
begin
  refine ⟨λ h i hi, _, λ h, le_antisymm
    (bsup_le.2 (λ i hi, ordinal.le_zero.2 (h i hi))) (ordinal.zero_le _)⟩,
  rw [←ordinal.le_zero, ←h],
  exact le_bsup f i hi,
end

theorem lt_bsup_of_limit {o : ordinal} {f : Π a < o, ordinal}
  (hf : ∀ {a a'} (ha : a < o) (ha' : a' < o), a < a' → f a ha < f a' ha')
  (ho : o.is_limit) (i h) : f i h < bsup o f :=
lt_of_lt_of_le (hf _ _ $ lt_succ_self i) (le_bsup f i.succ $ ho.2 _ h)

theorem bsup_id {o} (ho : is_limit o) : bsup.{u u} o (λ x _, x) = o :=
le_antisymm (bsup_le.2 (λ i hi, hi.le))
  (not_lt.1 (λ h, (lt_bsup_of_limit.{u u} (λ _ _ _ _, id) ho _ h).false))

theorem is_normal.bsup_eq {f} (H : is_normal f) {o : ordinal} (h : is_limit o) :
  bsup.{u} o (λ x _, f x) = f o :=
by { rw [←is_normal.bsup.{u u} H (λ x _, x) h.1, bsup_id h] }

/-- The least strict upper bound of a family of ordinals. -/
def lsub {ι} (f : ι → ordinal) : ordinal :=
sup (λ i, (f i).succ)

theorem lsub_le_iff_lt {ι} {f : ι → ordinal} {a} : lsub f ≤ a ↔ ∀ i, f i < a :=
by { convert sup_le, simp [succ_le] }

theorem lt_lsub {ι} (f : ι → ordinal) (i) : f i < lsub f :=
succ_le.1 (le_sup _ i)

theorem sup_le_lsub {ι} (f : ι → ordinal) : sup f ≤ lsub f :=
sup_le.2 (λ i, le_of_lt (lt_lsub f i))

theorem lsub_le_sup_succ {ι} (f : ι → ordinal) : lsub f ≤ succ (sup f) :=
lsub_le_iff_lt.2 (λ i, lt_succ.2 (le_sup f i))

theorem sup_succ_le_lsub {ι} (f : ι → ordinal) : (sup f).succ ≤ lsub f ↔ ∃ i, f i = sup f :=
begin
  refine ⟨λ h, _, _⟩,
  { by_contra' hf,
    exact ne_of_lt (succ_le.1 h) (le_antisymm (sup_le_lsub f)
      (lsub_le_iff_lt.2 (lt_sup_of_ne_sup.1 hf))) },
  rintro ⟨_, hf⟩,
  rw [succ_le, ←hf],
  exact lt_lsub _ _
end

theorem sup_succ_eq_lsub {ι} (f : ι → ordinal) : (sup f).succ = lsub f ↔ ∃ i, f i = sup f :=
begin
  rw iff.intro le_of_eq (λ h, le_antisymm h (lsub_le_sup_succ f)),
  exact sup_succ_le_lsub f
end

theorem sup_eq_lsub {ι} (f : ι → ordinal) : sup f = lsub f ↔ ∀ a < lsub f, succ a < lsub f :=
begin
  refine ⟨λ h, _, λ hf, le_antisymm (sup_le_lsub f) _⟩,
  { rw ←h,
    exact λ a, sup_not_succ_of_ne_sup (λ i, ne_of_lt (lsub_le_iff_lt.1 (le_of_eq h.symm) i)) },
  rw lsub_le_iff_lt,
  intros i,
  by_contra' hle,
  have heq := (sup_succ_eq_lsub f).2 ⟨i, le_antisymm (le_sup _ _) hle⟩,
  have := hf (sup f) ( by { rw ←heq, exact lt_succ_self _ } ),
  rw heq at this,
  exact lt_irrefl _ this
end

theorem lsub_eq_zero_iff {ι} {f : ι → ordinal} : lsub f = 0 ↔ is_empty ι :=
begin
  refine ⟨λ h, ⟨λ i, _⟩, λ h, _⟩,
  { have := lt_lsub f i,
    rw h at this,
    exact @not_lt_bot _ _ _ (f i) this },
  rw [←ordinal.le_zero, lsub_le_iff_lt],
  exact h.elim
end

/-- The bounded least strict upper bound of a family of ordinals. -/
def blsub (o : ordinal.{u}) (f : Π a < o, ordinal.{max u v}) : ordinal.{max u v} :=
o.bsup (λ a ha, (f a ha).succ)

theorem lsub_eq_blsub {ι} (f : ι → ordinal) :
  lsub f = blsub (type well_ordering_rel) (λ a ha, f (enum well_ordering_rel a ha)) :=
sup_eq_bsup _

theorem blsub_eq_lsub {o} (f : Π a < o, ordinal) :
  blsub o f = lsub (λ i, f _ (typein_lt_self i)) :=
bsup_eq_sup _

theorem blsub_le_iff_lt {o f a} : blsub o f ≤ a ↔ ∀ i h, f i h < a :=
by { convert bsup_le, apply propext, simp [succ_le] }

theorem lt_blsub {o} (f : Π a < o, ordinal) (i h) : f i h < blsub o f :=
blsub_le_iff_lt.1 (le_refl _) _ _

theorem bsup_le_blsub {o} (f : Π a < o, ordinal) : bsup o f ≤ blsub o f :=
bsup_le.2 (λ i h, le_of_lt (lt_blsub f i h))

theorem blsub_le_bsup_succ {o} (f : Π a < o, ordinal) : blsub o f ≤ (bsup o f).succ :=
blsub_le_iff_lt.2 (λ i h, lt_succ.2 (le_bsup f i h))

theorem bsup_succ_le_blsub {o} (f : Π a < o, ordinal) :
  (bsup o f).succ ≤ blsub o f ↔ ∃ i hi, f i hi = bsup o f :=
begin
  refine ⟨λ h, _, _⟩,
  { by_contra' hf,
    exact ne_of_lt (succ_le.1 h) (le_antisymm (bsup_le_blsub f)
      (blsub_le_iff_lt.2 (lt_bsup_of_ne_bsup.1 hf))) },
  rintro ⟨_, _, hf⟩,
  rw [succ_le, ←hf],
  exact lt_blsub _ _ _
end

theorem bsup_succ_eq_blsub {o} (f : Π a < o, ordinal) :
  (bsup o f).succ = blsub o f ↔ ∃ i hi, f i hi = bsup o f :=
begin
  rw iff.intro le_of_eq (λ h, le_antisymm h (blsub_le_bsup_succ f)),
  exact bsup_succ_le_blsub f
end

theorem bsup_eq_blsub {o} (f : Π a < o, ordinal) :
  bsup o f = blsub o f ↔ ∀ a < blsub o f, succ a < blsub o f :=
by { rw [bsup_eq_sup, blsub_eq_lsub], exact sup_eq_lsub _ }

theorem blsub_eq_zero_iff {o} {f : Π a < o, ordinal} : blsub o f = 0 ↔ o = 0 :=
by { rw [blsub_eq_lsub, lsub_eq_zero_iff], exact out_empty_iff_eq_zero }

theorem blsub_type (r : α → α → Prop) [is_well_order α r] (f) :
  blsub (type r) f = lsub (λ a, f (typein r a) (typein_lt_type _ _)) :=
eq_of_forall_ge_iff $ λ o,
by rw [blsub_le_iff_lt, lsub_le_iff_lt]; exact
  ⟨λ H b, H _ _, λ H i h, by simpa only [typein_enum] using H (enum r i h)⟩

theorem blsub_id {o} : blsub.{u u} o (λ x _, x) = o :=
begin
  apply le_antisymm,
  { rw blsub_le_iff_lt,
    exact λ _, id },
  by_contra' h,
  exact lt_irrefl _ (lt_blsub.{u u} (λ x _, x) _ h)
end

/-! ### Enumerating unbounded sets of ordinals with ordinals -/

section
variables {S : set ordinal.{u}} (hS : unbounded (<) S)

-- A characterization of unboundedness that's more convenient to our purposes.
private lemma unbounded_aux (hS : unbounded (<) S) (a) : ∃ b, b ∈ S ∧ a ≤ b :=
by { rcases hS a with ⟨b, hb, hb'⟩, exact ⟨b, hb, le_of_not_gt hb'⟩ }

/-- Enumerator function for an unbounded set of ordinals. -/
def enum_ord : ordinal.{u} → ordinal.{u} :=
wf.fix (λ o f, omin _ (unbounded_aux hS (blsub.{u u} o f)))

/-- The hypothesis that asserts that the `omin` from `enum_ord_def'` exists. -/
lemma enum_ord_def'_H {hS : unbounded (<) S} {o} :
  ∃ x, x ∈ S ∧ blsub.{u u} o (λ c _, enum_ord hS c) ≤ x :=
unbounded_aux hS _

/-- The equation that characterizes `enum_ord` definitionally. This isn't the nicest expression to
work with, so consider using `enum_ord_def` instead. -/
theorem enum_ord_def' (o) :
  enum_ord hS o = omin (λ b, b ∈ S ∧ blsub.{u u} o (λ c _, enum_ord hS c) ≤ b) enum_ord_def'_H :=
wf.fix_eq _ _

private theorem enum_ord_mem_aux (o) :
  S (enum_ord hS o) ∧ blsub.{u u} o (λ c _, enum_ord hS c) ≤ (enum_ord hS o) :=
by { rw enum_ord_def', exact omin_mem (λ _, _ ∧ _) _ }

theorem enum_ord_mem (o) : enum_ord hS o ∈ S := (enum_ord_mem_aux hS o).left

theorem blsub_le_enum_ord (o) : blsub.{u u} o (λ c _, enum_ord hS c) ≤ enum_ord hS o :=
(enum_ord_mem_aux hS o).right

theorem enum_ord.strict_mono {hS : unbounded (<) S} : strict_mono (enum_ord hS) :=
λ _ _ h, lt_of_lt_of_le (lt_blsub.{u u} _ _ h) (blsub_le_enum_ord hS _)

/-- The hypothesis that asserts that the `omin` from `enum_ord_def` exists. -/
lemma enum_ord_def_H {hS : unbounded (<) S} {o} :
  ∃ x, (λ b, b ∈ S ∧ ∀ c, c < o → enum_ord hS c < b) x :=
(⟨_, enum_ord_mem hS o, λ _ b, enum_ord.strict_mono b⟩)

/-- A more workable definition for `enum_ord`. -/
theorem enum_ord_def (o) :
  enum_ord hS o = omin (λ b, b ∈ S ∧ ∀ c, c < o → enum_ord hS c < b) enum_ord_def_H :=
begin
  rw enum_ord_def',
  have : (λ b, b ∈ S ∧ blsub.{u u} o (λ c _, enum_ord hS c) ≤ b) =
    (λ b, b ∈ S ∧ ∀ c, c < o → _ < b) :=
  funext (λ _, propext ⟨λ ⟨hl, hr⟩, ⟨hl, λ _ h, lt_of_lt_of_le (lt_blsub.{u u} _ _ h) hr⟩,
    λ ⟨hl, hr⟩, ⟨hl, blsub_le_iff_lt.2 hr⟩⟩),
  simp_rw this,
  refl
end

theorem enum_ord.surjective {hS : unbounded (<) S} : ∀ s ∈ S, ∃ a, enum_ord hS a = s :=
begin
  by_contra' H,
  cases omin_mem _ H with hal har,
  apply har (omin (λ b, omin _ H ≤ enum_ord hS b)
    ⟨_, well_founded.self_le_of_strict_mono wf enum_ord.strict_mono _⟩),
  rw enum_ord_def,
  refine le_antisymm (omin_le ⟨hal, λ b hb, _⟩) _,
  { by_contra' h,
    exact not_lt_of_le (@omin_le _ _ b h) hb },
  rw le_omin,
  rintros b ⟨hb, hbr⟩,
  by_contra' hba,
  refine @not_lt_omin _ H _ ⟨hb, (λ d hdb, ne_of_lt (hbr d _) hdb)⟩ hba,
  by_contra' hcd,
  apply not_le_of_lt hba,
  rw ←hdb,
  refine le_trans _ (enum_ord.strict_mono.monotone hcd),
  exact omin_mem (λ _, omin _ H ≤ _) _
end

/-- An order isomorphism between an unbounded set of ordinals and the ordinals. -/
def enum_ord.order_iso : ordinal.{u} ≃o S :=
strict_mono.order_iso_of_surjective (λ o, ⟨_, enum_ord_mem hS o⟩) enum_ord.strict_mono
begin
  convert @enum_ord.surjective _ hS,
  refine propext ⟨λ h s hs, _, λ h a, _⟩,
  { cases h ⟨s, hs⟩ with a ha,
    exact ⟨a, subtype.mk.inj ha⟩ },
  cases h a a.prop with s hs,
  exact ⟨s, subtype.eq hs⟩
end

theorem enum_ord_range : range (enum_ord hS) = S :=
by { rw range_eq_iff, exact ⟨enum_ord_mem hS, enum_ord.surjective⟩ }

/-- A characterization of `enum_ord`: it is the unique strict monotonic function with range `S`. -/
theorem eq_enum_ord (f : ordinal.{u} → ordinal.{u}) :
  strict_mono f ∧ range f = S ↔ f = enum_ord hS :=
begin
  split, swap,
  { rintro ⟨h⟩,
    exact ⟨enum_ord.strict_mono, enum_ord_range hS⟩ },
  rw range_eq_iff,
  rintro ⟨h, hl, hr⟩,
  refine funext (λ a, _),
  apply wf.induction a,
  refine λ b H, le_antisymm _ _,
  { cases hr _ (enum_ord_mem hS b) with d hd,
    rw ←hd,
    apply h.monotone,
    by_contra' hbd,
    have := enum_ord.strict_mono hbd,
    rw ←(H d hbd) at this,
    exact ne_of_lt this hd },
  rw enum_ord_def,
  refine omin_le ⟨hl b, λ c hc, _⟩,
  rw ←(H c hc),
  exact h hc
end

end

/-! ### Ordinal exponential -/

/-- The ordinal exponential, defined by transfinite recursion. -/
def power (a b : ordinal) : ordinal :=
if a = 0 then 1 - b else
limit_rec_on b 1 (λ _ IH, IH * a) (λ b _, bsup.{u u} b)

instance : has_pow ordinal ordinal := ⟨power⟩
local infixr ^ := @pow ordinal ordinal ordinal.has_pow

theorem zero_power' (a : ordinal) : 0 ^ a = 1 - a :=
by simp only [pow, power, if_pos rfl]

@[simp] theorem zero_power {a : ordinal} (a0 : a ≠ 0) : 0 ^ a = 0 :=
by rwa [zero_power', ordinal.sub_eq_zero_iff_le, one_le_iff_ne_zero]

@[simp] theorem power_zero (a : ordinal) : a ^ 0 = 1 :=
by by_cases a = 0; [simp only [pow, power, if_pos h, sub_zero],
simp only [pow, power, if_neg h, limit_rec_on_zero]]

@[simp] theorem power_succ (a b : ordinal) : a ^ succ b = a ^ b * a :=
if h : a = 0 then by subst a; simp only [zero_power (succ_ne_zero _), mul_zero]
else by simp only [pow, power, limit_rec_on_succ, if_neg h]

theorem power_limit {a b : ordinal} (a0 : a ≠ 0) (h : is_limit b) :
  a ^ b = bsup.{u u} b (λ c _, a ^ c) :=
by simp only [pow, power, if_neg a0]; rw limit_rec_on_limit _ _ _ _ h; refl

theorem power_le_of_limit {a b c : ordinal} (a0 : a ≠ 0) (h : is_limit b) :
  a ^ b ≤ c ↔ ∀ b' < b, a ^ b' ≤ c :=
by rw [power_limit a0 h, bsup_le]

theorem lt_power_of_limit {a b c : ordinal} (b0 : b ≠ 0) (h : is_limit c) :
  a < b ^ c ↔ ∃ c' < c, a < b ^ c' :=
by rw [← not_iff_not, not_exists]; simp only [not_lt, power_le_of_limit b0 h, exists_prop, not_and]

@[simp] theorem power_one (a : ordinal) : a ^ 1 = a :=
by rw [← succ_zero, power_succ]; simp only [power_zero, one_mul]

@[simp] theorem one_power (a : ordinal) : 1 ^ a = 1 :=
begin
  apply limit_rec_on a,
  { simp only [power_zero] },
  { intros _ ih, simp only [power_succ, ih, mul_one] },
  refine λ b l IH, eq_of_forall_ge_iff (λ c, _),
  rw [power_le_of_limit ordinal.one_ne_zero l],
  exact ⟨λ H, by simpa only [power_zero] using H 0 l.pos,
         λ H b' h, by rwa IH _ h⟩,
end

theorem power_pos {a : ordinal} (b)
  (a0 : 0 < a) : 0 < a ^ b :=
begin
  have h0 : 0 < a ^ 0, {simp only [power_zero, zero_lt_one]},
  apply limit_rec_on b,
  { exact h0 },
  { intros b IH, rw [power_succ],
    exact mul_pos IH a0 },
  { exact λ b l _, (lt_power_of_limit (ordinal.pos_iff_ne_zero.1 a0) l).2
      ⟨0, l.pos, h0⟩ },
end

theorem power_ne_zero {a : ordinal} (b)
  (a0 : a ≠ 0) : a ^ b ≠ 0 :=
ordinal.pos_iff_ne_zero.1 $ power_pos b $ ordinal.pos_iff_ne_zero.2 a0

theorem power_is_normal {a : ordinal} (h : 1 < a) : is_normal ((^) a) :=
have a0 : 0 < a, from lt_trans zero_lt_one h,
⟨λ b, by simpa only [mul_one, power_succ] using
  (mul_lt_mul_iff_left (power_pos b a0)).2 h,
 λ b l c, power_le_of_limit (ne_of_gt a0) l⟩

theorem power_lt_power_iff_right {a b c : ordinal}
  (a1 : 1 < a) : a ^ b < a ^ c ↔ b < c :=
(power_is_normal a1).lt_iff

theorem power_le_power_iff_right {a b c : ordinal}
  (a1 : 1 < a) : a ^ b ≤ a ^ c ↔ b ≤ c :=
(power_is_normal a1).le_iff

theorem power_right_inj {a b c : ordinal}
  (a1 : 1 < a) : a ^ b = a ^ c ↔ b = c :=
(power_is_normal a1).inj

theorem power_is_limit {a b : ordinal}
  (a1 : 1 < a) : is_limit b → is_limit (a ^ b) :=
(power_is_normal a1).is_limit

theorem power_is_limit_left {a b : ordinal}
  (l : is_limit a) (hb : b ≠ 0) : is_limit (a ^ b) :=
begin
  rcases zero_or_succ_or_limit b with e|⟨b,rfl⟩|l',
  { exact absurd e hb },
  { rw power_succ,
    exact mul_is_limit (power_pos _ l.pos) l },
  { exact power_is_limit l.one_lt l' }
end

theorem power_le_power_right {a b c : ordinal}
  (h₁ : 0 < a) (h₂ : b ≤ c) : a ^ b ≤ a ^ c :=
begin
  cases lt_or_eq_of_le (one_le_iff_pos.2 h₁) with h₁ h₁,
  { exact (power_le_power_iff_right h₁).2 h₂ },
  { subst a, simp only [one_power] }
end

theorem power_le_power_left {a b : ordinal} (c)
  (ab : a ≤ b) : a ^ c ≤ b ^ c :=
begin
  by_cases a0 : a = 0,
  { subst a, by_cases c0 : c = 0,
    { subst c, simp only [power_zero] },
    { simp only [zero_power c0, ordinal.zero_le] } },
  { apply limit_rec_on c,
    { simp only [power_zero] },
    { intros c IH, simpa only [power_succ] using mul_le_mul IH ab },
    { exact λ c l IH, (power_le_of_limit a0 l).2
        (λ b' h, le_trans (IH _ h) (power_le_power_right
          (lt_of_lt_of_le (ordinal.pos_iff_ne_zero.2 a0) ab) (le_of_lt h))) } }
end

theorem le_power_self_left (a : ordinal) {b : ordinal} (b1 : 0 < b) : a ≤ a ^ b :=
begin
  nth_rewrite 0 ←power_one a,
  cases le_or_gt a 1 with a1 a1,
  { cases lt_or_eq_of_le a1 with a0 a1,
    { rw lt_one_iff_zero at a0,
      rw [a0, zero_power ordinal.one_ne_zero],
      exact ordinal.zero_le _ },
    rw [a1, one_power, one_power] },
  rwa [power_le_power_iff_right a1, one_le_iff_pos]
end

theorem le_power_self_right {a : ordinal} (b) (a1 : 1 < a) : b ≤ a ^ b :=
(power_is_normal a1).le_self _

theorem power_lt_power_left_of_succ {a b c : ordinal}
  (ab : a < b) : a ^ succ c < b ^ succ c :=
by rw [power_succ, power_succ]; exact
lt_of_le_of_lt
  (mul_le_mul_right _ $ power_le_power_left _ $ le_of_lt ab)
  (mul_lt_mul_of_pos_left ab (power_pos _ (lt_of_le_of_lt (ordinal.zero_le _) ab)))

theorem power_add (a b c : ordinal) : a ^ (b + c) = a ^ b * a ^ c :=
begin
  by_cases a0 : a = 0,
  { subst a,
    by_cases c0 : c = 0, {simp only [c0, add_zero, power_zero, mul_one]},
    have : b+c ≠ 0 := ne_of_gt (lt_of_lt_of_le
      (ordinal.pos_iff_ne_zero.2 c0) (le_add_left _ _)),
    simp only [zero_power c0, zero_power this, mul_zero] },
  cases eq_or_lt_of_le (one_le_iff_ne_zero.2 a0) with a1 a1,
  { subst a1, simp only [one_power, mul_one] },
  apply limit_rec_on c,
  { simp only [add_zero, power_zero, mul_one] },
  { intros c IH,
    rw [add_succ, power_succ, IH, power_succ, mul_assoc] },
  { intros c l IH,
    refine eq_of_forall_ge_iff (λ d, (((power_is_normal a1).trans
      (add_is_normal b)).limit_le l).trans _),
    simp only [IH] {contextual := tt},
    exact (((mul_is_normal $ power_pos b (ordinal.pos_iff_ne_zero.2 a0)).trans
      (power_is_normal a1)).limit_le l).symm }
end

theorem power_one_add (a b : ordinal) : a ^ (1 + b) = a * a ^ b :=
by rw [power_add, power_one]

theorem power_dvd_power (a) {b c : ordinal}
  (h : b ≤ c) : a ^ b ∣ a ^ c :=
by { rw [← ordinal.add_sub_cancel_of_le h, power_add], apply dvd_mul_right }

theorem power_dvd_power_iff {a b c : ordinal}
  (a1 : 1 < a) : a ^ b ∣ a ^ c ↔ b ≤ c :=
⟨λ h, le_of_not_lt $ λ hn,
  not_le_of_lt ((power_lt_power_iff_right a1).2 hn) $
   le_of_dvd (power_ne_zero _ $ one_le_iff_ne_zero.1 $ le_of_lt a1) h,
power_dvd_power _⟩

theorem power_mul (a b c : ordinal) : a ^ (b * c) = (a ^ b) ^ c :=
begin
  by_cases b0 : b = 0, {simp only [b0, zero_mul, power_zero, one_power]},
  by_cases a0 : a = 0,
  { subst a,
    by_cases c0 : c = 0, {simp only [c0, mul_zero, power_zero]},
    simp only [zero_power b0, zero_power c0, zero_power (mul_ne_zero b0 c0)] },
  cases eq_or_lt_of_le (one_le_iff_ne_zero.2 a0) with a1 a1,
  { subst a1, simp only [one_power] },
  apply limit_rec_on c,
  { simp only [mul_zero, power_zero] },
  { intros c IH,
    rw [mul_succ, power_add, IH, power_succ] },
  { intros c l IH,
    refine eq_of_forall_ge_iff (λ d, (((power_is_normal a1).trans
      (mul_is_normal (ordinal.pos_iff_ne_zero.2 b0))).limit_le l).trans _),
    simp only [IH] {contextual := tt},
    exact (power_le_of_limit (power_ne_zero _ a0) l).symm }
end

/-! ### Ordinal logarithm -/

/-- The ordinal logarithm is the solution `u` to the equation
  `x = b ^ u * v + w` where `v < b` and `w < b ^ u`. -/
def log (b : ordinal) (x : ordinal) : ordinal :=
if h : 1 < b then pred $
  omin {o | x < b^o} ⟨succ x, succ_le.1 (le_power_self_right _ h)⟩
else 0

@[simp] theorem log_not_one_lt {b : ordinal} (b1 : ¬ 1 < b) (x : ordinal) : log b x = 0 :=
by simp only [log, dif_neg b1]

theorem log_def {b : ordinal} (b1 : 1 < b) (x : ordinal) : log b x =
  pred (omin {o | x < b^o} (log._proof_1 b x b1)) :=
by simp only [log, dif_pos b1]

@[simp] theorem log_zero (b : ordinal) : log b 0 = 0 :=
if b1 : 1 < b then
  by rw [log_def b1, ← ordinal.le_zero, pred_le];
     apply omin_le; change 0<b^succ 0;
     rw [succ_zero, power_one];
     exact lt_trans zero_lt_one b1
else by simp only [log_not_one_lt b1]

theorem succ_log_def {b x : ordinal} (b1 : 1 < b) (x0 : 0 < x) : succ (log b x) =
  omin {o | x < b^o} (log._proof_1 b x b1) :=
begin
  let t := omin {o | x < b^o} (log._proof_1 b x b1),
  have : x < b ^ t := omin_mem {o | x < b^o} _,
  rcases zero_or_succ_or_limit t with h|h|h,
  { refine (not_lt_of_le (one_le_iff_pos.2 x0) _).elim,
    simpa only [h, power_zero] },
  { rw [show log b x = pred t, from log_def b1 x,
        succ_pred_iff_is_succ.2 h] },
  { rcases (lt_power_of_limit (ne_of_gt $ lt_trans zero_lt_one b1) h).1 this with ⟨a, h₁, h₂⟩,
    exact (not_le_of_lt h₁).elim (le_omin.1 (le_refl t) a h₂) }
end

theorem lt_power_succ_log {b : ordinal} (b1 : 1 < b) (x : ordinal) :
  x < b ^ succ (log b x) :=
begin
  cases lt_or_eq_of_le (ordinal.zero_le x) with x0 x0,
  { rw [succ_log_def b1 x0], exact omin_mem {o | x < b^o} _ },
  { subst x, apply power_pos _ (lt_trans zero_lt_one b1) }
end

theorem power_log_le (b) {x : ordinal} (x0 : 0 < x) :
  b ^ log b x ≤ x :=
begin
  by_cases b0 : b = 0,
  { rw [b0, zero_power'],
    refine le_trans (sub_le_self _ _) (one_le_iff_pos.2 x0) },
  cases lt_or_eq_of_le (one_le_iff_ne_zero.2 b0) with b1 b1,
  { refine le_of_not_lt (λ h, not_le_of_lt (lt_succ_self (log b x)) _),
    have := @omin_le {o | x < b^o} _ _ h,
    rwa ← succ_log_def b1 x0 at this },
  { rw [← b1, one_power], exact one_le_iff_pos.2 x0 }
end

theorem le_log {b x c : ordinal} (b1 : 1 < b) (x0 : 0 < x) :
  c ≤ log b x ↔ b ^ c ≤ x :=
⟨λ h, le_trans ((power_le_power_iff_right b1).2 h) (power_log_le b x0),
 λ h, le_of_not_lt $ λ hn,
   not_le_of_lt (lt_power_succ_log b1 x) $
   le_trans ((power_le_power_iff_right b1).2 (succ_le.2 hn)) h⟩

theorem log_lt {b x c : ordinal} (b1 : 1 < b) (x0 : 0 < x) :
  log b x < c ↔ x < b ^ c :=
lt_iff_lt_of_le_iff_le (le_log b1 x0)

theorem log_le_log (b) {x y : ordinal} (xy : x ≤ y) :
  log b x ≤ log b y :=
if x0 : x = 0 then by simp only [x0, log_zero, ordinal.zero_le] else
have x0 : 0 < x, from ordinal.pos_iff_ne_zero.2 x0,
if b1 : 1 < b then
  (le_log b1 (lt_of_lt_of_le x0 xy)).2 $ le_trans (power_log_le _ x0) xy
else by simp only [log_not_one_lt b1, ordinal.zero_le]

theorem log_le_self (b x : ordinal) : log b x ≤ x :=
if x0 : x = 0 then by simp only [x0, log_zero, ordinal.zero_le] else
if b1 : 1 < b then
  le_trans (le_power_self_right _ b1) (power_log_le b (ordinal.pos_iff_ne_zero.2 x0))
else by simp only [log_not_one_lt b1, ordinal.zero_le]

<<<<<<< HEAD
@[simp] theorem log_one (b : ordinal) : log b 1 = 0 :=
if hb : 1 < b then by rwa [←lt_one_iff_zero, log_lt hb zero_lt_one, power_one]
else log_not_one_lt hb 1

lemma power_mul_add_pos {b v : ordinal} (hb : 0 < b) (u) (hv : 0 < v) (w) :
  0 < b ^ u * v + w :=
(power_pos u hb).trans_le ((le_mul_left hv).trans (le_add_right _ _))

lemma power_mul_add_lt_power_mul_succ {b u w : ordinal} (v : ordinal) (hw : w < b ^ u) :
  b ^ u * v + w < b ^ u * v.succ :=
by rwa [mul_succ, add_lt_add_iff_left]

lemma power_mul_add_lt_power_succ {b u v w : ordinal} (hvb : v < b) (hw : w < b ^ u) :
  b ^ u * v + w < b ^ u.succ :=
begin
  convert (power_mul_add_lt_power_mul_succ v hw).trans_le (mul_le_mul_left _ (succ_le.2 hvb)),
  exact power_succ b u
end

theorem log_power_mul_add {b u v w : ordinal} (hb : 1 < b) (hv : 0 < v) (hvb : v < b)
  (hw : w < b ^ u) : log b (b ^ u * v + w) = u :=
begin
  have hpos := power_mul_add_pos (zero_lt_one.trans hb) u hv w,
  by_contra' hne,
  cases lt_or_gt_of_ne hne with h h,
  { rw log_lt hb hpos at h,
    exact not_le_of_lt h ((le_mul_left hv).trans (le_add_right _ _)) },
  change _ < _ at h,
  rw [←succ_le, le_log hb hpos] at h,
  exact (not_lt_of_le h) (power_mul_add_lt_power_succ hvb hw)
end

@[simp] theorem log_power {b : ordinal} (hb : 1 < b) (x : ordinal) : log b (b ^ x) = x :=
begin
  convert log_power_mul_add hb zero_lt_one hb (power_pos x (zero_lt_one.trans hb)),
  rw [add_zero, mul_one]
end

theorem add_log_le_log_mul {b u v : ordinal} (hu : 0 < u) (hv : 0 < v) :
  log b u + log b v ≤ log b (u * v) :=
=======
theorem add_log_le_log_mul {x y : ordinal} (b : ordinal) (x0 : 0 < x) (y0 : 0 < y) :
  log b x + log b y ≤ log b (x * y) :=
>>>>>>> 9c4e888c
begin
  by_cases hb : 1 < b,
  { rw [le_log hb (mul_pos x0 y0), power_add],
    exact mul_le_mul (power_log_le b x0) (power_log_le b y0) },
  simp only [log_not_one_lt hb, zero_add]
end

/-! ### The Cantor normal form -/

theorem CNF_aux {b o : ordinal} (b0 : b ≠ 0) (o0 : o ≠ 0) :
  o % b ^ log b o < o :=
lt_of_lt_of_le
  (mod_lt _ $ power_ne_zero _ b0)
  (power_log_le _ $ ordinal.pos_iff_ne_zero.2 o0)

/-- Proving properties of ordinals by induction over their Cantor normal form. -/
@[elab_as_eliminator] noncomputable def CNF_rec {b : ordinal} (b0 : b ≠ 0)
  {C : ordinal → Sort*}
  (H0 : C 0)
  (H : ∀ o, o ≠ 0 → o % b ^ log b o < o → C (o % b ^ log b o) → C o)
  : ∀ o, C o
| o :=
  if o0 : o = 0 then by rw o0; exact H0 else
  have _, from CNF_aux b0 o0,
  H o o0 this (CNF_rec (o % b ^ log b o))
using_well_founded {dec_tac := `[assumption]}

@[simp] theorem CNF_rec_zero {b} (b0) {C H0 H} : @CNF_rec b b0 C H0 H 0 = H0 :=
by rw [CNF_rec, dif_pos rfl]; refl

@[simp] theorem CNF_rec_ne_zero {b} (b0) {C H0 H o} (o0) :
  @CNF_rec b b0 C H0 H o = H o o0 (CNF_aux b0 o0) (@CNF_rec b b0 C H0 H _) :=
by rw [CNF_rec, dif_neg o0]

/-- The Cantor normal form of an ordinal is the list of coefficients
  in the base-`b` expansion of `o`.

    CNF b (b ^ u₁ * v₁ + b ^ u₂ * v₂) = [(u₁, v₁), (u₂, v₂)] -/
def CNF (b := omega) (o : ordinal) : list (ordinal × ordinal) :=
if b0 : b = 0 then [] else
CNF_rec b0 [] (λ o o0 h IH, (log b o, o / b ^ log b o) :: IH) o

@[simp] theorem zero_CNF (o) : CNF 0 o = [] :=
dif_pos rfl

@[simp] theorem CNF_zero (b) : CNF b 0 = [] :=
if b0 : b = 0 then dif_pos b0 else
(dif_neg b0).trans $ CNF_rec_zero _

theorem CNF_ne_zero {b o : ordinal} (b0 : b ≠ 0) (o0 : o ≠ 0) :
  CNF b o = (log b o, o / b ^ log b o) :: CNF b (o % b ^ log b o) :=
by unfold CNF; rw [dif_neg b0, dif_neg b0, CNF_rec_ne_zero b0 o0]

theorem one_CNF {o : ordinal} (o0 : o ≠ 0) :
  CNF 1 o = [(0, o)] :=
by rw [CNF_ne_zero ordinal.one_ne_zero o0, log_not_one_lt (lt_irrefl _), power_zero, mod_one,
       CNF_zero, div_one]

theorem CNF_foldr {b : ordinal} (b0 : b ≠ 0) (o) :
  (CNF b o).foldr (λ p r, b ^ p.1 * p.2 + r) 0 = o :=
CNF_rec b0 (by rw CNF_zero; refl)
  (λ o o0 h IH, by rw [CNF_ne_zero b0 o0, list.foldr_cons, IH, div_add_mod]) o

theorem CNF_pairwise_aux (b := omega) (o) :
  (∀ p ∈ CNF b o, prod.fst p ≤ log b o) ∧
  (CNF b o).pairwise (λ p q, q.1 < p.1) :=
begin
  by_cases b0 : b = 0,
  { simp only [b0, zero_CNF, list.pairwise.nil, and_true], exact λ _, false.elim },
  cases lt_or_eq_of_le (one_le_iff_ne_zero.2 b0) with b1 b1,
  { refine CNF_rec b0 _ _ o,
    { simp only [CNF_zero, list.pairwise.nil, and_true], exact λ _, false.elim },
    intros o o0 H IH, cases IH with IH₁ IH₂,
    simp only [CNF_ne_zero b0 o0, list.forall_mem_cons, list.pairwise_cons, IH₂, and_true],
    refine ⟨⟨le_refl _, λ p m, _⟩, λ p m, _⟩,
    { exact le_trans (IH₁ p m) (log_le_log _ $ le_of_lt H) },
    { refine lt_of_le_of_lt (IH₁ p m) ((log_lt b1 _).2 _),
      { rw ordinal.pos_iff_ne_zero, intro e,
        rw e at m, simpa only [CNF_zero] using m },
      { exact mod_lt _ (power_ne_zero _ b0) } } },
  { by_cases o0 : o = 0,
    { simp only [o0, CNF_zero, list.pairwise.nil, and_true], exact λ _, false.elim },
    rw [← b1, one_CNF o0],
    simp only [list.mem_singleton, log_not_one_lt (lt_irrefl _), forall_eq, le_refl, true_and,
      list.pairwise_singleton] }
end

theorem CNF_pairwise (b := omega) (o) :
  (CNF b o).pairwise (λ p q, prod.fst q < p.1) :=
(CNF_pairwise_aux _ _).2

theorem CNF_fst_le_log (b := omega) (o) :
  ∀ p ∈ CNF b o, prod.fst p ≤ log b o :=
(CNF_pairwise_aux _ _).1

theorem CNF_fst_le (b := omega) (o) (p ∈ CNF b o) : prod.fst p ≤ o :=
le_trans (CNF_fst_le_log _ _ p H) (log_le_self _ _)

theorem CNF_snd_lt {b : ordinal} (b1 : 1 < b) (o) :
  ∀ p ∈ CNF b o, prod.snd p < b :=
begin
  have b0 := ne_of_gt (lt_trans zero_lt_one b1),
  refine CNF_rec b0 (λ _, by rw [CNF_zero]; exact false.elim) _ o,
  intros o o0 H IH,
  simp only [CNF_ne_zero b0 o0, list.mem_cons_iff, forall_eq_or_imp, iff_true_intro IH, and_true],
  rw [div_lt (power_ne_zero _ b0), ← power_succ],
  exact lt_power_succ_log b1 _,
end

theorem CNF_sorted (b := omega) (o) :
  ((CNF b o).map prod.fst).sorted (>) :=
by rw [list.sorted, list.pairwise_map]; exact CNF_pairwise b o

/-! ### Casting naturals into ordinals, compatibility with operations -/

@[simp] theorem nat_cast_mul {m n : ℕ} : ((m * n : ℕ) : ordinal) = m * n :=
by induction n with n IH; [simp only [nat.cast_zero, nat.mul_zero, mul_zero],
  rw [nat.mul_succ, nat.cast_add, IH, nat.cast_succ, mul_add_one]]

@[simp] theorem nat_cast_power {m n : ℕ} : ((pow m n : ℕ) : ordinal) = m ^ n :=
by induction n with n IH; [simp only [pow_zero, nat.cast_zero, power_zero, nat.cast_one],
  rw [pow_succ', nat_cast_mul, IH, nat.cast_succ, ← succ_eq_add_one, power_succ]]

@[simp] theorem nat_cast_le {m n : ℕ} : (m : ordinal) ≤ n ↔ m ≤ n :=
by rw [← cardinal.ord_nat, ← cardinal.ord_nat,
       cardinal.ord_le_ord, cardinal.nat_cast_le]

@[simp] theorem nat_cast_lt {m n : ℕ} : (m : ordinal) < n ↔ m < n :=
by simp only [lt_iff_le_not_le, nat_cast_le]

@[simp] theorem nat_cast_inj {m n : ℕ} : (m : ordinal) = n ↔ m = n :=
by simp only [le_antisymm_iff, nat_cast_le]

@[simp] theorem nat_cast_eq_zero {n : ℕ} : (n : ordinal) = 0 ↔ n = 0 :=
@nat_cast_inj n 0

theorem nat_cast_ne_zero {n : ℕ} : (n : ordinal) ≠ 0 ↔ n ≠ 0 :=
not_congr nat_cast_eq_zero

@[simp] theorem nat_cast_pos {n : ℕ} : (0 : ordinal) < n ↔ 0 < n :=
@nat_cast_lt 0 n

@[simp] theorem nat_cast_sub {m n : ℕ} : ((m - n : ℕ) : ordinal) = m - n :=
(_root_.le_total m n).elim
  (λ h, by rw [tsub_eq_zero_iff_le.2 h, ordinal.sub_eq_zero_iff_le.2 (nat_cast_le.2 h)]; refl)
  (λ h, (add_left_cancel n).1 $ by rw [← nat.cast_add,
     add_tsub_cancel_of_le h, ordinal.add_sub_cancel_of_le (nat_cast_le.2 h)])

@[simp] theorem nat_cast_div {m n : ℕ} : ((m / n : ℕ) : ordinal) = m / n :=
if n0 : n = 0 then by simp only [n0, nat.div_zero, nat.cast_zero, div_zero] else
have n0':_, from nat_cast_ne_zero.2 n0,
le_antisymm
  (by rw [le_div n0', ← nat_cast_mul, nat_cast_le, mul_comm];
      apply nat.div_mul_le_self)
  (by rw [div_le n0', succ, ← nat.cast_succ, ← nat_cast_mul,
          nat_cast_lt, mul_comm, ← nat.div_lt_iff_lt_mul _ _ (nat.pos_of_ne_zero n0)];
      apply nat.lt_succ_self)

@[simp] theorem nat_cast_mod {m n : ℕ} : ((m % n : ℕ) : ordinal) = m % n :=
by rw [← add_left_cancel (n*(m/n)), div_add_mod, ← nat_cast_div, ← nat_cast_mul, ← nat.cast_add,
       nat.div_add_mod]

@[simp] theorem nat_le_card {o} {n : ℕ} : (n : cardinal) ≤ card o ↔ (n : ordinal) ≤ o :=
⟨λ h, by rwa [← cardinal.ord_le, cardinal.ord_nat] at h,
 λ h, card_nat n ▸ card_le_card h⟩

@[simp] theorem nat_lt_card {o} {n : ℕ} : (n : cardinal) < card o ↔ (n : ordinal) < o :=
by rw [← succ_le, ← cardinal.succ_le, ← cardinal.nat_succ, nat_le_card]; refl

@[simp] theorem card_lt_nat {o} {n : ℕ} : card o < n ↔ o < n :=
lt_iff_lt_of_le_iff_le nat_le_card

@[simp] theorem card_le_nat {o} {n : ℕ} : card o ≤ n ↔ o ≤ n :=
le_iff_le_iff_lt_iff_lt.2 nat_lt_card

@[simp] theorem card_eq_nat {o} {n : ℕ} : card o = n ↔ o = n :=
by simp only [le_antisymm_iff, card_le_nat, nat_le_card]

@[simp] theorem type_fin (n : ℕ) : @type (fin n) (<) _ = n :=
by rw [← card_eq_nat, card_type, mk_fin]

@[simp] theorem lift_nat_cast (n : ℕ) : lift n = n :=
by induction n with n ih; [simp only [nat.cast_zero, lift_zero],
  simp only [nat.cast_succ, lift_add, ih, lift_one]]

theorem lift_type_fin (n : ℕ) : lift (@type (fin n) (<) _) = n :=
by simp only [type_fin, lift_nat_cast]

theorem type_fintype (r : α → α → Prop) [is_well_order α r] [fintype α] : type r = fintype.card α :=
by rw [← card_eq_nat, card_type, mk_fintype]

end ordinal

/-! ### Properties of `omega` -/

namespace cardinal
open ordinal

@[simp] theorem ord_omega : ord.{u} omega = ordinal.omega :=
le_antisymm (ord_le.2 $ le_refl _) $
le_of_forall_lt $ λ o h, begin
  rcases ordinal.lt_lift_iff.1 h with ⟨o, rfl, h'⟩,
  rw [lt_ord, ← lift_card, ← lift_omega.{0 u},
      lift_lt, ← typein_enum (<) h'],
  exact lt_omega_iff_fintype.2 ⟨set.fintype_lt_nat _⟩
end

@[simp] theorem add_one_of_omega_le {c} (h : omega ≤ c) : c + 1 = c :=
by rw [add_comm, ← card_ord c, ← card_one,
       ← card_add, one_add_of_omega_le];
   rwa [← ord_omega, ord_le_ord]

end cardinal

namespace ordinal

theorem lt_omega {o : ordinal.{u}} : o < omega ↔ ∃ n : ℕ, o = n :=
by rw [← cardinal.ord_omega, cardinal.lt_ord, lt_omega]; simp only [card_eq_nat]

theorem nat_lt_omega (n : ℕ) : (n : ordinal) < omega :=
lt_omega.2 ⟨_, rfl⟩

theorem omega_pos : 0 < omega := nat_lt_omega 0

theorem omega_ne_zero : omega ≠ 0 := ne_of_gt omega_pos

theorem one_lt_omega : 1 < omega := by simpa only [nat.cast_one] using nat_lt_omega 1

theorem two_lt_omega : 2 < omega := by simpa only [nat.cast_two] using nat_lt_omega 2

theorem omega_is_limit : is_limit omega :=
⟨omega_ne_zero, λ o h,
  let ⟨n, e⟩ := lt_omega.1 h in
  by rw [e]; exact nat_lt_omega (n+1)⟩

theorem omega_le {o : ordinal.{u}} : omega ≤ o ↔ ∀ n : ℕ, (n : ordinal) ≤ o :=
⟨λ h n, le_trans (le_of_lt (nat_lt_omega _)) h,
 λ H, le_of_forall_lt $ λ a h,
   let ⟨n, e⟩ := lt_omega.1 h in
   by rw [e, ← succ_le]; exact H (n+1)⟩

theorem omega_eq_sup_nat : omega.{u} = sup (λ n : ℕ, n) :=
begin
  apply le_antisymm,
  { rw omega_le,
    exact le_sup _ },
  rw sup_le,
  exact λ n, le_of_lt (nat_lt_omega n)
end

theorem nat_lt_limit {o} (h : is_limit o) : ∀ n : ℕ, (n : ordinal) < o
| 0     := lt_of_le_of_ne (ordinal.zero_le o) h.1.symm
| (n+1) := h.2 _ (nat_lt_limit n)

theorem omega_le_of_is_limit {o} (h : is_limit o) : omega ≤ o :=
omega_le.2 $ λ n, le_of_lt $ nat_lt_limit h n

theorem add_omega {a : ordinal} (h : a < omega) : a + omega = omega :=
begin
  rcases lt_omega.1 h with ⟨n, rfl⟩,
  clear h, induction n with n IH,
  { rw [nat.cast_zero, zero_add] },
  { rw [nat.cast_succ, add_assoc, one_add_of_omega_le (le_refl _), IH] }
end

theorem add_lt_omega {a b : ordinal} (ha : a < omega) (hb : b < omega) : a + b < omega :=
match a, b, lt_omega.1 ha, lt_omega.1 hb with
| _, _, ⟨m, rfl⟩, ⟨n, rfl⟩ := by rw [← nat.cast_add]; apply nat_lt_omega
end

theorem mul_lt_omega {a b : ordinal} (ha : a < omega) (hb : b < omega) : a * b < omega :=
match a, b, lt_omega.1 ha, lt_omega.1 hb with
| _, _, ⟨m, rfl⟩, ⟨n, rfl⟩ := by rw [← nat_cast_mul]; apply nat_lt_omega
end

theorem is_limit_iff_omega_dvd {a : ordinal} : is_limit a ↔ a ≠ 0 ∧ omega ∣ a :=
begin
  refine ⟨λ l, ⟨l.1, ⟨a / omega, le_antisymm _ (mul_div_le _ _)⟩⟩, λ h, _⟩,
  { refine (limit_le l).2 (λ x hx, le_of_lt _),
    rw [← div_lt omega_ne_zero, ← succ_le, le_div omega_ne_zero,
        mul_succ, add_le_of_limit omega_is_limit],
    intros b hb,
    rcases lt_omega.1 hb with ⟨n, rfl⟩,
    exact le_trans (add_le_add_right (mul_div_le _ _) _)
      (le_of_lt $ lt_sub.1 $ nat_lt_limit (sub_is_limit l hx) _) },
  { rcases h with ⟨a0, b, rfl⟩,
    refine mul_is_limit_left omega_is_limit
      (ordinal.pos_iff_ne_zero.2 $ mt _ a0),
    intro e, simp only [e, mul_zero] }
end

local infixr ^ := @pow ordinal ordinal ordinal.has_pow

theorem power_lt_omega {a b : ordinal} (ha : a < omega) (hb : b < omega) : a ^ b < omega :=
match a, b, lt_omega.1 ha, lt_omega.1 hb with
| _, _, ⟨m, rfl⟩, ⟨n, rfl⟩ := by rw [← nat_cast_power]; apply nat_lt_omega
end

theorem add_omega_power {a b : ordinal} (h : a < omega ^ b) : a + omega ^ b = omega ^ b :=
begin
  refine le_antisymm _ (le_add_left _ _),
  revert h, apply limit_rec_on b,
  { intro h, rw [power_zero, ← succ_zero, lt_succ, ordinal.le_zero] at h,
    rw [h, zero_add] },
  { intros b _ h, rw [power_succ] at h,
    rcases (lt_mul_of_limit omega_is_limit).1 h with ⟨x, xo, ax⟩,
    refine le_trans (add_le_add_right (le_of_lt ax) _) _,
    rw [power_succ, ← mul_add, add_omega xo] },
  { intros b l IH h, rcases (lt_power_of_limit omega_ne_zero l).1 h with ⟨x, xb, ax⟩,
    refine (((add_is_normal a).trans (power_is_normal one_lt_omega))
      .limit_le l).2 (λ y yb, _),
    let z := max x y,
    have := IH z (max_lt xb yb)
      (lt_of_lt_of_le ax $ power_le_power_right omega_pos (le_max_left _ _)),
    exact le_trans (add_le_add_left (power_le_power_right omega_pos (le_max_right _ _)) _)
      (le_trans this (power_le_power_right omega_pos $ le_of_lt $ max_lt xb yb)) }
end

theorem add_lt_omega_power {c a b : ordinal} (h₁ : a < omega ^ c) (h₂ : b < omega ^ c) :
  a + b < omega ^ c :=
by rwa [← add_omega_power h₁, add_lt_add_iff_left]

theorem add_absorp {a b c : ordinal} (h₁ : a < omega ^ b) (h₂ : omega ^ b ≤ c) : a + c = c :=
by rw [← ordinal.add_sub_cancel_of_le h₂, ← add_assoc, add_omega_power h₁]

theorem add_absorp_iff {o : ordinal} (o0 : 0 < o) : (∀ a < o, a + o = o) ↔ ∃ a, o = omega ^ a :=
⟨λ H, ⟨log omega o, begin
  refine ((lt_or_eq_of_le (power_log_le _ o0))
    .resolve_left $ λ h, _).symm,
  have := H _ h,
  have := lt_power_succ_log one_lt_omega o,
  rw [power_succ, lt_mul_of_limit omega_is_limit] at this,
  rcases this with ⟨a, ao, h'⟩,
  rcases lt_omega.1 ao with ⟨n, rfl⟩, clear ao,
  revert h', apply not_lt_of_le,
  suffices e : omega ^ log omega o * ↑n + o = o,
  { simpa only [e] using le_add_right (omega ^ log omega o * ↑n) o },
  induction n with n IH, {simp only [nat.cast_zero, mul_zero, zero_add]},
  simp only [nat.cast_succ, mul_add_one, add_assoc, this, IH]
end⟩,
λ ⟨b, e⟩, e.symm ▸ λ a, add_omega_power⟩

theorem add_mul_limit_aux {a b c : ordinal} (ba : b + a = a)
  (l : is_limit c)
  (IH : ∀ c' < c, (a + b) * succ c' = a * succ c' + b) :
  (a + b) * c = a * c :=
le_antisymm
  ((mul_le_of_limit l).2 $ λ c' h, begin
    apply le_trans (mul_le_mul_left _ (le_of_lt $ lt_succ_self _)),
    rw IH _ h,
    apply le_trans (add_le_add_left _ _),
    { rw ← mul_succ, exact mul_le_mul_left _ (succ_le.2 $ l.2 _ h) },
    { rw ← ba, exact le_add_right _ _ }
  end)
  (mul_le_mul_right _ (le_add_right _ _))

theorem add_mul_succ {a b : ordinal} (c) (ba : b + a = a) :
  (a + b) * succ c = a * succ c + b :=
begin
  apply limit_rec_on c,
  { simp only [succ_zero, mul_one] },
  { intros c IH,
    rw [mul_succ, IH, ← add_assoc, add_assoc _ b, ba, ← mul_succ] },
  { intros c l IH,
    have := add_mul_limit_aux ba l IH,
    rw [mul_succ, add_mul_limit_aux ba l IH, mul_succ, add_assoc] }
end

theorem add_mul_limit {a b c : ordinal} (ba : b + a = a)
  (l : is_limit c) : (a + b) * c = a * c :=
add_mul_limit_aux ba l (λ c' _, add_mul_succ c' ba)

theorem add_mul_omega (a) : a + a * omega = a * omega :=
by rw [←mul_one_add, one_add_omega]

theorem mul_omega {a : ordinal} (a0 : 0 < a) (ha : a < omega) : a * omega = omega :=
le_antisymm
  ((mul_le_of_limit omega_is_limit).2 $ λ b hb, le_of_lt (mul_lt_omega ha hb))
  (by simpa only [one_mul] using mul_le_mul_right omega (one_le_iff_pos.2 a0))

theorem mul_lt_omega_power {a b c : ordinal}
  (c0 : 0 < c) (ha : a < omega ^ c) (hb : b < omega) : a * b < omega ^ c :=
begin
  rcases zero_or_succ_or_limit c with rfl|⟨c,rfl⟩|l,
  { exact (lt_irrefl _).elim c0 },
  { rw power_succ at ha,
    rcases ((mul_is_normal $ power_pos _ omega_pos).limit_lt
      omega_is_limit).1 ha with ⟨n, hn, an⟩,
    refine lt_of_le_of_lt (mul_le_mul_right _ (le_of_lt an)) _,
    rw [power_succ, mul_assoc, mul_lt_mul_iff_left (power_pos _ omega_pos)],
    exact mul_lt_omega hn hb },
  { rcases ((power_is_normal one_lt_omega).limit_lt l).1 ha with ⟨x, hx, ax⟩,
    refine lt_of_le_of_lt (mul_le_mul (le_of_lt ax) (le_of_lt hb)) _,
    rw [← power_succ, power_lt_power_iff_right one_lt_omega],
    exact l.2 _ hx }
end

theorem mul_omega_dvd {a : ordinal}
  (a0 : 0 < a) (ha : a < omega) : ∀ {b}, omega ∣ b → a * b = b
| _ ⟨b, rfl⟩ := by rw [← mul_assoc, mul_omega a0 ha]

theorem mul_omega_power_power {a b : ordinal} (a0 : 0 < a) (h : a < omega ^ omega ^ b) :
  a * omega ^ omega ^ b = omega ^ omega ^ b :=
begin
  by_cases b0 : b = 0, {rw [b0, power_zero, power_one] at h ⊢, exact mul_omega a0 h},
  refine le_antisymm _
    (by simpa only [one_mul] using mul_le_mul_right (omega^omega^b) (one_le_iff_pos.2 a0)),
  rcases (lt_power_of_limit omega_ne_zero (power_is_limit_left omega_is_limit b0)).1 h
    with ⟨x, xb, ax⟩,
  refine le_trans (mul_le_mul_right _ (le_of_lt ax)) _,
  rw [← power_add, add_omega_power xb]
end

theorem mul_power_omega {a} : a * a ^ omega = a ^ omega :=
by rw [←power_one_add, one_add_omega]

theorem power_omega {a : ordinal} (a1 : 1 < a) (h : a < omega) : a ^ omega = omega :=
le_antisymm
  ((power_le_of_limit (one_le_iff_ne_zero.1 $ le_of_lt a1) omega_is_limit).2
    (λ b hb, le_of_lt (power_lt_omega h hb)))
  (le_power_self_right _ a1)

theorem normal_omega {f : ordinal.{u} → ordinal.{u}} (hf : is_normal f) :
  f omega.{u} = sup (λ n : ℕ, f n) :=
by rw [omega_eq_sup_nat, is_normal.sup.{0 u u} hf ⟨0⟩]

theorem add_omega_eq_sup_add_nat (o : ordinal.{u}) : o + omega.{u} = sup (λ n : ℕ, o + n) :=
normal_omega (add_is_normal o)

lemma lt_add_omega {a o : ordinal.{u}} (h : a < o + omega.{u}) : ∃ n : ℕ, a < o + n :=
by rwa [add_omega_eq_sup_add_nat o, lt_sup] at h

theorem mul_omega_eq_sup_mul_nat (o : ordinal.{u}) : o * omega.{u} = sup (λ n : ℕ, o * n) :=
begin
  cases eq_zero_or_pos o with ho ho,
  { rw [ho, zero_mul],
    apply eq.symm,
    rw sup_eq_zero_iff,
    exact λ n, zero_mul _ },
  exact normal_omega (mul_is_normal ho)
end

lemma lt_mul_omega {a o : ordinal.{u}} (h : a < o * omega.{u}) : ∃ n : ℕ, a < o * n :=
by rwa [mul_omega_eq_sup_mul_nat o, lt_sup] at h

theorem power_omega_eq_sup_power_nat {o : ordinal.{u}} (ho : 0 < o) :
  o ^ omega.{u} = sup (λ n : ℕ, o ^ n) :=
begin
  rw ←one_le_iff_pos at ho,
  cases lt_or_eq_of_le ho with ho₁ ho₁,
  { exact normal_omega (power_is_normal ho₁) },
  rw [←ho₁, one_power],
  apply le_antisymm,
  { nth_rewrite 0 ←power_zero 1,
    rw ←nat.cast_zero,
    exact le_sup _ 0 },
  rw sup_le,
  intro n,
  rw one_power
end

lemma lt_power_omega {a o : ordinal.{u}} (h : a < o ^ omega.{u}) : ∃ n : ℕ, a < o ^ n :=
begin
  cases eq_zero_or_pos o with ho ho,
  { rw [ho, zero_power omega_ne_zero] at h,
    exact (ordinal.not_lt_zero a h).elim },
  rwa [power_omega_eq_sup_power_nat ho, lt_sup] at h
end

/-! ### Fixed points of normal functions -/

/-- The next fixed point function, the least fixed point of the normal function `f` above `a`. -/
def nfp (f : ordinal → ordinal) (a : ordinal) :=
sup (λ n : ℕ, f^[n] a)

theorem iterate_le_nfp (f a n) : f^[n] a ≤ nfp f a :=
le_sup _ n

theorem le_nfp_self (f a) : a ≤ nfp f a :=
iterate_le_nfp f a 0

theorem is_normal.lt_nfp {f} (H : is_normal f) {a b} : f b < nfp f a ↔ b < nfp f a :=
lt_sup.trans $ iff.trans
  (by exact
   ⟨λ ⟨n, h⟩, ⟨n, lt_of_le_of_lt (H.le_self _) h⟩,
    λ ⟨n, h⟩, ⟨n+1, by rw iterate_succ'; exact H.lt_iff.2 h⟩⟩)
  lt_sup.symm

theorem is_normal.nfp_le {f} (H : is_normal f) {a b} :
  nfp f a ≤ f b ↔ nfp f a ≤ b :=
le_iff_le_iff_lt_iff_lt.2 H.lt_nfp

/-- `nfp f a` is the next fixed point after `a`. -/
theorem is_normal.nfp_le_fp {f} (H : is_normal f) {a b}
  (ab : a ≤ b) (h : f b ≤ b) : nfp f a ≤ b :=
sup_le.2 $ λ i, begin
  induction i with i IH generalizing a, {exact ab},
  exact IH (le_trans (H.le_iff.2 ab) h),
end

theorem is_normal.nfp_fp {f} (H : is_normal f) (a) : f (nfp f a) = nfp f a :=
begin
  refine le_antisymm _ (H.le_self _),
  cases le_or_lt (f a) a with aa aa,
  { rwa le_antisymm (H.nfp_le_fp (le_refl _) aa) (le_nfp_self _ _) },
  rcases zero_or_succ_or_limit (nfp f a) with e|⟨b, e⟩|l,
  { refine @le_trans _ _ _ (f a) _ (H.le_iff.2 _) (iterate_le_nfp f a 1),
    simp only [e, ordinal.zero_le] },
  { have : f b < nfp f a := H.lt_nfp.2 (by simp only [e, lt_succ_self]),
    rw [e, lt_succ] at this,
    have ab : a ≤ b,
    { rw [← lt_succ, ← e],
      exact lt_of_lt_of_le aa (iterate_le_nfp f a 1) },
    refine le_trans (H.le_iff.2 (H.nfp_le_fp ab this))
      (le_trans this (le_of_lt _)),
    simp only [e, lt_succ_self] },
  { exact (H.2 _ l _).2 (λ b h, le_of_lt (H.lt_nfp.2 h)) }
end

theorem is_normal.le_nfp {f} (H : is_normal f) {a b} : f b ≤ nfp f a ↔ b ≤ nfp f a :=
⟨le_trans (H.le_self _), λ h,
  by simpa only [H.nfp_fp] using H.le_iff.2 h⟩

theorem nfp_eq_self {f : ordinal → ordinal} {a} (h : f a = a) : nfp f a = a :=
le_antisymm (sup_le.mpr $ λ i, by rw [iterate_fixed h]) (le_nfp_self f a)

theorem nfp_monotone {f : ordinal → ordinal} (hf : monotone f) : monotone (nfp f) :=
begin
  intros a b hab,
  unfold nfp,
  rw sup_le,
  exact λ n, (monotone.iterate hf n hab).trans (le_sup (λ n, f^[n] b) n)
end

/-- Fixed point lemma for normal functions: the fixed points of a normal function are unbounded. -/
theorem is_normal.nfp_unbounded {f} (H : is_normal f) : unbounded (<) (fixed_points f) :=
λ a, ⟨_, H.nfp_fp a, not_lt_of_ge (le_nfp_self f a)⟩

/-- The derivative of a normal function `f` is the sequence of fixed points of `f`. -/
def deriv (f : ordinal → ordinal) (o : ordinal) : ordinal :=
limit_rec_on o (nfp f 0)
  (λ a IH, nfp f (succ IH))
  (λ a l, bsup.{u u} a)

@[simp] theorem deriv_zero (f) : deriv f 0 = nfp f 0 := limit_rec_on_zero _ _ _

@[simp] theorem deriv_succ (f o) : deriv f (succ o) = nfp f (succ (deriv f o)) :=
limit_rec_on_succ _ _ _ _

theorem deriv_limit (f) {o} : is_limit o → deriv f o = bsup.{u u} o (λ a _, deriv f a) :=
limit_rec_on_limit _ _ _ _

theorem deriv_is_normal (f) : is_normal (deriv f) :=
⟨λ o, by rw [deriv_succ, ← succ_le]; apply le_nfp_self,
 λ o l a, by rw [deriv_limit _ l, bsup_le]⟩

theorem is_normal.deriv_fp {f} (H : is_normal f) (o) : f (deriv.{u} f o) = deriv f o :=
begin
  apply limit_rec_on o,
  { rw [deriv_zero, H.nfp_fp] },
  { intros o ih, rw [deriv_succ, H.nfp_fp] },
  intros o l IH,
  rw [deriv_limit _ l, is_normal.bsup.{u u u} H _ l.1],
  refine eq_of_forall_ge_iff (λ c, _),
  simp only [bsup_le, IH] {contextual:=tt}
end

theorem is_normal.fp_iff_deriv' {f} (H : is_normal f) {a} : f a ≤ a ↔ ∃ o, deriv f o = a :=
⟨λ ha, begin
  suffices : ∀ o (_:a ≤ deriv f o), ∃ o, deriv f o = a,
  from this a ((deriv_is_normal _).le_self _),
  intro o, apply limit_rec_on o,
  { intros h₁,
    refine ⟨0, le_antisymm _ h₁⟩,
    rw deriv_zero,
    exact H.nfp_le_fp (ordinal.zero_le _) ha },
  { intros o IH h₁,
    cases le_or_lt a (deriv f o), {exact IH h},
    refine ⟨succ o, le_antisymm _ h₁⟩,
    rw deriv_succ,
    exact H.nfp_le_fp (succ_le.2 h) ha },
  { intros o l IH h₁,
    cases eq_or_lt_of_le h₁, {exact ⟨_, h.symm⟩},
    rw [deriv_limit _ l, ← not_le, bsup_le, not_ball] at h,
    exact let ⟨o', h, hl⟩ := h in IH o' h (le_of_not_le hl) }
end, λ ⟨o, e⟩, e ▸ le_of_eq (H.deriv_fp _)⟩

theorem is_normal.fp_iff_deriv {f} (H : is_normal f) {a} : f a = a ↔ ∃ o, deriv f o = a :=
by rw [←H.fp_iff_deriv', H.self_le_iff_eq]

/-- `deriv f` is the fixed point enumerator of `f`. -/
theorem deriv_eq_enum_fp {f} (H : is_normal f) : deriv f = enum_ord H.nfp_unbounded :=
begin
  rw [←eq_enum_ord, range_eq_iff],
  use (deriv_is_normal f).strict_mono,
  refine ⟨λ a, H.deriv_fp a, λ _ _, _⟩,
  rwa ←H.fp_iff_deriv
end

/-! ### Fixed points of addition -/

theorem mul_omega_unbounded (o) : unbounded (<) (set.Ici (o * ordinal.omega)) :=
unbounded_lt_Ici _

theorem add_iterate (a : ordinal) (n : ℕ) : a * n = (((+) a)^[n]) 0 :=
begin
  induction n with n hn,
  { rw [nat.cast_zero, mul_zero, iterate_zero_apply] },
  nth_rewrite 0 nat.succ_eq_one_add,
  rw [nat.cast_add, nat.cast_one, mul_one_add, iterate_succ_apply', hn]
end

theorem mul_omega_nfp_add_zero (a) : a * omega = nfp ((+) a) 0 :=
begin
  unfold nfp,
  rw [mul_omega_eq_sup_mul_nat, funext (add_iterate a)]
end

theorem mul_omega_nfp_add_of_le_mul_omega {a b} (hba : b ≤ a * omega) :
  a * omega = nfp ((+) a) b :=
begin
  refine le_antisymm _ ((add_is_normal a).nfp_le_fp hba _),
  { rw mul_omega_nfp_add_zero,
    exact nfp_monotone (add_is_normal a).strict_mono.monotone (ordinal.zero_le b) },
  rw add_mul_omega
end

theorem mul_omega_nfp_add_self (a) : a * omega = nfp ((+) a) a :=
mul_omega_nfp_add_of_le_mul_omega (le_mul_left omega_pos)

theorem add_fp_iff_mul_omega_le {a b : ordinal} : a + b = b ↔ a * omega.{u} ≤ b :=
begin
  refine ⟨λ h, _, λ h, _⟩,
  { rw [mul_omega_nfp_add_zero a, ←deriv_zero],
    cases (add_is_normal a).fp_iff_deriv.1 h with c hc,
    rw ←hc,
    exact (deriv_is_normal _).strict_mono.monotone (ordinal.zero_le _) },
  have := ordinal.add_sub_cancel_of_le h,
  nth_rewrite 0 ←this,
  rwa [←add_assoc, add_mul_omega]
end

theorem add_fp_iff_mul_omega_le' {a b : ordinal} : a + b ≤ b ↔ a * omega.{u} ≤ b :=
by { rw ←add_fp_iff_mul_omega_le, exact (add_is_normal a).self_le_iff_eq }

/-- `deriv ((+) a)` enumerates the ordinals larger or equal to `a * ω`. -/
theorem add_deriv_eq_enum_ge_mul_omega (a) : deriv ((+) a) = enum_ord (mul_omega_unbounded a) :=
begin
  rw ←eq_enum_ord,
  use (deriv_is_normal _).strict_mono,
  rw range_eq_iff,
  refine ⟨λ b, le_trans (le_of_eq _)
    ((deriv_is_normal _).strict_mono.monotone (ordinal.zero_le b)), λ b hb, _⟩,
  { rw deriv_zero,
    exact mul_omega_nfp_add_zero a },
  rwa [←(add_is_normal a).fp_iff_deriv', add_fp_iff_mul_omega_le']
end

/-! ### Fixed points of multiplication -/

theorem dvd_unbounded {a : ordinal} (ha : 0 < a) : unbounded (<) {b | a ∣ b} :=
λ b, ⟨_, dvd_mul_right a b, not_lt_of_le (le_mul_right ha)⟩

theorem dvd_power_omega_unbounded {a : ordinal} (ha : 0 < a) :
  unbounded (<) {b : ordinal | (a ^ ordinal.omega) ∣ b} :=
dvd_unbounded (power_pos _ ha)

theorem mul_iterate (a : ordinal) (n : ℕ) : a ^ n = (((*) a)^[n]) 1 :=
begin
  induction n with n hn,
  { rw [nat.cast_zero, power_zero, iterate_zero_apply] },
  nth_rewrite 0 nat.succ_eq_one_add,
  rw [nat.cast_add, nat.cast_one, power_one_add, iterate_succ_apply', hn]
end

theorem power_omega_nfp_mul_one {a : ordinal} (ha : 0 < a) : a ^ omega = nfp ((*) a) 1 :=
begin
  unfold nfp,
  rwa [power_omega_eq_sup_power_nat, funext (mul_iterate a)]
end

theorem nfp_mul_zero (a : ordinal) : nfp ((*) 0) a = a :=
begin
  unfold nfp,
  refine le_antisymm _ (le_sup (λ n, ((*) 0)^[n] a) 0),
  rw sup_le,
  intro n,
  induction n with n hn, { refl },
  rw function.iterate_succ',
  change 0 * _ ≤ a,
  rw zero_mul,
  exact ordinal.zero_le a
end

theorem power_omega_nfp_mul {a b : ordinal} (hb : 0 < b) (hba : b ≤ a ^ omega) :
  a ^ omega.{u} = nfp ((*) a) b :=
begin
  cases eq_zero_or_pos a with ha ha,
  { rw [ha, zero_power omega_ne_zero] at *,
    rw ordinal.le_zero at hba,
    rw hba,
    exact (nfp_mul_zero 0).symm },
  apply le_antisymm,
  { rw power_omega_nfp_mul_one ha,
    rw ←one_le_iff_pos at hb,
    exact nfp_monotone (mul_is_normal ha).strict_mono.monotone hb },
  apply (mul_is_normal ha).nfp_le_fp hba,
  rw mul_power_omega
end

theorem power_omega_nfp_mul_self (a : ordinal) : a ^ omega = nfp ((*) a) a :=
begin
  cases eq_zero_or_pos a with ha ha,
  { rw [ha, zero_power omega_ne_zero],
    exact (nfp_mul_zero 0).symm },
  exact power_omega_nfp_mul ha (le_power_self_left a omega_pos)
end

theorem mul_fp_div_power_omega (a b : ordinal) :
  a * ((a ^ omega.{u}) * b) = (a ^ omega.{u}) * b :=
by rw [←mul_assoc, ←power_one_add, one_add_omega]

theorem mul_fp_eq_zero_or_power_omega_le {a b : ordinal} (hab : a * b = b) :
  b = 0 ∨ a ^ omega.{u} ≤ b :=
begin
  cases eq_zero_or_pos a with ha ha,
  { rw [ha, zero_power omega_ne_zero],
    exact or.inr (ordinal.zero_le b) },
  rw or_iff_not_imp_left,
  intro hb,
  change b ≠ 0 at hb,
  rw power_omega_nfp_mul_one ha,
  rw ←one_le_iff_ne_zero at hb,
  exact (mul_is_normal ha).nfp_le_fp hb (le_of_eq hab)
end

theorem mul_fp_iff_dvd_power_omega {a b : ordinal} : a * b = b ↔ (a ^ omega) ∣ b :=
begin
  cases eq_zero_or_pos a with ha ha,
  { rw [ha, zero_mul, zero_power omega_ne_zero, zero_dvd],
    exact eq_comm },
  refine ⟨λ hab, _, λ h, _⟩,
  { rw dvd_iff_mod_eq_zero,
    rw [←div_add_mod b (a ^ omega), mul_add, mul_fp_div_power_omega, add_left_cancel] at hab,
    cases mul_fp_eq_zero_or_power_omega_le hab with hab hab,
    { exact hab },
    refine (not_lt_of_le hab (mod_lt b (power_ne_zero omega _))).elim,
    rwa ←ordinal.pos_iff_ne_zero },
  cases h with c hc,
  rw hc,
  exact mul_fp_div_power_omega _ _
end

theorem mul_fp_iff_dvd_power_omega' {a b : ordinal} (ha : 0 < a) : a * b ≤ b ↔ (a ^ omega) ∣ b :=
by { rw ←mul_fp_iff_dvd_power_omega, exact (mul_is_normal ha).self_le_iff_eq }

/-- `deriv ((*) a)` enumerates the multiples of `a ^ ω`. -/
theorem mul_deriv_eq_enum_dvd_power_omega {a : ordinal} (ha : 0 < a) :
  deriv ((*) a) = enum_ord (dvd_power_omega_unbounded ha) :=
begin
  rw ←eq_enum_ord,
  use (deriv_is_normal _).strict_mono,
  rw range_eq_iff,
  refine ⟨λ b, _, λ b hb, _⟩,
  { change _ ∣ _,
    rw [←mul_fp_iff_dvd_power_omega, (mul_is_normal ha).deriv_fp] },
  rwa [←(mul_is_normal ha).fp_iff_deriv, mul_fp_iff_dvd_power_omega]
end

end ordinal<|MERGE_RESOLUTION|>--- conflicted
+++ resolved
@@ -1560,7 +1560,6 @@
   le_trans (le_power_self_right _ b1) (power_log_le b (ordinal.pos_iff_ne_zero.2 x0))
 else by simp only [log_not_one_lt b1, ordinal.zero_le]
 
-<<<<<<< HEAD
 @[simp] theorem log_one (b : ordinal) : log b 1 = 0 :=
 if hb : 1 < b then by rwa [←lt_one_iff_zero, log_lt hb zero_lt_one, power_one]
 else log_not_one_lt hb 1
@@ -1599,12 +1598,8 @@
   rw [add_zero, mul_one]
 end
 
-theorem add_log_le_log_mul {b u v : ordinal} (hu : 0 < u) (hv : 0 < v) :
-  log b u + log b v ≤ log b (u * v) :=
-=======
 theorem add_log_le_log_mul {x y : ordinal} (b : ordinal) (x0 : 0 < x) (y0 : 0 < y) :
   log b x + log b y ≤ log b (x * y) :=
->>>>>>> 9c4e888c
 begin
   by_cases hb : 1 < b,
   { rw [le_log hb (mul_pos x0 y0), power_add],
