--- conflicted
+++ resolved
@@ -187,18 +187,6 @@
 theorem zero_lt_one : (0 : ordinal) < 1 :=
 lt_iff_le_and_ne.2 ⟨ordinal.zero_le _, ne.symm $ ordinal.one_ne_zero⟩
 
-<<<<<<< HEAD
-theorem zero_lt_of_two_le {a : ordinal} (ha : 2 ≤ a) : 0 < a :=
-zero_lt_one.trans (one_lt_of_two_le ha)
-
-theorem zero_lt_of_two_lt {a : ordinal} (ha : 2 < a) : 0 < a :=
-zero_lt_of_two_le (le_of_lt ha)
-
-theorem eq_zero_or_pos (a : ordinal) : a = 0 ∨ 0 < a :=
-by { convert eq_or_ne a 0, exact propext (ordinal.pos_iff_ne_zero) }
-
-=======
->>>>>>> 8a301a98
 /-! ### The predecessor of an ordinal -/
 
 /-- The ordinal predecessor of `o` is `o'` if `o = succ o'`,
@@ -1620,11 +1608,7 @@
   exact (not_lt_of_le h) (power_mul_add_lt_power_succ hvb hw)
 end
 
-<<<<<<< HEAD
-theorem log_power {b : ordinal} (x : ordinal) (hb : 2 ≤ b) : log b (b ^ x) = x :=
-=======
 theorem log_power {b : ordinal} (x : ordinal) (hb : 1 < b) : log b (b ^ x) = x :=
->>>>>>> 8a301a98
 begin
   cases eq_zero_or_pos x with hx hx,
   { rw [hx, power_zero],
