--- conflicted
+++ resolved
@@ -4,14 +4,10 @@
 Authors: Johannes Hölzl, Mario Carneiro, Floris van Doorn
 -/
 
-<<<<<<< HEAD
+import logic.small
+import order.bounded
 import set_theory.principal
-=======
-import logic.small
-import set_theory.ordinal_arithmetic
->>>>>>> 4b9f0482
 import tactic.linarith
-import order.bounded
 
 /-!
 # Cardinals and ordinals
