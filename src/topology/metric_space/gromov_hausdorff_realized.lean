/-
Copyright (c) 2019 Sébastien Gouëzel. All rights reserved.
Released under Apache 2.0 license as described in the file LICENSE.
Authors: Sébastien Gouëzel
-/
import topology.metric_space.gluing
import topology.metric_space.hausdorff_distance
import topology.continuous_function.bounded

/-!
# The Gromov-Hausdorff distance is realized

In this file, we construct of a good coupling between nonempty compact metric spaces, minimizing
their Hausdorff distance. This construction is instrumental to study the Gromov-Hausdorff
distance between nonempty compact metric spaces.

Given two nonempty compact metric spaces `X` and `Y`, we define `optimal_GH_coupling X Y` as a
compact metric space, together with two isometric embeddings `optimal_GH_injl` and `optimal_GH_injr`
respectively of `X` and `Y` into `optimal_GH_coupling X Y`. The main property of the optimal
coupling is that the Hausdorff distance between `X` and `Y` in `optimal_GH_coupling X Y` is smaller
than the corresponding distance in any other coupling. We do not prove completely this fact in this
file, but we show a good enough approximation of this fact in `Hausdorff_dist_optimal_le_HD`, that
will suffice to obtain the full statement once the Gromov-Hausdorff distance is properly defined,
in `Hausdorff_dist_optimal`.

The key point in the construction is that the set of possible distances coming from isometric
embeddings of `X` and `Y` in metric spaces is a set of equicontinuous functions. By Arzela-Ascoli,
it is compact, and one can find such a distance which is minimal. This distance defines a premetric
space structure on `X ⊕ Y`. The corresponding metric quotient is `optimal_GH_coupling X Y`.
-/

noncomputable theory
open_locale classical topological_space nnreal
universes u v w

open classical set function topological_space filter metric quotient
open bounded_continuous_function
open sum (inl inr)

local attribute [instance] metric_space_sum

namespace Gromov_Hausdorff

section Gromov_Hausdorff_realized
/- This section shows that the Gromov-Hausdorff distance
is realized. For this, we consider candidate distances on the disjoint union
`X ⊕ Y` of two compact nonempty metric spaces, almost realizing the Gromov-Hausdorff
distance, and show that they form a compact family by applying Arzela-Ascoli
theorem. The existence of a minimizer follows. -/

section definitions
variables (X : Type u) (Y : Type v)
  [metric_space X] [compact_space X] [nonempty X]
  [metric_space Y] [compact_space Y] [nonempty Y]

@[reducible] private def prod_space_fun : Type* := ((X ⊕ Y) × (X ⊕ Y)) → ℝ
@[reducible] private def Cb : Type* := bounded_continuous_function ((X ⊕ Y) × (X ⊕ Y)) ℝ

private def max_var : ℝ≥0 :=
2 * ⟨diam (univ : set X), diam_nonneg⟩ + 1 + 2 * ⟨diam (univ : set Y), diam_nonneg⟩

private lemma one_le_max_var : 1 ≤ max_var X Y := calc
  (1 : real) = 2 * 0 + 1 + 2 * 0 : by simp
  ... ≤ 2 * diam (univ : set X) + 1 + 2 * diam (univ : set Y) :
  by apply_rules [add_le_add, mul_le_mul_of_nonneg_left, diam_nonneg]; norm_num

/-- The set of functions on `X ⊕ Y` that are candidates distances to realize the
minimum of the Hausdorff distances between `X` and `Y` in a coupling -/
def candidates : set (prod_space_fun X Y) :=
  {f | (((((∀ x y : X, f (sum.inl x, sum.inl y) = dist x y)
    ∧ (∀ x y : Y, f (sum.inr x, sum.inr y) = dist x y))
    ∧ (∀ x y,     f (x, y) = f (y, x)))
    ∧ (∀ x y z,   f (x, z) ≤ f (x, y) + f (y, z)))
    ∧ (∀ x,       f (x, x) = 0))
    ∧ (∀ x y,     f (x, y) ≤ max_var X Y) }

/-- Version of the set of candidates in bounded_continuous_functions, to apply
Arzela-Ascoli -/
private def candidates_b : set (Cb X Y) := {f : Cb X Y | (f : _ → ℝ) ∈ candidates X Y}

end definitions --section

section constructions

variables {X : Type u} {Y : Type v}
[metric_space X] [compact_space X] [nonempty X] [metric_space Y] [compact_space Y] [nonempty Y]
{f : prod_space_fun X Y} {x y z t : X ⊕ Y}
local attribute [instance, priority 10] inhabited_of_nonempty'

private lemma max_var_bound : dist x y ≤ max_var X Y := calc
  dist x y ≤ diam (univ : set (X ⊕ Y)) :
    dist_le_diam_of_mem bounded_of_compact_space (mem_univ _) (mem_univ _)
  ... = diam (inl '' (univ : set X) ∪ inr '' (univ : set Y)) :
    by apply congr_arg; ext x y z; cases x; simp [mem_univ, mem_range_self]
  ... ≤ diam (inl '' (univ : set X)) + dist (inl (default X)) (inr (default Y)) +
          diam (inr '' (univ : set Y)) :
    diam_union (mem_image_of_mem _ (mem_univ _)) (mem_image_of_mem _ (mem_univ _))
  ... = diam (univ : set X) + (dist (default X) (default X) + 1 + dist (default Y) (default Y)) +
          diam (univ : set Y) :
    by { rw [isometry_on_inl.diam_image, isometry_on_inr.diam_image], refl }
  ... = 1 * diam (univ : set X) + 1 + 1 * diam (univ : set Y) : by simp
  ... ≤ 2 * diam (univ : set X) + 1 + 2 * diam (univ : set Y) :
  begin
    apply_rules [add_le_add, mul_le_mul_of_nonneg_right, diam_nonneg, le_refl],
    norm_num, norm_num
  end

private lemma candidates_symm (fA : f ∈ candidates X Y) : f (x, y) = f (y, x) := fA.1.1.1.2 x y

private lemma candidates_triangle (fA : f ∈ candidates X Y) : f (x, z) ≤ f (x, y) + f (y, z) :=
  fA.1.1.2 x y z

private lemma candidates_refl (fA : f ∈ candidates X Y) : f (x, x) = 0 := fA.1.2 x

private lemma candidates_nonneg (fA : f ∈ candidates X Y) : 0 ≤ f (x, y) :=
begin
  have : 0 ≤ 2 * f (x, y) := calc
    0 = f (x, x) : (candidates_refl fA).symm
    ... ≤ f (x, y) + f (y, x) : candidates_triangle fA
    ... = f (x, y) + f (x, y) : by rw [candidates_symm fA]
    ... = 2 * f (x, y) : by ring,
  by linarith
end

private lemma candidates_dist_inl (fA : f ∈ candidates X Y) (x y: X) :
  f (inl x, inl y) = dist x y :=
fA.1.1.1.1.1 x y

private lemma candidates_dist_inr (fA : f ∈ candidates X Y) (x y : Y) :
  f (inr x, inr y) = dist x y :=
fA.1.1.1.1.2 x y

private lemma candidates_le_max_var (fA : f ∈ candidates X Y) : f (x, y) ≤ max_var X Y :=
fA.2 x y

/-- candidates are bounded by `max_var X Y` -/
private lemma candidates_dist_bound  (fA : f ∈ candidates X Y) :
  ∀ {x y : X ⊕ Y}, f (x, y) ≤ max_var X Y * dist x y
| (inl x) (inl y) := calc
    f (inl x, inl y) = dist x y : candidates_dist_inl fA x y
    ... = dist (inl x) (inl y) : by { rw @sum.dist_eq X Y, refl }
    ... = 1 * dist (inl x) (inl y) : by simp
    ... ≤ max_var X Y * dist (inl x) (inl y) :
      mul_le_mul_of_nonneg_right (one_le_max_var X Y) dist_nonneg
| (inl x) (inr y) := calc
    f (inl x, inr y) ≤ max_var X Y : candidates_le_max_var fA
    ... = max_var X Y * 1 : by simp
    ... ≤ max_var X Y * dist (inl x) (inr y) :
      mul_le_mul_of_nonneg_left sum.one_dist_le (le_trans (zero_le_one) (one_le_max_var X Y))
| (inr x) (inl y) := calc
    f (inr x, inl y) ≤ max_var X Y : candidates_le_max_var fA
    ... = max_var X Y * 1 : by simp
    ... ≤ max_var X Y * dist (inl x) (inr y) :
      mul_le_mul_of_nonneg_left sum.one_dist_le (le_trans (zero_le_one) (one_le_max_var X Y))
| (inr x) (inr y) := calc
    f (inr x, inr y) = dist x y : candidates_dist_inr fA x y
    ... = dist (inr x) (inr y) : by { rw @sum.dist_eq X Y, refl }
    ... = 1 * dist (inr x) (inr y) : by simp
    ... ≤ max_var X Y * dist (inr x) (inr y) :
      mul_le_mul_of_nonneg_right (one_le_max_var X Y) dist_nonneg

/-- Technical lemma to prove that candidates are Lipschitz -/
private lemma candidates_lipschitz_aux (fA : f ∈ candidates X Y) :
  f (x, y) - f (z, t) ≤ 2 * max_var X Y * dist (x, y) (z, t) :=
calc
  f (x, y) - f(z, t) ≤ f (x, t) + f (t, y) - f (z, t) : sub_le_sub_right (candidates_triangle fA) _
  ... ≤ (f (x, z) + f (z, t) + f(t, y)) - f (z, t) :
    sub_le_sub_right (add_le_add_right (candidates_triangle fA) _ ) _
  ... = f (x, z) + f (t, y) : by simp [sub_eq_add_neg, add_assoc]
  ... ≤ max_var X Y * dist x z + max_var X Y * dist t y :
    add_le_add (candidates_dist_bound fA) (candidates_dist_bound fA)
  ... ≤ max_var X Y * max (dist x z) (dist t y) + max_var X Y * max (dist x z) (dist t y) :
  begin
    apply add_le_add,
    apply mul_le_mul_of_nonneg_left (le_max_left (dist x z) (dist t y))
      (zero_le_one.trans (one_le_max_var X Y)),
    apply mul_le_mul_of_nonneg_left (le_max_right (dist x z) (dist t y))
      (zero_le_one.trans (one_le_max_var X Y)),
  end
  ... = 2 * max_var X Y * max (dist x z) (dist y t) :
    by { simp [dist_comm], ring }
  ... = 2 * max_var X Y * dist (x, y) (z, t) : by refl

/-- Candidates are Lipschitz -/
private lemma candidates_lipschitz (fA : f ∈ candidates X Y) :
  lipschitz_with (2 * max_var X Y) f :=
begin
  apply lipschitz_with.of_dist_le_mul,
  rintros ⟨x, y⟩ ⟨z, t⟩,
  rw [real.dist_eq, abs_sub_le_iff],
  use candidates_lipschitz_aux fA,
  rw [dist_comm],
  exact candidates_lipschitz_aux fA
end

/-- candidates give rise to elements of bounded_continuous_functions -/
def candidates_b_of_candidates (f : prod_space_fun X Y) (fA : f ∈ candidates X Y) : Cb X Y :=
bounded_continuous_function.mk_of_compact ⟨f, (candidates_lipschitz fA).continuous⟩

lemma candidates_b_of_candidates_mem (f : prod_space_fun X Y) (fA : f ∈ candidates X Y) :
  candidates_b_of_candidates f fA ∈ candidates_b X Y := fA

/-- The distance on `X ⊕ Y` is a candidate -/
private lemma dist_mem_candidates : (λp : (X ⊕ Y) × (X ⊕ Y), dist p.1 p.2) ∈ candidates X Y :=
begin
  simp only [candidates, dist_comm, forall_const, and_true, add_comm, eq_self_iff_true,
             and_self, sum.forall, set.mem_set_of_eq, dist_self],
  repeat { split
    <|> exact (λa y z, dist_triangle_left _ _ _)
    <|> exact (λx y, by refl)
    <|> exact (λx y, max_var_bound) }
end

/-- The distance on `X ⊕ Y` as a candidate -/
def candidates_b_dist (X : Type u) (Y : Type v) [metric_space X] [compact_space X] [inhabited X]
  [metric_space Y] [compact_space Y] [inhabited Y] : Cb X Y :=
candidates_b_of_candidates _ dist_mem_candidates

lemma candidates_b_dist_mem_candidates_b : candidates_b_dist X Y ∈ candidates_b X Y :=
candidates_b_of_candidates_mem _ _

private lemma candidates_b_nonempty : (candidates_b X Y).nonempty :=
⟨_,  candidates_b_dist_mem_candidates_b⟩

/-- To apply Arzela-Ascoli, we need to check that the set of candidates is closed and
equicontinuous. Equicontinuity follows from the Lipschitz control, we check closedness. -/
private lemma closed_candidates_b : is_closed (candidates_b X Y) :=
begin
  have I1 : ∀ x y, is_closed {f : Cb X Y | f (inl x, inl y) = dist x y} :=
    λx y, is_closed_eq continuous_evalx continuous_const,
  have I2 : ∀ x y, is_closed {f : Cb X Y | f (inr x, inr y) = dist x y } :=
    λx y, is_closed_eq continuous_evalx continuous_const,
  have I3 : ∀ x y, is_closed {f : Cb X Y | f (x, y) = f (y, x)} :=
    λx y, is_closed_eq continuous_evalx continuous_evalx,
  have I4 : ∀ x y z, is_closed {f : Cb X Y | f (x, z) ≤ f (x, y) + f (y, z)} :=
    λx y z, is_closed_le continuous_evalx (continuous_evalx.add continuous_evalx),
  have I5 : ∀ x, is_closed {f : Cb X Y | f (x, x) = 0} :=
    λx, is_closed_eq continuous_evalx continuous_const,
  have I6 : ∀ x y, is_closed {f : Cb X Y | f (x, y) ≤ max_var X Y} :=
    λx y, is_closed_le continuous_evalx continuous_const,
  have : candidates_b X Y = (⋂x y, {f : Cb X Y | f ((@inl X Y x), (@inl X Y y)) = dist x y})
               ∩ (⋂x y, {f : Cb X Y | f ((@inr X Y x), (@inr X Y y)) = dist x y})
               ∩ (⋂x y, {f : Cb X Y | f (x, y) = f (y, x)})
               ∩ (⋂x y z, {f : Cb X Y | f (x, z) ≤ f (x, y) + f (y, z)})
               ∩ (⋂x, {f : Cb X Y | f (x, x) = 0})
               ∩ (⋂x y, {f : Cb X Y | f (x, y) ≤ max_var X Y}),
<<<<<<< HEAD
    { ext, simp only [candidates_b, candidates, mem_inter_eq, mem_Inter, mem_set_of_eq], refl },
=======
  { ext, simp only [candidates_b, candidates, mem_inter_eq, mem_Inter, mem_set_of_eq], refl },
>>>>>>> 1dda1cd6
  rw this,
  repeat { apply is_closed.inter _ _
       <|> apply is_closed_Inter _
       <|> apply I1 _ _
       <|> apply I2 _ _
       <|> apply I3 _ _
       <|> apply I4 _ _ _
       <|> apply I5 _
       <|> apply I6 _ _
       <|> assume x },
end

/-- Compactness of candidates (in bounded_continuous_functions) follows. -/
private lemma compact_candidates_b : is_compact (candidates_b X Y) :=
begin
  refine arzela_ascoli₂ (Icc 0 (max_var X Y)) is_compact_Icc (candidates_b X Y)
  closed_candidates_b _ _,
  { rintros f ⟨x1, x2⟩ hf,
    simp only [set.mem_Icc],
    exact ⟨candidates_nonneg hf, candidates_le_max_var hf⟩ },
  { refine equicontinuous_of_continuity_modulus (λt, 2 * max_var X Y * t) _ _ _,
    { have : tendsto (λ (t : ℝ), 2 * (max_var X Y : ℝ) * t) (𝓝 0) (𝓝 (2 * max_var X Y * 0)) :=
        tendsto_const_nhds.mul tendsto_id,
      simpa using this },
    { assume x y f hf,
      exact (candidates_lipschitz hf).dist_le_mul _ _ } }
end

/-- We will then choose the candidate minimizing the Hausdorff distance. Except that we are not
in a metric space setting, so we need to define our custom version of Hausdorff distance,
called HD, and prove its basic properties. -/
def HD (f : Cb X Y) := max (⨆ x, ⨅ y, f (inl x, inr y)) (⨆ y, ⨅ x, f (inl x, inr y))

/- We will show that HD is continuous on bounded_continuous_functions, to deduce that its
minimum on the compact set candidates_b is attained. Since it is defined in terms of
infimum and supremum on `ℝ`, which is only conditionnally complete, we will need all the time
to check that the defining sets are bounded below or above. This is done in the next few
technical lemmas -/

lemma HD_below_aux1 {f : Cb X Y} (C : ℝ) {x : X} :
  bdd_below (range (λ (y : Y), f (inl x, inr y) + C)) :=
let ⟨cf, hcf⟩ := (real.bounded_iff_bdd_below_bdd_above.1 bounded_range).1 in
⟨cf + C, forall_range_iff.2 (λi, add_le_add_right ((λx, hcf (mem_range_self x)) _) _)⟩

private lemma HD_bound_aux1 (f : Cb X Y) (C : ℝ) :
  bdd_above (range (λ (x : X), ⨅ y, f (inl x, inr y) + C)) :=
begin
  rcases (real.bounded_iff_bdd_below_bdd_above.1 bounded_range).2 with ⟨Cf, hCf⟩,
  refine ⟨Cf + C, forall_range_iff.2 (λx, _)⟩,
  calc (⨅ y, f (inl x, inr y) + C) ≤ f (inl x, inr (default Y)) + C :
    cinfi_le (HD_below_aux1 C) (default Y)
    ... ≤ Cf + C : add_le_add ((λx, hCf (mem_range_self x)) _) (le_refl _)
end

lemma HD_below_aux2 {f : Cb X Y} (C : ℝ) {y : Y} :
  bdd_below (range (λ (x : X), f (inl x, inr y) + C)) :=
let ⟨cf, hcf⟩ := (real.bounded_iff_bdd_below_bdd_above.1 bounded_range).1 in
⟨cf + C, forall_range_iff.2 (λi, add_le_add_right ((λx, hcf (mem_range_self x)) _) _)⟩

private lemma HD_bound_aux2 (f : Cb X Y) (C : ℝ) :
  bdd_above (range (λ (y : Y), ⨅ x, f (inl x, inr y) + C)) :=
begin
  rcases (real.bounded_iff_bdd_below_bdd_above.1 bounded_range).2 with ⟨Cf, hCf⟩,
  refine ⟨Cf + C, forall_range_iff.2 (λy, _)⟩,
  calc (⨅ x, f (inl x, inr y) + C) ≤ f (inl (default X), inr y) + C :
    cinfi_le (HD_below_aux2 C) (default X)
  ... ≤ Cf + C : add_le_add ((λx, hCf (mem_range_self x)) _) (le_refl _)
end

/-- Explicit bound on `HD (dist)`. This means that when looking for minimizers it will
be sufficient to look for functions with `HD(f)` bounded by this bound. -/
lemma HD_candidates_b_dist_le :
  HD (candidates_b_dist X Y) ≤ diam (univ : set X) + 1 + diam (univ : set Y) :=
begin
  refine max_le (csupr_le (λx, _)) (csupr_le (λy, _)),
  { have A : (⨅ y, candidates_b_dist X Y (inl x, inr y)) ≤
      candidates_b_dist X Y (inl x, inr (default Y)) :=
      cinfi_le (by simpa using HD_below_aux1 0) (default Y),
    have B : dist (inl x) (inr (default Y)) ≤ diam (univ : set X) + 1 + diam (univ : set Y) := calc
      dist (inl x) (inr (default Y)) = dist x (default X) + 1 + dist (default Y) (default Y) : rfl
      ... ≤ diam (univ : set X) + 1 + diam (univ : set Y) :
      begin
        apply add_le_add (add_le_add _ (le_refl _)),
        exact dist_le_diam_of_mem bounded_of_compact_space (mem_univ _) (mem_univ _),
        any_goals { exact ordered_add_comm_monoid.to_covariant_class_left ℝ },
        any_goals { exact ordered_add_comm_monoid.to_covariant_class_right ℝ },
        exact dist_le_diam_of_mem bounded_of_compact_space (mem_univ _) (mem_univ _),
      end,
    exact le_trans A B },
  { have A : (⨅ x, candidates_b_dist X Y (inl x, inr y)) ≤
      candidates_b_dist X Y (inl (default X), inr y) :=
      cinfi_le (by simpa using HD_below_aux2 0) (default X),
    have B : dist (inl (default X)) (inr y) ≤ diam (univ : set X) + 1 + diam (univ : set Y) := calc
      dist (inl (default X)) (inr y) = dist (default X) (default X) + 1 + dist (default Y) y : rfl
      ... ≤ diam (univ : set X) + 1 + diam (univ : set Y) :
      begin
        apply add_le_add (add_le_add _ (le_refl _)),
        exact dist_le_diam_of_mem bounded_of_compact_space (mem_univ _) (mem_univ _),
        any_goals { exact ordered_add_comm_monoid.to_covariant_class_left ℝ },
        any_goals { exact ordered_add_comm_monoid.to_covariant_class_right ℝ },
        exact dist_le_diam_of_mem bounded_of_compact_space (mem_univ _) (mem_univ _)
      end,
    exact le_trans A B },
end

/- To check that HD is continuous, we check that it is Lipschitz. As HD is a max, we
prove separately inequalities controlling the two terms (relying too heavily on copy-paste...) -/
private lemma HD_lipschitz_aux1 (f g : Cb X Y) :
  (⨆ x, ⨅ y, f (inl x, inr y)) ≤ (⨆ x, ⨅ y, g (inl x, inr y)) + dist f g :=
begin
  rcases (real.bounded_iff_bdd_below_bdd_above.1 bounded_range).1 with ⟨cg, hcg⟩,
  have Hcg : ∀ x, cg ≤ g x := λx, hcg (mem_range_self x),
  rcases (real.bounded_iff_bdd_below_bdd_above.1 bounded_range).1 with ⟨cf, hcf⟩,
  have Hcf : ∀ x, cf ≤ f x := λx, hcf (mem_range_self x),

  -- prove the inequality but with `dist f g` inside, by using inequalities comparing
  -- supr to supr and infi to infi
  have Z : (⨆ x, ⨅ y, f (inl x, inr y)) ≤ ⨆ x, ⨅ y, g (inl x, inr y) + dist f g :=
    csupr_le_csupr (HD_bound_aux1 _ (dist f g))
      (λx, cinfi_le_cinfi ⟨cf, forall_range_iff.2(λi, Hcf _)⟩ (λy, coe_le_coe_add_dist)),
  -- move the `dist f g` out of the infimum and the supremum, arguing that continuous monotone maps
  -- (here the addition of `dist f g`) preserve infimum and supremum
  have E1 : ∀ x, (⨅ y, g (inl x, inr y)) + dist f g = ⨅ y, g (inl x, inr y) + dist f g,
  { assume x,
    refine map_cinfi_of_continuous_at_of_monotone (continuous_at_id.add continuous_at_const) _ _,
    { assume x y hx, simpa },
    { show bdd_below (range (λ (y : Y), g (inl x, inr y))),
        from ⟨cg, forall_range_iff.2(λi, Hcg _)⟩ } },
  have E2 : (⨆ x, ⨅ y, g (inl x, inr y)) + dist f g = ⨆ x, (⨅ y, g (inl x, inr y)) + dist f g,
  { refine map_csupr_of_continuous_at_of_monotone (continuous_at_id.add continuous_at_const) _ _,
    { assume x y hx, simpa },
    { by simpa using HD_bound_aux1 _ 0 } },
  -- deduce the result from the above two steps
  simpa [E2, E1, function.comp]
end

private lemma HD_lipschitz_aux2 (f g : Cb X Y) :
  (⨆ y, ⨅ x, f (inl x, inr y)) ≤ (⨆ y, ⨅ x, g (inl x, inr y)) + dist f g :=
begin
  rcases (real.bounded_iff_bdd_below_bdd_above.1 bounded_range).1 with ⟨cg, hcg⟩,
  have Hcg : ∀ x, cg ≤ g x := λx, hcg (mem_range_self x),
  rcases (real.bounded_iff_bdd_below_bdd_above.1 bounded_range).1 with ⟨cf, hcf⟩,
  have Hcf : ∀ x, cf ≤ f x := λx, hcf (mem_range_self x),

  -- prove the inequality but with `dist f g` inside, by using inequalities comparing
  -- supr to supr and infi to infi
  have Z : (⨆ y, ⨅ x, f (inl x, inr y)) ≤ ⨆ y, ⨅ x, g (inl x, inr y) + dist f g :=
    csupr_le_csupr (HD_bound_aux2 _ (dist f g))
      (λy, cinfi_le_cinfi  ⟨cf, forall_range_iff.2(λi, Hcf _)⟩ (λy, coe_le_coe_add_dist)),
  -- move the `dist f g` out of the infimum and the supremum, arguing that continuous monotone maps
  -- (here the addition of `dist f g`) preserve infimum and supremum
  have E1 : ∀ y, (⨅ x, g (inl x, inr y)) + dist f g = ⨅ x, g (inl x, inr y) + dist f g,
  { assume y,
    refine map_cinfi_of_continuous_at_of_monotone (continuous_at_id.add continuous_at_const) _ _,
    { assume x y hx, simpa },
    { show bdd_below (range (λx:X, g (inl x, inr y))),
        from ⟨cg, forall_range_iff.2 (λi, Hcg _)⟩ } },
  have E2 : (⨆ y, ⨅ x, g (inl x, inr y)) + dist f g = ⨆ y, (⨅ x, g (inl x, inr y)) + dist f g,
  { refine map_csupr_of_continuous_at_of_monotone (continuous_at_id.add continuous_at_const) _ _,
    { assume x y hx, simpa },
    { by simpa using HD_bound_aux2 _ 0 } },
  -- deduce the result from the above two steps
  simpa [E2, E1]
end

private lemma HD_lipschitz_aux3 (f g : Cb X Y) : HD f ≤ HD g + dist f g :=
max_le (le_trans (HD_lipschitz_aux1 f g) (add_le_add_right (le_max_left _ _) _))
       (le_trans (HD_lipschitz_aux2 f g) (add_le_add_right (le_max_right _ _) _))

/-- Conclude that HD, being Lipschitz, is continuous -/
private lemma HD_continuous : continuous (HD : Cb X Y → ℝ) :=
lipschitz_with.continuous (lipschitz_with.of_le_add HD_lipschitz_aux3)

end constructions --section

section consequences
variables (X : Type u) (Y : Type v) [metric_space X] [compact_space X] [nonempty X] [metric_space Y]
  [compact_space Y] [nonempty Y]

/- Now that we have proved that the set of candidates is compact, and that HD is continuous,
we can finally select a candidate minimizing HD. This will be the candidate realizing the
optimal coupling. -/
private lemma exists_minimizer : ∃ f ∈ candidates_b X Y, ∀ g ∈ candidates_b X Y, HD f ≤ HD g :=
compact_candidates_b.exists_forall_le candidates_b_nonempty HD_continuous.continuous_on

private definition optimal_GH_dist : Cb X Y := classical.some (exists_minimizer X Y)

private lemma optimal_GH_dist_mem_candidates_b : optimal_GH_dist X Y ∈ candidates_b X Y :=
by cases (classical.some_spec (exists_minimizer X Y)); assumption

private lemma HD_optimal_GH_dist_le (g : Cb X Y) (hg : g ∈ candidates_b X Y) :
  HD (optimal_GH_dist X Y) ≤ HD g :=
let ⟨Z1, Z2⟩ := classical.some_spec (exists_minimizer X Y) in Z2 g hg

/-- With the optimal candidate, construct a premetric space structure on `X ⊕ Y`, on which the
predistance is given by the candidate. Then, we will identify points at `0` predistance
to obtain a genuine metric space -/
def premetric_optimal_GH_dist : pseudo_metric_space (X ⊕ Y) :=
{ dist := λp q, optimal_GH_dist X Y (p, q),
  dist_self := λx, candidates_refl (optimal_GH_dist_mem_candidates_b X Y),
  dist_comm := λx y, candidates_symm (optimal_GH_dist_mem_candidates_b X Y),
  dist_triangle := λx y z, candidates_triangle (optimal_GH_dist_mem_candidates_b X Y) }

local attribute [instance] premetric_optimal_GH_dist pseudo_metric.dist_setoid

/-- A metric space which realizes the optimal coupling between `X` and `Y` -/
@[derive metric_space, nolint has_inhabited_instance]
definition optimal_GH_coupling : Type* :=
pseudo_metric_quot (X ⊕ Y)

/-- Injection of `X` in the optimal coupling between `X` and `Y` -/
def optimal_GH_injl (x : X) : optimal_GH_coupling X Y := ⟦inl x⟧

/-- The injection of `X` in the optimal coupling between `X` and `Y` is an isometry. -/
lemma isometry_optimal_GH_injl : isometry (optimal_GH_injl X Y) :=
begin
  refine isometry_emetric_iff_metric.2 (λx y, _),
  change dist ⟦inl x⟧ ⟦inl y⟧ = dist x y,
  exact candidates_dist_inl (optimal_GH_dist_mem_candidates_b X Y) _ _,
end

/-- Injection of `Y` in the optimal coupling between `X` and `Y` -/
def optimal_GH_injr (y : Y) : optimal_GH_coupling X Y := ⟦inr y⟧

/-- The injection of `Y` in the optimal coupling between `X` and `Y` is an isometry. -/
lemma isometry_optimal_GH_injr : isometry (optimal_GH_injr X Y) :=
begin
  refine isometry_emetric_iff_metric.2 (λx y, _),
  change dist ⟦inr x⟧ ⟦inr y⟧ = dist x y,
  exact candidates_dist_inr (optimal_GH_dist_mem_candidates_b X Y) _ _,
end

/-- The optimal coupling between two compact spaces `X` and `Y` is still a compact space -/
instance compact_space_optimal_GH_coupling : compact_space (optimal_GH_coupling X Y) :=
⟨begin
  have : (univ : set (optimal_GH_coupling X Y)) =
           (optimal_GH_injl X Y '' univ) ∪ (optimal_GH_injr X Y '' univ),
  { refine subset.antisymm (λxc hxc, _) (subset_univ _),
    rcases quotient.exists_rep xc with ⟨x, hx⟩,
    cases x; rw ← hx,
    { have : ⟦inl x⟧ = optimal_GH_injl X Y x := rfl,
      rw this,
      exact mem_union_left _ (mem_image_of_mem _ (mem_univ _)) },
    { have : ⟦inr x⟧ = optimal_GH_injr X Y x := rfl,
      rw this,
      exact mem_union_right _ (mem_image_of_mem _ (mem_univ _)) } },
  rw this,
  exact (compact_univ.image (isometry_optimal_GH_injl X Y).continuous).union
    (compact_univ.image (isometry_optimal_GH_injr X Y).continuous)
end⟩

/-- For any candidate `f`, `HD(f)` is larger than or equal to the Hausdorff distance in the
optimal coupling. This follows from the fact that HD of the optimal candidate is exactly
the Hausdorff distance in the optimal coupling, although we only prove here the inequality
we need. -/
lemma Hausdorff_dist_optimal_le_HD {f} (h : f ∈ candidates_b X Y) :
  Hausdorff_dist (range (optimal_GH_injl X Y)) (range (optimal_GH_injr X Y)) ≤ HD f :=
begin
  refine le_trans (le_of_forall_le_of_dense (λr hr, _)) (HD_optimal_GH_dist_le X Y f h),
  have A : ∀ x ∈ range (optimal_GH_injl X Y), ∃ y ∈ range (optimal_GH_injr X Y), dist x y ≤ r,
  { assume x hx,
    rcases mem_range.1 hx with ⟨z, hz⟩,
    rw ← hz,
    have I1 : (⨆ x, ⨅ y, optimal_GH_dist X Y (inl x, inr y)) < r :=
      lt_of_le_of_lt (le_max_left _ _) hr,
    have I2 : (⨅ y, optimal_GH_dist X Y (inl z, inr y)) ≤
        ⨆ x, ⨅ y, optimal_GH_dist X Y (inl x, inr y) :=
      le_cSup (by simpa using HD_bound_aux1 _ 0) (mem_range_self _),
    have I : (⨅ y, optimal_GH_dist X Y (inl z, inr y)) < r := lt_of_le_of_lt I2 I1,
    rcases exists_lt_of_cInf_lt (range_nonempty _) I with ⟨r', r'range, hr'⟩,
    rcases mem_range.1 r'range with ⟨z', hz'⟩,
    existsi [optimal_GH_injr X Y z', mem_range_self _],
    have : (optimal_GH_dist X Y) (inl z, inr z') ≤ r, by { rw hz', exact le_of_lt hr' },
    exact this },
  refine Hausdorff_dist_le_of_mem_dist _ A _,
  { rcases exists_mem_of_nonempty X with ⟨xX, _⟩,
    have : optimal_GH_injl X Y xX ∈ range (optimal_GH_injl X Y) := mem_range_self _,
    rcases A _ this with ⟨y, yrange, hy⟩,
    exact le_trans dist_nonneg hy },
  { assume y hy,
    rcases mem_range.1 hy with ⟨z, hz⟩,
    rw ← hz,
    have I1 : (⨆ y, ⨅ x, optimal_GH_dist X Y (inl x, inr y)) < r :=
      lt_of_le_of_lt (le_max_right _ _) hr,
    have I2 : (⨅ x, optimal_GH_dist X Y (inl x, inr z)) ≤
        ⨆ y, ⨅ x, optimal_GH_dist X Y (inl x, inr y) :=
      le_cSup (by simpa using HD_bound_aux2 _ 0) (mem_range_self _),
    have I : (⨅ x, optimal_GH_dist X Y (inl x, inr z)) < r := lt_of_le_of_lt I2 I1,
    rcases exists_lt_of_cInf_lt (range_nonempty _) I with ⟨r', r'range, hr'⟩,
    rcases mem_range.1 r'range with ⟨z', hz'⟩,
    existsi [optimal_GH_injl X Y z', mem_range_self _],
    have : (optimal_GH_dist X Y) (inl z', inr z) ≤ r, by { rw hz', exact le_of_lt hr' },
    rw dist_comm,
    exact this }
end

end consequences
/- We are done with the construction of the optimal coupling -/
end Gromov_Hausdorff_realized

end Gromov_Hausdorff<|MERGE_RESOLUTION|>--- conflicted
+++ resolved
@@ -244,11 +244,7 @@
                ∩ (⋂x y z, {f : Cb X Y | f (x, z) ≤ f (x, y) + f (y, z)})
                ∩ (⋂x, {f : Cb X Y | f (x, x) = 0})
                ∩ (⋂x y, {f : Cb X Y | f (x, y) ≤ max_var X Y}),
-<<<<<<< HEAD
-    { ext, simp only [candidates_b, candidates, mem_inter_eq, mem_Inter, mem_set_of_eq], refl },
-=======
   { ext, simp only [candidates_b, candidates, mem_inter_eq, mem_Inter, mem_set_of_eq], refl },
->>>>>>> 1dda1cd6
   rw this,
   repeat { apply is_closed.inter _ _
        <|> apply is_closed_Inter _
