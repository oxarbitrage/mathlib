/-
Copyright (c) 2015, 2017 Jeremy Avigad. All rights reserved.
Released under Apache 2.0 license as described in the file LICENSE.
Authors: Jeremy Avigad, Robert Y. Lewis, Johannes Hölzl, Mario Carneiro, Sébastien Gouëzel
-/

import data.int.interval
import topology.algebra.ordered.compact
import topology.metric_space.emetric_space

/-!
# Metric spaces

This file defines metric spaces. Many definitions and theorems expected
on metric spaces are already introduced on uniform spaces and topological spaces.
For example: open and closed sets, compactness, completeness, continuity and uniform continuity

## Main definitions

* `has_dist α`: Endows a space `α` with a function `dist a b`.
* `pseudo_metric_space α`: A space endowed with a distance function, which can
  be zero even if the two elements are non-equal.
* `metric.ball x ε`: The set of all points `y` with `dist y x < ε`.
* `metric.bounded s`: Whether a subset of a `pseudo_metric_space` is bounded.
* `metric_space α`: A `pseudo_metric_space` with the guarantee `dist x y = 0 → x = y`.

Additional useful definitions:

* `nndist a b`: `dist` as a function to the non-negative reals.
* `metric.closed_ball x ε`: The set of all points `y` with `dist y x ≤ ε`.
* `metric.sphere x ε`: The set of all points `y` with `dist y x = ε`.
* `proper_space α`: A `pseudo_metric_space` where all closed balls are compact.
* `metric.diam s` : The `supr` of the distances of members of `s`.
  Defined in terms of `emetric.diam`, for better handling of the case when it should be infinite.

TODO (anyone): Add "Main results" section.

## Implementation notes

Since a lot of elementary properties don't require `eq_of_dist_eq_zero` we start setting up the
theory of `pseudo_metric_space`, where we don't require `dist x y = 0 → x = y` and we specialize
to `metric_space` at the end.

## Tags

metric, pseudo_metric, dist
-/

open set filter topological_space

open_locale uniformity topological_space big_operators filter nnreal ennreal

universes u v w
variables {α : Type u} {β : Type v}

/-- Construct a uniform structure core from a distance function and metric space axioms.
This is a technical construction that can be immediately used to construct a uniform structure
from a distance function and metric space axioms but is also useful when discussing
metrizable topologies, see `pseudo_metric_space.of_metrizable`. -/
def uniform_space.core_of_dist {α : Type*} (dist : α → α → ℝ)
  (dist_self : ∀ x : α, dist x x = 0)
  (dist_comm : ∀ x y : α, dist x y = dist y x)
  (dist_triangle : ∀ x y z : α, dist x z ≤ dist x y + dist y z) : uniform_space.core α :=
{ uniformity := (⨅ ε>0, 𝓟 {p:α×α | dist p.1 p.2 < ε}),
  refl       := le_infi $ assume ε, le_infi $
    by simp [set.subset_def, id_rel, dist_self, (>)] {contextual := tt},
  comp       := le_infi $ assume ε, le_infi $ assume h, lift'_le
    (mem_infi_of_mem (ε / 2) $ mem_infi_of_mem (div_pos h zero_lt_two) (subset.refl _)) $
    have ∀ (a b c : α), dist a c < ε / 2 → dist c b < ε / 2 → dist a b < ε,
      from assume a b c hac hcb,
      calc dist a b ≤ dist a c + dist c b : dist_triangle _ _ _
        ... < ε / 2 + ε / 2 : add_lt_add hac hcb
        ... = ε : by rw [div_add_div_same, add_self_div_two],
    by simpa [comp_rel],
  symm       := tendsto_infi.2 $ assume ε, tendsto_infi.2 $ assume h,
    tendsto_infi' ε $ tendsto_infi' h $ tendsto_principal_principal.2 $ by simp [dist_comm] }

/-- Construct a uniform structure from a distance function and metric space axioms -/
def uniform_space_of_dist
  (dist : α → α → ℝ)
  (dist_self : ∀ x : α, dist x x = 0)
  (dist_comm : ∀ x y : α, dist x y = dist y x)
  (dist_triangle : ∀ x y z : α, dist x z ≤ dist x y + dist y z) : uniform_space α :=
uniform_space.of_core (uniform_space.core_of_dist dist dist_self dist_comm dist_triangle)

/-- The distance function (given an ambient metric space on `α`), which returns
  a nonnegative real number `dist x y` given `x y : α`. -/
class has_dist (α : Type*) := (dist : α → α → ℝ)

export has_dist (dist)

-- the uniform structure and the emetric space structure are embedded in the metric space structure
-- to avoid instance diamond issues. See Note [forgetful inheritance].

/-- This is an internal lemma used inside the default of `pseudo_metric_space.edist`. -/
private theorem pseudo_metric_space.dist_nonneg' {α} {x y : α} (dist : α → α → ℝ)
  (dist_self : ∀ x : α, dist x x = 0)
  (dist_comm : ∀ x y : α, dist x y = dist y x)
  (dist_triangle : ∀ x y z : α, dist x z ≤ dist x y + dist y z): 0 ≤ dist x y :=
have 2 * dist x y ≥ 0,
  from calc 2 * dist x y = dist x y + dist y x : by rw [dist_comm x y, two_mul]
    ... ≥ 0 : by rw ← dist_self x; apply dist_triangle,
nonneg_of_mul_nonneg_left this zero_lt_two

/-- This tactic is used to populate `pseudo_metric_space.edist_dist` when the default `edist` is
used. -/
protected meta def pseudo_metric_space.edist_dist_tac : tactic unit :=
tactic.intros >> `[exact (ennreal.of_real_eq_coe_nnreal _).symm <|> control_laws_tac]

/-- Metric space

Each metric space induces a canonical `uniform_space` and hence a canonical `topological_space`.
This is enforced in the type class definition, by extending the `uniform_space` structure. When
instantiating a `metric_space` structure, the uniformity fields are not necessary, they will be
filled in by default. In the same way, each metric space induces an emetric space structure.
It is included in the structure, but filled in by default.
-/
class pseudo_metric_space (α : Type u) extends has_dist α : Type u :=
(dist_self : ∀ x : α, dist x x = 0)
(dist_comm : ∀ x y : α, dist x y = dist y x)
(dist_triangle : ∀ x y z : α, dist x z ≤ dist x y + dist y z)
(edist : α → α → ℝ≥0∞ := λ x y,
  @coe (ℝ≥0) _ _ ⟨dist x y, pseudo_metric_space.dist_nonneg' _ ‹_› ‹_› ‹_›⟩)
(edist_dist : ∀ x y : α,
  edist x y = ennreal.of_real (dist x y) . pseudo_metric_space.edist_dist_tac)
(to_uniform_space : uniform_space α := uniform_space_of_dist dist dist_self dist_comm dist_triangle)
(uniformity_dist : 𝓤 α = ⨅ ε>0, 𝓟 {p:α×α | dist p.1 p.2 < ε} . control_laws_tac)

variables [pseudo_metric_space α]

@[priority 100] -- see Note [lower instance priority]
instance metric_space.to_uniform_space' : uniform_space α :=
pseudo_metric_space.to_uniform_space

@[priority 200] -- see Note [lower instance priority]
instance pseudo_metric_space.to_has_edist : has_edist α := ⟨pseudo_metric_space.edist⟩

/-- Construct a pseudo-metric space structure whose underlying topological space structure
(definitionally) agrees which a pre-existing topology which is compatible with a given distance
function. -/
def pseudo_metric_space.of_metrizable {α : Type*} [topological_space α] (dist : α → α → ℝ)
  (dist_self : ∀ x : α, dist x x = 0)
  (dist_comm : ∀ x y : α, dist x y = dist y x)
  (dist_triangle : ∀ x y z : α, dist x z ≤ dist x y + dist y z)
  (H : ∀ s : set α, is_open s ↔ ∀ x ∈ s, ∃ ε > 0, ∀ y, dist x y < ε → y ∈ s) :
pseudo_metric_space α :=
{ dist := dist,
  dist_self := dist_self,
  dist_comm := dist_comm,
  dist_triangle := dist_triangle,
  to_uniform_space := { is_open_uniformity := begin
    dsimp only [uniform_space.core_of_dist],
    intros s,
    change is_open s ↔ _,
    rw H s,
    apply forall_congr, intro x,
    apply forall_congr, intro x_in,
    erw (has_basis_binfi_principal _ nonempty_Ioi).mem_iff,
    { apply exists_congr, intros ε,
      apply exists_congr, intros ε_pos,
      simp only [prod.forall, set_of_subset_set_of],
      split,
      { rintros h _ y H rfl,
        exact h y H },
      { intros h y hxy,
        exact h _ _ hxy rfl } },
      { exact λ r (hr : 0 < r) p (hp : 0 < p), ⟨min r p, lt_min hr hp,
        λ x (hx : dist _ _ < _), lt_of_lt_of_le hx (min_le_left r p),
        λ x (hx : dist _ _ < _), lt_of_lt_of_le hx (min_le_right r p)⟩ },
      { apply_instance }
    end,
    ..uniform_space.core_of_dist dist dist_self dist_comm dist_triangle },
  uniformity_dist := rfl }

@[simp] theorem dist_self (x : α) : dist x x = 0 := pseudo_metric_space.dist_self x

theorem dist_comm (x y : α) : dist x y = dist y x := pseudo_metric_space.dist_comm x y

theorem edist_dist (x y : α) : edist x y = ennreal.of_real (dist x y) :=
pseudo_metric_space.edist_dist x y

theorem dist_triangle (x y z : α) : dist x z ≤ dist x y + dist y z :=
pseudo_metric_space.dist_triangle x y z

theorem dist_triangle_left (x y z : α) : dist x y ≤ dist z x + dist z y :=
by rw dist_comm z; apply dist_triangle

theorem dist_triangle_right (x y z : α) : dist x y ≤ dist x z + dist y z :=
by rw dist_comm y; apply dist_triangle

lemma dist_triangle4 (x y z w : α) :
  dist x w ≤ dist x y + dist y z + dist z w :=
calc dist x w ≤ dist x z + dist z w : dist_triangle x z w
          ... ≤ (dist x y + dist y z) + dist z w : add_le_add_right (dist_triangle x y z) _

lemma dist_triangle4_left (x₁ y₁ x₂ y₂ : α) :
  dist x₂ y₂ ≤ dist x₁ y₁ + (dist x₁ x₂ + dist y₁ y₂) :=
by { rw [add_left_comm, dist_comm x₁, ← add_assoc], apply dist_triangle4 }

lemma dist_triangle4_right (x₁ y₁ x₂ y₂ : α) :
  dist x₁ y₁ ≤ dist x₁ x₂ + dist y₁ y₂ + dist x₂ y₂ :=
by { rw [add_right_comm, dist_comm y₁], apply dist_triangle4 }

/-- The triangle (polygon) inequality for sequences of points; `finset.Ico` version. -/
lemma dist_le_Ico_sum_dist (f : ℕ → α) {m n} (h : m ≤ n) :
  dist (f m) (f n) ≤ ∑ i in finset.Ico m n, dist (f i) (f (i + 1)) :=
begin
  revert n,
  apply nat.le_induction,
  { simp only [finset.sum_empty, finset.Ico_self, dist_self] },
  { assume n hn hrec,
    calc dist (f m) (f (n+1)) ≤ dist (f m) (f n) + dist _ _ : dist_triangle _ _ _
      ... ≤ ∑ i in finset.Ico m n, _ + _ : add_le_add hrec (le_refl _)
      ... = ∑ i in finset.Ico m (n+1), _ :
        by rw [nat.Ico_succ_right_eq_insert_Ico hn, finset.sum_insert, add_comm]; simp }
end

/-- The triangle (polygon) inequality for sequences of points; `finset.range` version. -/
lemma dist_le_range_sum_dist (f : ℕ → α) (n : ℕ) :
  dist (f 0) (f n) ≤ ∑ i in finset.range n, dist (f i) (f (i + 1)) :=
nat.Ico_zero_eq_range ▸ dist_le_Ico_sum_dist f (nat.zero_le n)

/-- A version of `dist_le_Ico_sum_dist` with each intermediate distance replaced
with an upper estimate. -/
lemma dist_le_Ico_sum_of_dist_le {f : ℕ → α} {m n} (hmn : m ≤ n)
  {d : ℕ → ℝ} (hd : ∀ {k}, m ≤ k → k < n → dist (f k) (f (k + 1)) ≤ d k) :
  dist (f m) (f n) ≤ ∑ i in finset.Ico m n, d i :=
le_trans (dist_le_Ico_sum_dist f hmn) $
finset.sum_le_sum $ λ k hk, hd (finset.mem_Ico.1 hk).1 (finset.mem_Ico.1 hk).2

/-- A version of `dist_le_range_sum_dist` with each intermediate distance replaced
with an upper estimate. -/
lemma dist_le_range_sum_of_dist_le {f : ℕ → α} (n : ℕ)
  {d : ℕ → ℝ} (hd : ∀ {k}, k < n → dist (f k) (f (k + 1)) ≤ d k) :
  dist (f 0) (f n) ≤ ∑ i in finset.range n, d i :=
nat.Ico_zero_eq_range ▸ dist_le_Ico_sum_of_dist_le (zero_le n) (λ _ _, hd)

theorem swap_dist : function.swap (@dist α _) = dist :=
by funext x y; exact dist_comm _ _

theorem abs_dist_sub_le (x y z : α) : |dist x z - dist y z| ≤ dist x y :=
abs_sub_le_iff.2
 ⟨sub_le_iff_le_add.2 (dist_triangle _ _ _),
  sub_le_iff_le_add.2 (dist_triangle_left _ _ _)⟩

theorem dist_nonneg {x y : α} : 0 ≤ dist x y :=
pseudo_metric_space.dist_nonneg' dist dist_self dist_comm dist_triangle

@[simp] theorem abs_dist {a b : α} : |dist a b| = dist a b :=
abs_of_nonneg dist_nonneg

/-- A version of `has_dist` that takes value in `ℝ≥0`. -/
class has_nndist (α : Type*) := (nndist : α → α → ℝ≥0)

export has_nndist (nndist)

/-- Distance as a nonnegative real number. -/
@[priority 100] -- see Note [lower instance priority]
instance pseudo_metric_space.to_has_nndist : has_nndist α := ⟨λ a b, ⟨dist a b, dist_nonneg⟩⟩

/--Express `nndist` in terms of `edist`-/
lemma nndist_edist (x y : α) : nndist x y = (edist x y).to_nnreal :=
by simp [nndist, edist_dist, real.to_nnreal, max_eq_left dist_nonneg, ennreal.of_real]

/--Express `edist` in terms of `nndist`-/
lemma edist_nndist (x y : α) : edist x y = ↑(nndist x y) :=
by { simpa only [edist_dist, ennreal.of_real_eq_coe_nnreal dist_nonneg] }

@[simp, norm_cast] lemma coe_nnreal_ennreal_nndist (x y : α) : ↑(nndist x y) = edist x y :=
(edist_nndist x y).symm

@[simp, norm_cast] lemma edist_lt_coe {x y : α} {c : ℝ≥0} :
  edist x y < c ↔ nndist x y < c :=
by rw [edist_nndist, ennreal.coe_lt_coe]

@[simp, norm_cast] lemma edist_le_coe {x y : α} {c : ℝ≥0} :
  edist x y ≤ c ↔ nndist x y ≤ c :=
by rw [edist_nndist, ennreal.coe_le_coe]

/--In a pseudometric space, the extended distance is always finite-/
lemma edist_lt_top {α : Type*} [pseudo_metric_space α] (x y : α) : edist x y < ⊤ :=
(edist_dist x y).symm ▸ ennreal.of_real_lt_top

/--In a pseudometric space, the extended distance is always finite-/
lemma edist_ne_top (x y : α) : edist x y ≠ ⊤ := (edist_lt_top x y).ne

/--`nndist x x` vanishes-/
@[simp] lemma nndist_self (a : α) : nndist a a = 0 := (nnreal.coe_eq_zero _).1 (dist_self a)

/--Express `dist` in terms of `nndist`-/
lemma dist_nndist (x y : α) : dist x y = ↑(nndist x y) := rfl

@[simp, norm_cast] lemma coe_nndist (x y : α) : ↑(nndist x y) = dist x y :=
(dist_nndist x y).symm

@[simp, norm_cast] lemma dist_lt_coe {x y : α} {c : ℝ≥0} :
  dist x y < c ↔ nndist x y < c :=
iff.rfl

@[simp, norm_cast] lemma dist_le_coe {x y : α} {c : ℝ≥0} :
  dist x y ≤ c ↔ nndist x y ≤ c :=
iff.rfl

/--Express `nndist` in terms of `dist`-/
lemma nndist_dist (x y : α) : nndist x y = real.to_nnreal (dist x y) :=
by rw [dist_nndist, real.to_nnreal_coe]

theorem nndist_comm (x y : α) : nndist x y = nndist y x :=
by simpa only [dist_nndist, nnreal.coe_eq] using dist_comm x y

/--Triangle inequality for the nonnegative distance-/
theorem nndist_triangle (x y z : α) : nndist x z ≤ nndist x y + nndist y z :=
dist_triangle _ _ _

theorem nndist_triangle_left (x y z : α) : nndist x y ≤ nndist z x + nndist z y :=
dist_triangle_left _ _ _

theorem nndist_triangle_right (x y z : α) : nndist x y ≤ nndist x z + nndist y z :=
dist_triangle_right _ _ _

/--Express `dist` in terms of `edist`-/
lemma dist_edist (x y : α) : dist x y = (edist x y).to_real :=
by rw [edist_dist, ennreal.to_real_of_real (dist_nonneg)]

namespace metric

/- instantiate pseudometric space as a topology -/
variables {x y z : α} {ε ε₁ ε₂ : ℝ} {s : set α}

/-- `ball x ε` is the set of all points `y` with `dist y x < ε` -/
def ball (x : α) (ε : ℝ) : set α := {y | dist y x < ε}

@[simp] theorem mem_ball : y ∈ ball x ε ↔ dist y x < ε := iff.rfl

theorem mem_ball' : y ∈ ball x ε ↔ dist x y < ε := by rw dist_comm; refl

theorem pos_of_mem_ball (hy : y ∈ ball x ε) : 0 < ε :=
dist_nonneg.trans_lt hy

theorem mem_ball_self (h : 0 < ε) : x ∈ ball x ε :=
show dist x x < ε, by rw dist_self; assumption

@[simp] lemma nonempty_ball : (ball x ε).nonempty ↔ 0 < ε :=
⟨λ ⟨x, hx⟩, pos_of_mem_ball hx, λ h, ⟨x, mem_ball_self h⟩⟩

@[simp] lemma ball_eq_empty : ball x ε = ∅ ↔ ε ≤ 0 :=
by rw [← not_nonempty_iff_eq_empty, nonempty_ball, not_lt]

@[simp] lemma ball_zero : ball x 0 = ∅ :=
by rw [ball_eq_empty]

lemma ball_eq_ball (ε : ℝ) (x : α) :
  uniform_space.ball x {p | dist p.2 p.1 < ε} = metric.ball x ε := rfl

lemma ball_eq_ball' (ε : ℝ) (x : α) :
  uniform_space.ball x {p | dist p.1 p.2 < ε} = metric.ball x ε :=
by { ext, simp [dist_comm, uniform_space.ball] }

@[simp] lemma Union_ball_nat (x : α) : (⋃ n : ℕ, ball x n) = univ :=
Union_eq_univ_iff.2 $ λ y, exists_nat_gt (dist y x)

@[simp] lemma Union_ball_nat_succ (x : α) : (⋃ n : ℕ, ball x (n + 1)) = univ :=
Union_eq_univ_iff.2 $ λ y, (exists_nat_gt (dist y x)).imp $ λ n hn,
  hn.trans (lt_add_one _)

/-- `closed_ball x ε` is the set of all points `y` with `dist y x ≤ ε` -/
def closed_ball (x : α) (ε : ℝ) := {y | dist y x ≤ ε}

@[simp] theorem mem_closed_ball : y ∈ closed_ball x ε ↔ dist y x ≤ ε := iff.rfl

/-- `sphere x ε` is the set of all points `y` with `dist y x = ε` -/
def sphere (x : α) (ε : ℝ) := {y | dist y x = ε}

@[simp] theorem mem_sphere : y ∈ sphere x ε ↔ dist y x = ε := iff.rfl

theorem mem_closed_ball' : y ∈ closed_ball x ε ↔ dist x y ≤ ε :=
by { rw dist_comm, refl }

theorem mem_closed_ball_self (h : 0 ≤ ε) : x ∈ closed_ball x ε :=
show dist x x ≤ ε, by rw dist_self; assumption

@[simp] lemma nonempty_closed_ball : (closed_ball x ε).nonempty ↔ 0 ≤ ε :=
⟨λ ⟨x, hx⟩, dist_nonneg.trans hx, λ h, ⟨x, mem_closed_ball_self h⟩⟩

@[simp] lemma closed_ball_eq_empty : closed_ball x ε = ∅ ↔ ε < 0 :=
by rw [← not_nonempty_iff_eq_empty, nonempty_closed_ball, not_le]

theorem ball_subset_closed_ball : ball x ε ⊆ closed_ball x ε :=
assume y (hy : _ < _), le_of_lt hy

theorem sphere_subset_closed_ball : sphere x ε ⊆ closed_ball x ε :=
λ y, le_of_eq

lemma ball_disjoint_ball (x y : α) (rx ry : ℝ) (h : rx + ry ≤ dist x y) :
  disjoint (ball x rx) (ball y ry) :=
begin
  rw disjoint_left,
  assume a ax ay,
  apply lt_irrefl (dist x y),
  calc dist x y ≤ dist x a + dist a y : dist_triangle _ _ _
  ... < rx + ry : add_lt_add (mem_ball'.1 ax) (mem_ball.1 ay)
  ... ≤ dist x y : h
end

theorem sphere_disjoint_ball : disjoint (sphere x ε) (ball x ε) :=
λ y ⟨hy₁, hy₂⟩, absurd hy₁ $ ne_of_lt hy₂

@[simp] theorem ball_union_sphere : ball x ε ∪ sphere x ε = closed_ball x ε :=
set.ext $ λ y, (@le_iff_lt_or_eq ℝ _ _ _).symm

@[simp] theorem sphere_union_ball : sphere x ε ∪ ball x ε = closed_ball x ε :=
by rw [union_comm, ball_union_sphere]

@[simp] theorem closed_ball_diff_sphere : closed_ball x ε \ sphere x ε = ball x ε :=
by rw [← ball_union_sphere, set.union_diff_cancel_right sphere_disjoint_ball.symm]

@[simp] theorem closed_ball_diff_ball : closed_ball x ε \ ball x ε = sphere x ε :=
by rw [← ball_union_sphere, set.union_diff_cancel_left sphere_disjoint_ball.symm]

theorem mem_ball_comm : x ∈ ball y ε ↔ y ∈ ball x ε :=
by simp [dist_comm]

theorem ball_subset_ball (h : ε₁ ≤ ε₂) : ball x ε₁ ⊆ ball x ε₂ :=
λ y (yx : _ < ε₁), lt_of_lt_of_le yx h

lemma ball_subset_ball' (h : ε₁ + dist x y ≤ ε₂) : ball x ε₁ ⊆ ball y ε₂ :=
λ z hz, calc
  dist z y ≤ dist z x + dist x y : dist_triangle _ _ _
  ... < ε₁ + dist x y : add_lt_add_right hz _
  ... ≤ ε₂ : h

theorem closed_ball_subset_closed_ball (h : ε₁ ≤ ε₂) :
  closed_ball x ε₁ ⊆ closed_ball x ε₂ :=
λ y (yx : _ ≤ ε₁), le_trans yx h

lemma closed_ball_subset_closed_ball' (h : ε₁ + dist x y ≤ ε₂) :
  closed_ball x ε₁ ⊆ closed_ball y ε₂ :=
λ z hz, calc
  dist z y ≤ dist z x + dist x y : dist_triangle _ _ _
  ... ≤ ε₁ + dist x y : add_le_add_right hz _
  ... ≤ ε₂ : h

theorem closed_ball_subset_ball (h : ε₁ < ε₂) :
  closed_ball x ε₁ ⊆ ball x ε₂ :=
λ y (yh : dist y x ≤ ε₁), lt_of_le_of_lt yh h

lemma dist_le_add_of_nonempty_closed_ball_inter_closed_ball
  (h : (closed_ball x ε₁ ∩ closed_ball y ε₂).nonempty) :
  dist x y ≤ ε₁ + ε₂ :=
let ⟨z, hz⟩ := h in calc
  dist x y ≤ dist z x + dist z y : dist_triangle_left _ _ _
  ... ≤ ε₁ + ε₂ : add_le_add hz.1 hz.2

lemma dist_lt_add_of_nonempty_closed_ball_inter_ball (h : (closed_ball x ε₁ ∩ ball y ε₂).nonempty) :
  dist x y < ε₁ + ε₂ :=
let ⟨z, hz⟩ := h in calc
  dist x y ≤ dist z x + dist z y : dist_triangle_left _ _ _
  ... < ε₁ + ε₂ : add_lt_add_of_le_of_lt hz.1 hz.2

lemma dist_lt_add_of_nonempty_ball_inter_closed_ball (h : (ball x ε₁ ∩ closed_ball y ε₂).nonempty) :
  dist x y < ε₁ + ε₂ :=
begin
  rw inter_comm at h,
  rw [add_comm, dist_comm],
  exact dist_lt_add_of_nonempty_closed_ball_inter_ball h
end

lemma dist_lt_add_of_nonempty_ball_inter_ball (h : (ball x ε₁ ∩ ball y ε₂).nonempty) :
  dist x y < ε₁ + ε₂ :=
dist_lt_add_of_nonempty_closed_ball_inter_ball $
  h.mono (inter_subset_inter ball_subset_closed_ball subset.rfl)

@[simp] lemma Union_closed_ball_nat (x : α) : (⋃ n : ℕ, closed_ball x n) = univ :=
Union_eq_univ_iff.2 $ λ y, exists_nat_ge (dist y x)

theorem ball_disjoint (h : ε₁ + ε₂ ≤ dist x y) : ball x ε₁ ∩ ball y ε₂ = ∅ :=
eq_empty_iff_forall_not_mem.2 $ λ z ⟨h₁, h₂⟩,
not_lt_of_le (dist_triangle_left x y z)
  (lt_of_lt_of_le (add_lt_add h₁ h₂) h)

theorem ball_disjoint_same (h : ε ≤ dist x y / 2) : ball x ε ∩ ball y ε = ∅ :=
ball_disjoint $ by rwa [← two_mul, ← le_div_iff' (@zero_lt_two ℝ _ _)]

theorem ball_subset (h : dist x y ≤ ε₂ - ε₁) : ball x ε₁ ⊆ ball y ε₂ :=
λ z zx, by rw ← add_sub_cancel'_right ε₁ ε₂; exact
lt_of_le_of_lt (dist_triangle z x y) (add_lt_add_of_lt_of_le zx h)

theorem ball_half_subset (y) (h : y ∈ ball x (ε / 2)) : ball y (ε / 2) ⊆ ball x ε :=
ball_subset $ by rw sub_self_div_two; exact le_of_lt h

theorem exists_ball_subset_ball (h : y ∈ ball x ε) : ∃ ε' > 0, ball y ε' ⊆ ball x ε :=
⟨_, sub_pos.2 h, ball_subset $ by rw sub_sub_self⟩

theorem uniformity_basis_dist :
  (𝓤 α).has_basis (λ ε : ℝ, 0 < ε) (λ ε, {p:α×α | dist p.1 p.2 < ε}) :=
begin
  rw ← pseudo_metric_space.uniformity_dist.symm,
  refine has_basis_binfi_principal _ nonempty_Ioi,
  exact λ r (hr : 0 < r) p (hp : 0 < p), ⟨min r p, lt_min hr hp,
     λ x (hx : dist _ _ < _), lt_of_lt_of_le hx (min_le_left r p),
     λ x (hx : dist _ _ < _), lt_of_lt_of_le hx (min_le_right r p)⟩
end

/-- Given `f : β → ℝ`, if `f` sends `{i | p i}` to a set of positive numbers
accumulating to zero, then `f i`-neighborhoods of the diagonal form a basis of `𝓤 α`.

For specific bases see `uniformity_basis_dist`, `uniformity_basis_dist_inv_nat_succ`,
and `uniformity_basis_dist_inv_nat_pos`. -/
protected theorem mk_uniformity_basis {β : Type*} {p : β → Prop} {f : β → ℝ}
  (hf₀ : ∀ i, p i → 0 < f i) (hf : ∀ ⦃ε⦄, 0 < ε → ∃ i (hi : p i), f i ≤ ε) :
  (𝓤 α).has_basis p (λ i, {p:α×α | dist p.1 p.2 < f i}) :=
begin
  refine ⟨λ s, uniformity_basis_dist.mem_iff.trans _⟩,
  split,
  { rintros ⟨ε, ε₀, hε⟩,
    obtain ⟨i, hi, H⟩ : ∃ i (hi : p i), f i ≤ ε, from hf ε₀,
    exact ⟨i, hi, λ x (hx : _ < _), hε $ lt_of_lt_of_le hx H⟩ },
  { exact λ ⟨i, hi, H⟩, ⟨f i, hf₀ i hi, H⟩ }
end

theorem uniformity_basis_dist_inv_nat_succ :
  (𝓤 α).has_basis (λ _, true) (λ n:ℕ, {p:α×α | dist p.1 p.2 < 1 / (↑n+1) }) :=
metric.mk_uniformity_basis (λ n _, div_pos zero_lt_one $ nat.cast_add_one_pos n)
  (λ ε ε0, (exists_nat_one_div_lt ε0).imp $ λ n hn, ⟨trivial, le_of_lt hn⟩)

theorem uniformity_basis_dist_inv_nat_pos :
  (𝓤 α).has_basis (λ n:ℕ, 0<n) (λ n:ℕ, {p:α×α | dist p.1 p.2 < 1 / ↑n }) :=
metric.mk_uniformity_basis (λ n hn, div_pos zero_lt_one $ nat.cast_pos.2 hn)
  (λ ε ε0, let ⟨n, hn⟩ := exists_nat_one_div_lt ε0 in ⟨n+1, nat.succ_pos n, hn.le⟩)

theorem uniformity_basis_dist_pow {r : ℝ} (h0 : 0 < r) (h1 : r < 1) :
  (𝓤 α).has_basis (λ n:ℕ, true) (λ n:ℕ, {p:α×α | dist p.1 p.2 < r ^ n }) :=
metric.mk_uniformity_basis (λ n hn, pow_pos h0 _)
  (λ ε ε0, let ⟨n, hn⟩ := exists_pow_lt_of_lt_one ε0 h1 in ⟨n, trivial, hn.le⟩)

theorem uniformity_basis_dist_lt {R : ℝ} (hR : 0 < R) :
  (𝓤 α).has_basis (λ r : ℝ, 0 < r ∧ r < R) (λ r, {p : α × α | dist p.1 p.2 < r}) :=
metric.mk_uniformity_basis (λ r, and.left) $ λ r hr,
  ⟨min r (R / 2), ⟨lt_min hr (half_pos hR), min_lt_iff.2 $ or.inr (half_lt_self hR)⟩,
    min_le_left _ _⟩

/-- Given `f : β → ℝ`, if `f` sends `{i | p i}` to a set of positive numbers
accumulating to zero, then closed neighborhoods of the diagonal of sizes `{f i | p i}`
form a basis of `𝓤 α`.

Currently we have only one specific basis `uniformity_basis_dist_le` based on this constructor.
More can be easily added if needed in the future. -/
protected theorem mk_uniformity_basis_le {β : Type*} {p : β → Prop} {f : β → ℝ}
  (hf₀ : ∀ x, p x → 0 < f x) (hf : ∀ ε, 0 < ε → ∃ x (hx : p x), f x ≤ ε) :
  (𝓤 α).has_basis p (λ x, {p:α×α | dist p.1 p.2 ≤ f x}) :=
begin
  refine ⟨λ s, uniformity_basis_dist.mem_iff.trans _⟩,
  split,
  { rintros ⟨ε, ε₀, hε⟩,
    rcases exists_between ε₀ with ⟨ε', hε'⟩,
    rcases hf ε' hε'.1 with ⟨i, hi, H⟩,
    exact ⟨i, hi, λ x (hx : _ ≤ _), hε $ lt_of_le_of_lt (le_trans hx H) hε'.2⟩ },
  { exact λ ⟨i, hi, H⟩, ⟨f i, hf₀ i hi, λ x (hx : _ < _), H (le_of_lt hx)⟩ }
end

/-- Contant size closed neighborhoods of the diagonal form a basis
of the uniformity filter. -/
theorem uniformity_basis_dist_le :
  (𝓤 α).has_basis (λ ε : ℝ, 0 < ε) (λ ε, {p:α×α | dist p.1 p.2 ≤ ε}) :=
metric.mk_uniformity_basis_le (λ _, id) (λ ε ε₀, ⟨ε, ε₀, le_refl ε⟩)

theorem uniformity_basis_dist_le_pow {r : ℝ} (h0 : 0 < r) (h1 : r < 1) :
  (𝓤 α).has_basis (λ n:ℕ, true) (λ n:ℕ, {p:α×α | dist p.1 p.2 ≤ r ^ n }) :=
metric.mk_uniformity_basis_le (λ n hn, pow_pos h0 _)
  (λ ε ε0, let ⟨n, hn⟩ := exists_pow_lt_of_lt_one ε0 h1 in ⟨n, trivial, hn.le⟩)

theorem mem_uniformity_dist {s : set (α×α)} :
  s ∈ 𝓤 α ↔ (∃ε>0, ∀{a b:α}, dist a b < ε → (a, b) ∈ s) :=
uniformity_basis_dist.mem_uniformity_iff

/-- A constant size neighborhood of the diagonal is an entourage. -/
theorem dist_mem_uniformity {ε:ℝ} (ε0 : 0 < ε) :
  {p:α×α | dist p.1 p.2 < ε} ∈ 𝓤 α :=
mem_uniformity_dist.2 ⟨ε, ε0, λ a b, id⟩

theorem uniform_continuous_iff [pseudo_metric_space β] {f : α → β} :
  uniform_continuous f ↔ ∀ ε > 0, ∃ δ > 0,
    ∀{a b:α}, dist a b < δ → dist (f a) (f b) < ε :=
uniformity_basis_dist.uniform_continuous_iff uniformity_basis_dist

lemma uniform_continuous_on_iff [pseudo_metric_space β] {f : α → β} {s : set α} :
  uniform_continuous_on f s ↔ ∀ ε > 0, ∃ δ > 0, ∀ x y ∈ s, dist x y < δ → dist (f x) (f y) < ε :=
metric.uniformity_basis_dist.uniform_continuous_on_iff metric.uniformity_basis_dist

lemma uniform_continuous_on_iff_le [pseudo_metric_space β] {f : α → β} {s : set α} :
  uniform_continuous_on f s ↔ ∀ ε > 0, ∃ δ > 0, ∀ x y ∈ s, dist x y ≤ δ → dist (f x) (f y) ≤ ε :=
metric.uniformity_basis_dist_le.uniform_continuous_on_iff metric.uniformity_basis_dist_le

theorem uniform_embedding_iff [pseudo_metric_space β] {f : α → β} :
  uniform_embedding f ↔ function.injective f ∧ uniform_continuous f ∧
    ∀ δ > 0, ∃ ε > 0, ∀ {a b : α}, dist (f a) (f b) < ε → dist a b < δ :=
uniform_embedding_def'.trans $ and_congr iff.rfl $ and_congr iff.rfl
⟨λ H δ δ0, let ⟨t, tu, ht⟩ := H _ (dist_mem_uniformity δ0),
               ⟨ε, ε0, hε⟩ := mem_uniformity_dist.1 tu in
  ⟨ε, ε0, λ a b h, ht _ _ (hε h)⟩,
 λ H s su, let ⟨δ, δ0, hδ⟩ := mem_uniformity_dist.1 su, ⟨ε, ε0, hε⟩ := H _ δ0 in
  ⟨_, dist_mem_uniformity ε0, λ a b h, hδ (hε h)⟩⟩

/-- If a map between pseudometric spaces is a uniform embedding then the distance between `f x`
and `f y` is controlled in terms of the distance between `x` and `y`. -/
theorem controlled_of_uniform_embedding [pseudo_metric_space β] {f : α → β} :
  uniform_embedding f →
  (∀ ε > 0, ∃ δ > 0, ∀ {a b : α}, dist a b < δ → dist (f a) (f b) < ε) ∧
  (∀ δ > 0, ∃ ε > 0, ∀ {a b : α}, dist (f a) (f b) < ε → dist a b < δ) :=
begin
  assume h,
  exact ⟨uniform_continuous_iff.1 (uniform_embedding_iff.1 h).2.1, (uniform_embedding_iff.1 h).2.2⟩
end

theorem totally_bounded_iff {s : set α} :
  totally_bounded s ↔ ∀ ε > 0, ∃t : set α, finite t ∧ s ⊆ ⋃y∈t, ball y ε :=
⟨λ H ε ε0, H _ (dist_mem_uniformity ε0),
 λ H r ru, let ⟨ε, ε0, hε⟩ := mem_uniformity_dist.1 ru,
               ⟨t, ft, h⟩ := H ε ε0 in
  ⟨t, ft, subset.trans h $ Union_subset_Union $ λ y, Union_subset_Union $ λ yt z, hε⟩⟩

/-- A pseudometric space is totally bounded if one can reconstruct up to any ε>0 any element of the
space from finitely many data. -/
lemma totally_bounded_of_finite_discretization {s : set α}
  (H : ∀ε > (0 : ℝ), ∃ (β : Type u) (_ : fintype β) (F : s → β),
    ∀x y, F x = F y → dist (x:α) y < ε) :
  totally_bounded s :=
begin
  cases s.eq_empty_or_nonempty with hs hs,
  { rw hs, exact totally_bounded_empty },
  rcases hs with ⟨x0, hx0⟩,
  haveI : inhabited s := ⟨⟨x0, hx0⟩⟩,
  refine totally_bounded_iff.2 (λ ε ε0, _),
  rcases H ε ε0 with ⟨β, fβ, F, hF⟩,
  resetI,
  let Finv := function.inv_fun F,
  refine ⟨range (subtype.val ∘ Finv), finite_range _, λ x xs, _⟩,
  let x' := Finv (F ⟨x, xs⟩),
  have : F x' = F ⟨x, xs⟩ := function.inv_fun_eq ⟨⟨x, xs⟩, rfl⟩,
  simp only [set.mem_Union, set.mem_range],
  exact ⟨_, ⟨F ⟨x, xs⟩, rfl⟩, hF _ _ this.symm⟩
end

theorem finite_approx_of_totally_bounded {s : set α} (hs : totally_bounded s) :
  ∀ ε > 0, ∃ t ⊆ s, finite t ∧ s ⊆ ⋃y∈t, ball y ε :=
begin
  intros ε ε_pos,
  rw totally_bounded_iff_subset at hs,
  exact hs _ (dist_mem_uniformity ε_pos),
end

/-- Expressing locally uniform convergence on a set using `dist`. -/
lemma tendsto_locally_uniformly_on_iff {ι : Type*} [topological_space β]
  {F : ι → β → α} {f : β → α} {p : filter ι} {s : set β} :
  tendsto_locally_uniformly_on F f p s ↔
  ∀ ε > 0, ∀ x ∈ s, ∃ t ∈ 𝓝[s] x, ∀ᶠ n in p, ∀ y ∈ t, dist (f y) (F n y) < ε :=
begin
  refine ⟨λ H ε hε, H _ (dist_mem_uniformity hε), λ H u hu x hx, _⟩,
  rcases mem_uniformity_dist.1 hu with ⟨ε, εpos, hε⟩,
  rcases H ε εpos x hx with ⟨t, ht, Ht⟩,
  exact ⟨t, ht, Ht.mono (λ n hs x hx, hε (hs x hx))⟩
end

/-- Expressing uniform convergence on a set using `dist`. -/
lemma tendsto_uniformly_on_iff {ι : Type*}
  {F : ι → β → α} {f : β → α} {p : filter ι} {s : set β} :
  tendsto_uniformly_on F f p s ↔ ∀ ε > 0, ∀ᶠ n in p, ∀ x ∈ s, dist (f x) (F n x) < ε :=
begin
  refine ⟨λ H ε hε, H _ (dist_mem_uniformity hε), λ H u hu, _⟩,
  rcases mem_uniformity_dist.1 hu with ⟨ε, εpos, hε⟩,
  exact (H ε εpos).mono (λ n hs x hx, hε (hs x hx))
end

/-- Expressing locally uniform convergence using `dist`. -/
lemma tendsto_locally_uniformly_iff {ι : Type*} [topological_space β]
  {F : ι → β → α} {f : β → α} {p : filter ι} :
  tendsto_locally_uniformly F f p ↔
  ∀ ε > 0, ∀ (x : β), ∃ t ∈ 𝓝 x, ∀ᶠ n in p, ∀ y ∈ t, dist (f y) (F n y) < ε :=
by simp only [← tendsto_locally_uniformly_on_univ, tendsto_locally_uniformly_on_iff,
  nhds_within_univ, mem_univ, forall_const, exists_prop]

/-- Expressing uniform convergence using `dist`. -/
lemma tendsto_uniformly_iff {ι : Type*}
  {F : ι → β → α} {f : β → α} {p : filter ι} :
  tendsto_uniformly F f p ↔ ∀ ε > 0, ∀ᶠ n in p, ∀ x, dist (f x) (F n x) < ε :=
by { rw [← tendsto_uniformly_on_univ, tendsto_uniformly_on_iff], simp }

protected lemma cauchy_iff {f : filter α} :
  cauchy f ↔ ne_bot f ∧ ∀ ε > 0, ∃ t ∈ f, ∀ x y ∈ t, dist x y < ε :=
uniformity_basis_dist.cauchy_iff

theorem nhds_basis_ball : (𝓝 x).has_basis (λ ε:ℝ, 0 < ε) (ball x) :=
nhds_basis_uniformity uniformity_basis_dist

theorem mem_nhds_iff : s ∈ 𝓝 x ↔ ∃ε>0, ball x ε ⊆ s :=
nhds_basis_ball.mem_iff

theorem eventually_nhds_iff {p : α → Prop} :
  (∀ᶠ y in 𝓝 x, p y) ↔ ∃ε>0, ∀ ⦃y⦄, dist y x < ε → p y :=
mem_nhds_iff

lemma eventually_nhds_iff_ball {p : α → Prop} :
  (∀ᶠ y in 𝓝 x, p y) ↔ ∃ ε>0, ∀ y ∈ ball x ε, p y :=
mem_nhds_iff

theorem nhds_basis_closed_ball : (𝓝 x).has_basis (λ ε:ℝ, 0 < ε) (closed_ball x) :=
nhds_basis_uniformity uniformity_basis_dist_le

theorem nhds_basis_ball_inv_nat_succ :
  (𝓝 x).has_basis (λ _, true) (λ n:ℕ, ball x (1 / (↑n+1))) :=
nhds_basis_uniformity uniformity_basis_dist_inv_nat_succ

theorem nhds_basis_ball_inv_nat_pos :
  (𝓝 x).has_basis (λ n, 0<n) (λ n:ℕ, ball x (1 / ↑n)) :=
nhds_basis_uniformity uniformity_basis_dist_inv_nat_pos

theorem nhds_basis_ball_pow {r : ℝ} (h0 : 0 < r) (h1 : r < 1) :
  (𝓝 x).has_basis (λ n, true) (λ n:ℕ, ball x (r ^ n)) :=
nhds_basis_uniformity (uniformity_basis_dist_pow h0 h1)

theorem nhds_basis_closed_ball_pow {r : ℝ} (h0 : 0 < r) (h1 : r < 1) :
  (𝓝 x).has_basis (λ n, true) (λ n:ℕ, closed_ball x (r ^ n)) :=
nhds_basis_uniformity (uniformity_basis_dist_le_pow h0 h1)

theorem is_open_iff : is_open s ↔ ∀x∈s, ∃ε>0, ball x ε ⊆ s :=
by simp only [is_open_iff_mem_nhds, mem_nhds_iff]

theorem is_open_ball : is_open (ball x ε) :=
is_open_iff.2 $ λ y, exists_ball_subset_ball

theorem ball_mem_nhds (x : α) {ε : ℝ} (ε0 : 0 < ε) : ball x ε ∈ 𝓝 x :=
is_open.mem_nhds is_open_ball (mem_ball_self ε0)

theorem closed_ball_mem_nhds (x : α) {ε : ℝ} (ε0 : 0 < ε) : closed_ball x ε ∈ 𝓝 x :=
mem_of_superset (ball_mem_nhds x ε0) ball_subset_closed_ball

theorem nhds_within_basis_ball {s : set α} :
  (𝓝[s] x).has_basis (λ ε:ℝ, 0 < ε) (λ ε, ball x ε ∩ s) :=
nhds_within_has_basis nhds_basis_ball s

theorem mem_nhds_within_iff {t : set α} : s ∈ 𝓝[t] x ↔ ∃ε>0, ball x ε ∩ t ⊆ s :=
nhds_within_basis_ball.mem_iff

theorem tendsto_nhds_within_nhds_within [pseudo_metric_space β] {t : set β} {f : α → β} {a b} :
  tendsto f (𝓝[s] a) (𝓝[t] b) ↔
    ∀ ε > 0, ∃ δ > 0, ∀{x:α}, x ∈ s → dist x a < δ → f x ∈ t ∧ dist (f x) b < ε :=
(nhds_within_basis_ball.tendsto_iff nhds_within_basis_ball).trans $
  by simp only [inter_comm, mem_inter_iff, and_imp, mem_ball]

theorem tendsto_nhds_within_nhds [pseudo_metric_space β] {f : α → β} {a b} :
  tendsto f (𝓝[s] a) (𝓝 b) ↔
    ∀ ε > 0, ∃ δ > 0, ∀{x:α}, x ∈ s → dist x a < δ → dist (f x) b < ε :=
by { rw [← nhds_within_univ b, tendsto_nhds_within_nhds_within],
  simp only [mem_univ, true_and] }

theorem tendsto_nhds_nhds [pseudo_metric_space β] {f : α → β} {a b} :
  tendsto f (𝓝 a) (𝓝 b) ↔
    ∀ ε > 0, ∃ δ > 0, ∀{x:α}, dist x a < δ → dist (f x) b < ε :=
nhds_basis_ball.tendsto_iff nhds_basis_ball

theorem continuous_at_iff [pseudo_metric_space β] {f : α → β} {a : α} :
  continuous_at f a ↔
    ∀ ε > 0, ∃ δ > 0, ∀{x:α}, dist x a < δ → dist (f x) (f a) < ε :=
by rw [continuous_at, tendsto_nhds_nhds]

theorem continuous_within_at_iff [pseudo_metric_space β] {f : α → β} {a : α} {s : set α} :
  continuous_within_at f s a ↔
  ∀ ε > 0, ∃ δ > 0, ∀{x:α}, x ∈ s → dist x a < δ → dist (f x) (f a) < ε :=
by rw [continuous_within_at, tendsto_nhds_within_nhds]

theorem continuous_on_iff [pseudo_metric_space β] {f : α → β} {s : set α} :
  continuous_on f s ↔
  ∀ (b ∈ s) (ε > 0), ∃ δ > 0, ∀a ∈ s, dist a b < δ → dist (f a) (f b) < ε :=
by simp [continuous_on, continuous_within_at_iff]

theorem continuous_iff [pseudo_metric_space β] {f : α → β} :
  continuous f ↔
  ∀b (ε > 0), ∃ δ > 0, ∀a, dist a b < δ → dist (f a) (f b) < ε :=
continuous_iff_continuous_at.trans $ forall_congr $ λ b, tendsto_nhds_nhds

theorem tendsto_nhds {f : filter β} {u : β → α} {a : α} :
  tendsto u f (𝓝 a) ↔ ∀ ε > 0, ∀ᶠ x in f, dist (u x) a < ε :=
nhds_basis_ball.tendsto_right_iff

theorem continuous_at_iff' [topological_space β] {f : β → α} {b : β} :
  continuous_at f b ↔
  ∀ ε > 0, ∀ᶠ x in 𝓝 b, dist (f x) (f b) < ε :=
by rw [continuous_at, tendsto_nhds]

theorem continuous_within_at_iff' [topological_space β] {f : β → α} {b : β} {s : set β} :
  continuous_within_at f s b ↔
  ∀ ε > 0, ∀ᶠ x in 𝓝[s] b, dist (f x) (f b) < ε :=
by rw [continuous_within_at, tendsto_nhds]

theorem continuous_on_iff' [topological_space β] {f : β → α} {s : set β} :
  continuous_on f s ↔
  ∀ (b ∈ s) (ε > 0), ∀ᶠ x in 𝓝[s] b, dist (f x) (f b) < ε  :=
by simp [continuous_on, continuous_within_at_iff']

theorem continuous_iff' [topological_space β] {f : β → α} :
  continuous f ↔ ∀a (ε > 0), ∀ᶠ x in 𝓝 a, dist (f x) (f a) < ε :=
continuous_iff_continuous_at.trans $ forall_congr $ λ b, tendsto_nhds

theorem tendsto_at_top [nonempty β] [semilattice_sup β] {u : β → α} {a : α} :
  tendsto u at_top (𝓝 a) ↔ ∀ε>0, ∃N, ∀n≥N, dist (u n) a < ε :=
(at_top_basis.tendsto_iff nhds_basis_ball).trans $
  by { simp only [exists_prop, true_and], refl }

/--
A variant of `tendsto_at_top` that
uses `∃ N, ∀ n > N, ...` rather than `∃ N, ∀ n ≥ N, ...`
-/
theorem tendsto_at_top' [nonempty β] [semilattice_sup β] [no_top_order β] {u : β → α} {a : α} :
  tendsto u at_top (𝓝 a) ↔ ∀ε>0, ∃N, ∀n>N, dist (u n) a < ε :=
(at_top_basis_Ioi.tendsto_iff nhds_basis_ball).trans $
  by { simp only [exists_prop, true_and], refl }

lemma is_open_singleton_iff {α : Type*} [pseudo_metric_space α] {x : α} :
  is_open ({x} : set α) ↔ ∃ ε > 0, ∀ y, dist y x < ε → y = x :=
by simp [is_open_iff, subset_singleton_iff, mem_ball]

/-- Given a point `x` in a discrete subset `s` of a pseudometric space, there is an open ball
centered at `x` and intersecting `s` only at `x`. -/
lemma exists_ball_inter_eq_singleton_of_mem_discrete [discrete_topology s] {x : α} (hx : x ∈ s) :
  ∃ ε > 0, metric.ball x ε ∩ s = {x} :=
nhds_basis_ball.exists_inter_eq_singleton_of_mem_discrete hx

/-- Given a point `x` in a discrete subset `s` of a pseudometric space, there is a closed ball
of positive radius centered at `x` and intersecting `s` only at `x`. -/
lemma exists_closed_ball_inter_eq_singleton_of_discrete [discrete_topology s] {x : α} (hx : x ∈ s) :
  ∃ ε > 0, metric.closed_ball x ε ∩ s = {x} :=
nhds_basis_closed_ball.exists_inter_eq_singleton_of_mem_discrete hx

end metric

open metric

/-Instantiate a pseudometric space as a pseudoemetric space. Before we can state the instance,
we need to show that the uniform structure coming from the edistance and the
distance coincide. -/

/-- Expressing the uniformity in terms of `edist` -/
protected lemma pseudo_metric.uniformity_basis_edist :
  (𝓤 α).has_basis (λ ε:ℝ≥0∞, 0 < ε) (λ ε, {p | edist p.1 p.2 < ε}) :=
⟨begin
  intro t,
  refine mem_uniformity_dist.trans ⟨_, _⟩; rintro ⟨ε, ε0, Hε⟩,
  { use [ennreal.of_real ε, ennreal.of_real_pos.2 ε0],
    rintros ⟨a, b⟩,
    simp only [edist_dist, ennreal.of_real_lt_of_real_iff ε0],
    exact Hε },
  { rcases ennreal.lt_iff_exists_real_btwn.1 ε0 with ⟨ε', _, ε0', hε⟩,
    rw [ennreal.of_real_pos] at ε0',
    refine ⟨ε', ε0', λ a b h, Hε (lt_trans _ hε)⟩,
    rwa [edist_dist, ennreal.of_real_lt_of_real_iff ε0'] }
end⟩

theorem metric.uniformity_edist : 𝓤 α = (⨅ ε>0, 𝓟 {p:α×α | edist p.1 p.2 < ε}) :=
pseudo_metric.uniformity_basis_edist.eq_binfi

/-- A pseudometric space induces a pseudoemetric space -/
@[priority 100] -- see Note [lower instance priority]
instance pseudo_metric_space.to_pseudo_emetric_space : pseudo_emetric_space α :=
{ edist               := edist,
  edist_self          := by simp [edist_dist],
  edist_comm          := by simp only [edist_dist, dist_comm]; simp,
  edist_triangle      := assume x y z, begin
    simp only [edist_dist, ← ennreal.of_real_add, dist_nonneg],
    rw ennreal.of_real_le_of_real_iff _,
    { exact dist_triangle _ _ _ },
    { simpa using add_le_add (dist_nonneg : 0 ≤ dist x y) dist_nonneg }
  end,
  uniformity_edist    := metric.uniformity_edist,
  ..‹pseudo_metric_space α› }

/-- In a pseudometric space, an open ball of infinite radius is the whole space -/
lemma metric.eball_top_eq_univ (x : α) :
  emetric.ball x ∞ = set.univ :=
set.eq_univ_iff_forall.mpr (λ y, edist_lt_top y x)

/-- Balls defined using the distance or the edistance coincide -/
@[simp] lemma metric.emetric_ball {x : α} {ε : ℝ} : emetric.ball x (ennreal.of_real ε) = ball x ε :=
begin
  ext y,
  simp only [emetric.mem_ball, mem_ball, edist_dist],
  exact ennreal.of_real_lt_of_real_iff_of_nonneg dist_nonneg
end

/-- Balls defined using the distance or the edistance coincide -/
@[simp] lemma metric.emetric_ball_nnreal {x : α} {ε : ℝ≥0} : emetric.ball x ε = ball x ε :=
by { convert metric.emetric_ball, simp }

/-- Closed balls defined using the distance or the edistance coincide -/
lemma metric.emetric_closed_ball {x : α} {ε : ℝ} (h : 0 ≤ ε) :
  emetric.closed_ball x (ennreal.of_real ε) = closed_ball x ε :=
by ext y; simp [edist_dist]; rw ennreal.of_real_le_of_real_iff h

/-- Closed balls defined using the distance or the edistance coincide -/
@[simp] lemma metric.emetric_closed_ball_nnreal {x : α} {ε : ℝ≥0} :
  emetric.closed_ball x ε = closed_ball x ε :=
by { convert metric.emetric_closed_ball ε.2, simp }

@[simp] lemma metric.emetric_ball_top (x : α) : emetric.ball x ⊤ = univ :=
eq_univ_of_forall $ λ y, edist_lt_top _ _

/-- Build a new pseudometric space from an old one where the bundled uniform structure is provably
(but typically non-definitionaly) equal to some given uniform structure.
See Note [forgetful inheritance].
-/
def pseudo_metric_space.replace_uniformity {α} [U : uniform_space α] (m : pseudo_metric_space α)
  (H : @uniformity _ U = @uniformity _ pseudo_emetric_space.to_uniform_space') :
  pseudo_metric_space α :=
{ dist               := @dist _ m.to_has_dist,
  dist_self          := dist_self,
  dist_comm          := dist_comm,
  dist_triangle      := dist_triangle,
  edist              := edist,
  edist_dist         := edist_dist,
  to_uniform_space   := U,
  uniformity_dist    := H.trans pseudo_metric_space.uniformity_dist }

/-- One gets a pseudometric space from an emetric space if the edistance
is everywhere finite, by pushing the edistance to reals. We set it up so that the edist and the
uniformity are defeq in the pseudometric space and the pseudoemetric space. In this definition, the
distance is given separately, to be able to prescribe some expression which is not defeq to the
push-forward of the edistance to reals. -/
def pseudo_emetric_space.to_pseudo_metric_space_of_dist {α : Type u} [e : pseudo_emetric_space α]
  (dist : α → α → ℝ)
  (edist_ne_top : ∀x y: α, edist x y ≠ ⊤)
  (h : ∀x y, dist x y = ennreal.to_real (edist x y)) :
  pseudo_metric_space α :=
let m : pseudo_metric_space α :=
{ dist := dist,
  dist_self          := λx, by simp [h],
  dist_comm          := λx y, by simp [h, pseudo_emetric_space.edist_comm],
  dist_triangle      := λx y z, begin
    simp only [h],
    rw [← ennreal.to_real_add (edist_ne_top _ _) (edist_ne_top _ _),
        ennreal.to_real_le_to_real (edist_ne_top _ _)],
    { exact edist_triangle _ _ _ },
    { simp [ennreal.add_eq_top, edist_ne_top] }
  end,
  edist := λx y, edist x y,
  edist_dist := λx y, by simp [h, ennreal.of_real_to_real, edist_ne_top] } in
m.replace_uniformity $ by { rw [uniformity_pseudoedist, metric.uniformity_edist], refl }

/-- One gets a pseudometric space from an emetric space if the edistance
is everywhere finite, by pushing the edistance to reals. We set it up so that the edist and the
uniformity are defeq in the pseudometric space and the emetric space. -/
def pseudo_emetric_space.to_pseudo_metric_space {α : Type u} [e : pseudo_emetric_space α]
  (h : ∀x y: α, edist x y ≠ ⊤) : pseudo_metric_space α :=
pseudo_emetric_space.to_pseudo_metric_space_of_dist
  (λx y, ennreal.to_real (edist x y)) h (λx y, rfl)

/-- A very useful criterion to show that a space is complete is to show that all sequences
which satisfy a bound of the form `dist (u n) (u m) < B N` for all `n m ≥ N` are
converging. This is often applied for `B N = 2^{-N}`, i.e., with a very fast convergence to
`0`, which makes it possible to use arguments of converging series, while this is impossible
to do in general for arbitrary Cauchy sequences. -/
theorem metric.complete_of_convergent_controlled_sequences (B : ℕ → real) (hB : ∀n, 0 < B n)
  (H : ∀u : ℕ → α, (∀N n m : ℕ, N ≤ n → N ≤ m → dist (u n) (u m) < B N) →
    ∃x, tendsto u at_top (𝓝 x)) :
  complete_space α :=
begin
  -- this follows from the same criterion in emetric spaces. We just need to translate
  -- the convergence assumption from `dist` to `edist`
  apply emetric.complete_of_convergent_controlled_sequences (λn, ennreal.of_real (B n)),
  { simp [hB] },
  { assume u Hu,
    apply H,
    assume N n m hn hm,
    rw [← ennreal.of_real_lt_of_real_iff (hB N), ← edist_dist],
    exact Hu N n m hn hm }
end

theorem metric.complete_of_cauchy_seq_tendsto :
  (∀ u : ℕ → α, cauchy_seq u → ∃a, tendsto u at_top (𝓝 a)) → complete_space α :=
emetric.complete_of_cauchy_seq_tendsto

section real

/-- Instantiate the reals as a pseudometric space. -/
noncomputable instance real.pseudo_metric_space : pseudo_metric_space ℝ :=
{ dist               := λx y, |x - y|,
  dist_self          := by simp [abs_zero],
  dist_comm          := assume x y, abs_sub_comm _ _,
  dist_triangle      := assume x y z, abs_sub_le _ _ _ }

theorem real.dist_eq (x y : ℝ) : dist x y = |x - y| := rfl

theorem real.nndist_eq (x y : ℝ) : nndist x y = real.nnabs (x - y) := rfl

theorem real.nndist_eq' (x y : ℝ) : nndist x y = real.nnabs (y - x) := nndist_comm _ _

theorem real.dist_0_eq_abs (x : ℝ) : dist x 0 = |x| :=
by simp [real.dist_eq]

theorem real.dist_left_le_of_mem_interval {x y z : ℝ} (h : y ∈ interval x z) :
  dist x y ≤ dist x z :=
by simpa only [dist_comm x] using abs_sub_left_of_mem_interval h

theorem real.dist_right_le_of_mem_interval {x y z : ℝ} (h : y ∈ interval x z) :
  dist y z ≤ dist x z :=
by simpa only [dist_comm _ z] using abs_sub_right_of_mem_interval h

theorem real.dist_le_of_mem_interval {x y x' y' : ℝ} (hx : x ∈ interval x' y')
  (hy : y ∈ interval x' y') : dist x y ≤ dist x' y' :=
abs_sub_le_of_subinterval $ interval_subset_interval (by rwa interval_swap) (by rwa interval_swap)

theorem real.dist_le_of_mem_Icc {x y x' y' : ℝ} (hx : x ∈ Icc x' y') (hy : y ∈ Icc x' y') :
  dist x y ≤ y' - x' :=
by simpa only [real.dist_eq, abs_of_nonpos (sub_nonpos.2 $ hx.1.trans hx.2), neg_sub]
  using real.dist_le_of_mem_interval (Icc_subset_interval hx) (Icc_subset_interval hy)

theorem real.dist_le_of_mem_Icc_01 {x y : ℝ} (hx : x ∈ Icc (0:ℝ) 1) (hy : y ∈ Icc (0:ℝ) 1) :
  dist x y ≤ 1 :=
by simpa only [sub_zero] using real.dist_le_of_mem_Icc hx hy

instance : order_topology ℝ :=
order_topology_of_nhds_abs $ λ x,
  by simp only [nhds_basis_ball.eq_binfi, ball, real.dist_eq, abs_sub_comm]

lemma real.ball_eq_Ioo (x r : ℝ) : ball x r = Ioo (x - r) (x + r) :=
set.ext $ λ y, by rw [mem_ball, dist_comm, real.dist_eq,
  abs_sub_lt_iff, mem_Ioo, ← sub_lt_iff_lt_add', sub_lt]

lemma real.closed_ball_eq_Icc {x r : ℝ} : closed_ball x r = Icc (x - r) (x + r) :=
by ext y; rw [mem_closed_ball, dist_comm, real.dist_eq,
  abs_sub_le_iff, mem_Icc, ← sub_le_iff_le_add', sub_le]

theorem real.Ioo_eq_ball (x y : ℝ) : Ioo x y = ball ((x + y) / 2) ((y - x) / 2) :=
by rw [real.ball_eq_Ioo, ← sub_div, add_comm, ← sub_add,
  add_sub_cancel', add_self_div_two, ← add_div,
  add_assoc, add_sub_cancel'_right, add_self_div_two]

theorem real.Icc_eq_closed_ball (x y : ℝ) : Icc x y = closed_ball ((x + y) / 2) ((y - x) / 2) :=
by rw [real.closed_ball_eq_Icc, ← sub_div, add_comm, ← sub_add,
  add_sub_cancel', add_self_div_two, ← add_div,
  add_assoc, add_sub_cancel'_right, add_self_div_two]

section metric_ordered

variables [preorder α] [compact_Icc_space α]

lemma totally_bounded_Icc (a b : α) : totally_bounded (Icc a b) :=
is_compact_Icc.totally_bounded

lemma totally_bounded_Ico (a b : α) : totally_bounded (Ico a b) :=
totally_bounded_subset Ico_subset_Icc_self (totally_bounded_Icc a b)

lemma totally_bounded_Ioc (a b : α) : totally_bounded (Ioc a b) :=
totally_bounded_subset Ioc_subset_Icc_self (totally_bounded_Icc a b)

lemma totally_bounded_Ioo (a b : α) : totally_bounded (Ioo a b) :=
totally_bounded_subset Ioo_subset_Icc_self (totally_bounded_Icc a b)

end metric_ordered

/-- Special case of the sandwich theorem; see `tendsto_of_tendsto_of_tendsto_of_le_of_le'` for the
general case. -/
lemma squeeze_zero' {α} {f g : α → ℝ} {t₀ : filter α} (hf : ∀ᶠ t in t₀, 0 ≤ f t)
  (hft : ∀ᶠ t in t₀, f t ≤ g t) (g0 : tendsto g t₀ (nhds 0)) : tendsto f t₀ (𝓝 0) :=
tendsto_of_tendsto_of_tendsto_of_le_of_le' tendsto_const_nhds g0 hf hft

/-- Special case of the sandwich theorem; see `tendsto_of_tendsto_of_tendsto_of_le_of_le`
and  `tendsto_of_tendsto_of_tendsto_of_le_of_le'` for the general case. -/
lemma squeeze_zero {α} {f g : α → ℝ} {t₀ : filter α} (hf : ∀t, 0 ≤ f t) (hft : ∀t, f t ≤ g t)
  (g0 : tendsto g t₀ (𝓝 0)) : tendsto f t₀ (𝓝 0) :=
squeeze_zero' (eventually_of_forall hf) (eventually_of_forall hft) g0

theorem metric.uniformity_eq_comap_nhds_zero :
  𝓤 α = comap (λp:α×α, dist p.1 p.2) (𝓝 (0 : ℝ)) :=
by { ext s,
  simp [mem_uniformity_dist, (nhds_basis_ball.comap _).mem_iff, subset_def, real.dist_0_eq_abs] }

lemma cauchy_seq_iff_tendsto_dist_at_top_0 [nonempty β] [semilattice_sup β] {u : β → α} :
  cauchy_seq u ↔ tendsto (λ (n : β × β), dist (u n.1) (u n.2)) at_top (𝓝 0) :=
by rw [cauchy_seq_iff_tendsto, metric.uniformity_eq_comap_nhds_zero, tendsto_comap_iff,
  prod.map_def]

lemma tendsto_uniformity_iff_dist_tendsto_zero {ι : Type*} {f : ι → α × α} {p : filter ι} :
  tendsto f p (𝓤 α) ↔ tendsto (λ x, dist (f x).1 (f x).2) p (𝓝 0) :=
by rw [metric.uniformity_eq_comap_nhds_zero, tendsto_comap_iff]

lemma filter.tendsto.congr_dist {ι : Type*} {f₁ f₂ : ι → α} {p : filter ι} {a : α}
  (h₁ : tendsto f₁ p (𝓝 a)) (h : tendsto (λ x, dist (f₁ x) (f₂ x)) p (𝓝 0)) :
  tendsto f₂ p (𝓝 a) :=
h₁.congr_uniformity $ tendsto_uniformity_iff_dist_tendsto_zero.2 h

alias filter.tendsto.congr_dist ←  tendsto_of_tendsto_of_dist

lemma tendsto_iff_of_dist {ι : Type*} {f₁ f₂ : ι → α} {p : filter ι} {a : α}
  (h : tendsto (λ x, dist (f₁ x) (f₂ x)) p (𝓝 0)) :
  tendsto f₁ p (𝓝 a) ↔ tendsto f₂ p (𝓝 a) :=
uniform.tendsto_congr $ tendsto_uniformity_iff_dist_tendsto_zero.2 h

/-- If `u` is a neighborhood of `x`, then for small enough `r`, the closed ball
`closed_ball x r` is contained in `u`. -/
lemma eventually_closed_ball_subset {x : α} {u : set α} (hu : u ∈ 𝓝 x) :
  ∀ᶠ r in 𝓝 (0 : ℝ), closed_ball x r ⊆ u :=
begin
  obtain ⟨ε, εpos, hε⟩ : ∃ ε (hε : 0 < ε), closed_ball x ε ⊆ u :=
    nhds_basis_closed_ball.mem_iff.1 hu,
  have : Iic ε ∈ 𝓝 (0 : ℝ) := Iic_mem_nhds εpos,
  filter_upwards [this],
  assume r hr,
  exact subset.trans (closed_ball_subset_closed_ball hr) hε,
end

end real

section cauchy_seq
variables [nonempty β] [semilattice_sup β]

/-- In a pseudometric space, Cauchy sequences are characterized by the fact that, eventually,
the distance between its elements is arbitrarily small -/
@[nolint ge_or_gt] -- see Note [nolint_ge]
theorem metric.cauchy_seq_iff {u : β → α} :
  cauchy_seq u ↔ ∀ε>0, ∃N, ∀m n≥N, dist (u m) (u n) < ε :=
uniformity_basis_dist.cauchy_seq_iff

/-- A variation around the pseudometric characterization of Cauchy sequences -/
theorem metric.cauchy_seq_iff' {u : β → α} :
  cauchy_seq u ↔ ∀ε>0, ∃N, ∀n≥N, dist (u n) (u N) < ε :=
uniformity_basis_dist.cauchy_seq_iff'

/-- If the distance between `s n` and `s m`, `n, m ≥ N` is bounded above by `b N`
and `b` converges to zero, then `s` is a Cauchy sequence.  -/
lemma cauchy_seq_of_le_tendsto_0 {s : β → α} (b : β → ℝ)
  (h : ∀ n m N : β, N ≤ n → N ≤ m → dist (s n) (s m) ≤ b N) (h₀ : tendsto b at_top (nhds 0)) :
  cauchy_seq s :=
metric.cauchy_seq_iff.2 $ λ ε ε0,
  (metric.tendsto_at_top.1 h₀ ε ε0).imp $ λ N hN m n hm hn,
  calc dist (s m) (s n) ≤ b N : h m n N hm hn
                    ... ≤ |b N| : le_abs_self _
                    ... = dist (b N) 0 : by rw real.dist_0_eq_abs; refl
                    ... < ε : (hN _ (le_refl N))

/-- A Cauchy sequence on the natural numbers is bounded. -/
theorem cauchy_seq_bdd {u : ℕ → α} (hu : cauchy_seq u) :
  ∃ R > 0, ∀ m n, dist (u m) (u n) < R :=
begin
  rcases metric.cauchy_seq_iff'.1 hu 1 zero_lt_one with ⟨N, hN⟩,
  suffices : ∃ R > 0, ∀ n, dist (u n) (u N) < R,
  { rcases this with ⟨R, R0, H⟩,
    exact ⟨_, add_pos R0 R0, λ m n,
      lt_of_le_of_lt (dist_triangle_right _ _ _) (add_lt_add (H m) (H n))⟩ },
  let R := finset.sup (finset.range N) (λ n, nndist (u n) (u N)),
  refine ⟨↑R + 1, add_pos_of_nonneg_of_pos R.2 zero_lt_one, λ n, _⟩,
  cases le_or_lt N n,
  { exact lt_of_lt_of_le (hN _ h) (le_add_of_nonneg_left R.2) },
  { have : _ ≤ R := finset.le_sup (finset.mem_range.2 h),
    exact lt_of_le_of_lt this (lt_add_of_pos_right _ zero_lt_one) }
end

/-- Yet another metric characterization of Cauchy sequences on integers. This one is often the
most efficient. -/
lemma cauchy_seq_iff_le_tendsto_0 {s : ℕ → α} : cauchy_seq s ↔ ∃ b : ℕ → ℝ,
  (∀ n, 0 ≤ b n) ∧
  (∀ n m N : ℕ, N ≤ n → N ≤ m → dist (s n) (s m) ≤ b N) ∧
  tendsto b at_top (𝓝 0) :=
⟨λ hs, begin
  /- `s` is a Cauchy sequence. The sequence `b` will be constructed by taking
  the supremum of the distances between `s n` and `s m` for `n m ≥ N`.
  First, we prove that all these distances are bounded, as otherwise the Sup
  would not make sense. -/
  let S := λ N, (λ(p : ℕ × ℕ), dist (s p.1) (s p.2)) '' {p | p.1 ≥ N ∧ p.2 ≥ N},
  have hS : ∀ N, ∃ x, ∀ y ∈ S N, y ≤ x,
  { rcases cauchy_seq_bdd hs with ⟨R, R0, hR⟩,
    refine λ N, ⟨R, _⟩, rintro _ ⟨⟨m, n⟩, _, rfl⟩,
    exact le_of_lt (hR m n) },
  have bdd : bdd_above (range (λ(p : ℕ × ℕ), dist (s p.1) (s p.2))),
  { rcases cauchy_seq_bdd hs with ⟨R, R0, hR⟩,
    use R, rintro _ ⟨⟨m, n⟩, rfl⟩, exact le_of_lt (hR m n) },
  -- Prove that it bounds the distances of points in the Cauchy sequence
  have ub : ∀ m n N, N ≤ m → N ≤ n → dist (s m) (s n) ≤ Sup (S N) :=
    λ m n N hm hn, le_cSup (hS N) ⟨⟨_, _⟩, ⟨hm, hn⟩, rfl⟩,
  have S0m : ∀ n, (0:ℝ) ∈ S n := λ n, ⟨⟨n, n⟩, ⟨le_refl _, le_refl _⟩, dist_self _⟩,
  have S0 := λ n, le_cSup (hS n) (S0m n),
  -- Prove that it tends to `0`, by using the Cauchy property of `s`
  refine ⟨λ N, Sup (S N), S0, ub, metric.tendsto_at_top.2 (λ ε ε0, _)⟩,
  refine (metric.cauchy_seq_iff.1 hs (ε/2) (half_pos ε0)).imp (λ N hN n hn, _),
  rw [real.dist_0_eq_abs, abs_of_nonneg (S0 n)],
  refine lt_of_le_of_lt (cSup_le ⟨_, S0m _⟩ _) (half_lt_self ε0),
  rintro _ ⟨⟨m', n'⟩, ⟨hm', hn'⟩, rfl⟩,
  exact le_of_lt (hN _ _ (le_trans hn hm') (le_trans hn hn'))
  end,
λ ⟨b, _, b_bound, b_lim⟩, cauchy_seq_of_le_tendsto_0 b b_bound b_lim⟩

end cauchy_seq

/-- Pseudometric space structure pulled back by a function. -/
def pseudo_metric_space.induced {α β} (f : α → β)
  (m : pseudo_metric_space β) : pseudo_metric_space α :=
{ dist               := λ x y, dist (f x) (f y),
  dist_self          := λ x, dist_self _,
  dist_comm          := λ x y, dist_comm _ _,
  dist_triangle      := λ x y z, dist_triangle _ _ _,
  edist              := λ x y, edist (f x) (f y),
  edist_dist         := λ x y, edist_dist _ _,
  to_uniform_space   := uniform_space.comap f m.to_uniform_space,
  uniformity_dist    := begin
    apply @uniformity_dist_of_mem_uniformity _ _ _ _ _ (λ x y, dist (f x) (f y)),
    refine λ s, mem_comap.trans _,
    split; intro H,
    { rcases H with ⟨r, ru, rs⟩,
      rcases mem_uniformity_dist.1 ru with ⟨ε, ε0, hε⟩,
      refine ⟨ε, ε0, λ a b h, rs (hε _)⟩, exact h },
    { rcases H with ⟨ε, ε0, hε⟩,
      exact ⟨_, dist_mem_uniformity ε0, λ ⟨a, b⟩, hε⟩ }
  end }

/-- Pull back a pseudometric space structure by a uniform inducing map. This is a version of
`pseudo_metric_space.induced` useful in case if the domain already has a `uniform_space`
structure. -/
def uniform_inducing.comap_pseudo_metric_space {α β} [uniform_space α] [pseudo_metric_space β]
  (f : α → β) (h : uniform_inducing f) : pseudo_metric_space α :=
(pseudo_metric_space.induced f ‹_›).replace_uniformity h.comap_uniformity.symm

instance subtype.psudo_metric_space {α : Type*} {p : α → Prop} [t : pseudo_metric_space α] :
  pseudo_metric_space (subtype p) :=
pseudo_metric_space.induced coe t

theorem subtype.pseudo_dist_eq {p : α → Prop} (x y : subtype p) : dist x y = dist (x : α) y := rfl

section nnreal

noncomputable instance : pseudo_metric_space ℝ≥0 := by unfold nnreal; apply_instance

lemma nnreal.dist_eq (a b : ℝ≥0) : dist a b = |(a:ℝ) - b| := rfl

lemma nnreal.nndist_eq (a b : ℝ≥0) :
  nndist a b = max (a - b) (b - a) :=
begin
  wlog h : a ≤ b,
  { apply nnreal.coe_eq.1,
    rw [tsub_eq_zero_iff_le.2 h, max_eq_right (zero_le $ b - a), ← dist_nndist, nnreal.dist_eq,
      nnreal.coe_sub h, abs_eq_max_neg, neg_sub],
    apply max_eq_right,
    linarith [nnreal.coe_le_coe.2 h] },
  rwa [nndist_comm, max_comm]
end
end nnreal

section prod

noncomputable instance prod.pseudo_metric_space_max [pseudo_metric_space β] :
  pseudo_metric_space (α × β) :=
{ dist := λ x y, max (dist x.1 y.1) (dist x.2 y.2),
  dist_self := λ x, by simp,
  dist_comm := λ x y, by simp [dist_comm],
  dist_triangle := λ x y z, max_le
    (le_trans (dist_triangle _ _ _) (add_le_add (le_max_left _ _) (le_max_left _ _)))
    (le_trans (dist_triangle _ _ _) (add_le_add (le_max_right _ _) (le_max_right _ _))),
  edist := λ x y, max (edist x.1 y.1) (edist x.2 y.2),
  edist_dist := assume x y, begin
    have : monotone ennreal.of_real := assume x y h, ennreal.of_real_le_of_real h,
    rw [edist_dist, edist_dist, ← this.map_max]
  end,
  uniformity_dist := begin
    refine uniformity_prod.trans _,
    simp only [uniformity_basis_dist.eq_binfi, comap_infi],
    rw ← infi_inf_eq, congr, funext,
    rw ← infi_inf_eq, congr, funext,
    simp [inf_principal, ext_iff, max_lt_iff]
  end,
  to_uniform_space := prod.uniform_space }

lemma prod.dist_eq [pseudo_metric_space β] {x y : α × β} :
  dist x y = max (dist x.1 y.1) (dist x.2 y.2) := rfl

theorem ball_prod_same [pseudo_metric_space β] (x : α) (y : β) (r : ℝ) :
  (ball x r).prod (ball y r) = ball (x, y) r :=
ext $ λ z, by simp [prod.dist_eq]

theorem closed_ball_prod_same [pseudo_metric_space β] (x : α) (y : β) (r : ℝ) :
  (closed_ball x r).prod (closed_ball y r) = closed_ball (x, y) r :=
ext $ λ z, by simp [prod.dist_eq]

end prod

theorem uniform_continuous_dist : uniform_continuous (λp:α×α, dist p.1 p.2) :=
metric.uniform_continuous_iff.2 (λ ε ε0, ⟨ε/2, half_pos ε0,
begin
  suffices,
  { intros p q h, cases p with p₁ p₂, cases q with q₁ q₂,
    cases max_lt_iff.1 h with h₁ h₂, clear h,
    dsimp at h₁ h₂ ⊢,
    rw real.dist_eq,
    refine abs_sub_lt_iff.2 ⟨_, _⟩,
    { revert p₁ p₂ q₁ q₂ h₁ h₂, exact this },
    { apply this; rwa dist_comm } },
  intros p₁ p₂ q₁ q₂ h₁ h₂,
  have := add_lt_add
    (abs_sub_lt_iff.1 (lt_of_le_of_lt (abs_dist_sub_le p₁ q₁ p₂) h₁)).1
    (abs_sub_lt_iff.1 (lt_of_le_of_lt (abs_dist_sub_le p₂ q₂ q₁) h₂)).1,
  rwa [add_halves, dist_comm p₂, sub_add_sub_cancel, dist_comm q₂] at this
end⟩)

theorem uniform_continuous.dist [uniform_space β] {f g : β → α}
  (hf : uniform_continuous f) (hg : uniform_continuous g) :
  uniform_continuous (λb, dist (f b) (g b)) :=
uniform_continuous_dist.comp (hf.prod_mk hg)

@[continuity]
theorem continuous_dist : continuous (λp:α×α, dist p.1 p.2) :=
uniform_continuous_dist.continuous

@[continuity]
theorem continuous.dist [topological_space β] {f g : β → α}
  (hf : continuous f) (hg : continuous g) : continuous (λb, dist (f b) (g b)) :=
continuous_dist.comp (hf.prod_mk hg : _)

theorem filter.tendsto.dist {f g : β → α} {x : filter β} {a b : α}
  (hf : tendsto f x (𝓝 a)) (hg : tendsto g x (𝓝 b)) :
  tendsto (λx, dist (f x) (g x)) x (𝓝 (dist a b)) :=
(continuous_dist.tendsto (a, b)).comp (hf.prod_mk_nhds hg)

lemma nhds_comap_dist (a : α) : (𝓝 (0 : ℝ)).comap (λa', dist a' a) = 𝓝 a :=
by simp only [@nhds_eq_comap_uniformity α, metric.uniformity_eq_comap_nhds_zero,
  comap_comap, (∘), dist_comm]

lemma tendsto_iff_dist_tendsto_zero {f : β → α} {x : filter β} {a : α} :
  (tendsto f x (𝓝 a)) ↔ (tendsto (λb, dist (f b) a) x (𝓝 0)) :=
by rw [← nhds_comap_dist a, tendsto_comap_iff]

lemma uniform_continuous_nndist : uniform_continuous (λp:α×α, nndist p.1 p.2) :=
uniform_continuous_subtype_mk uniform_continuous_dist _

lemma uniform_continuous.nndist [uniform_space β] {f g : β → α} (hf : uniform_continuous f)
  (hg : uniform_continuous g) :
  uniform_continuous (λ b, nndist (f b) (g b)) :=
uniform_continuous_nndist.comp (hf.prod_mk hg)

lemma continuous_nndist : continuous (λp:α×α, nndist p.1 p.2) :=
uniform_continuous_nndist.continuous

lemma continuous.nndist [topological_space β] {f g : β → α}
  (hf : continuous f) (hg : continuous g) : continuous (λb, nndist (f b) (g b)) :=
continuous_nndist.comp (hf.prod_mk hg : _)

theorem filter.tendsto.nndist {f g : β → α} {x : filter β} {a b : α}
  (hf : tendsto f x (𝓝 a)) (hg : tendsto g x (𝓝 b)) :
  tendsto (λx, nndist (f x) (g x)) x (𝓝 (nndist a b)) :=
(continuous_nndist.tendsto (a, b)).comp (hf.prod_mk_nhds hg)

namespace metric
variables {x y z : α} {ε ε₁ ε₂ : ℝ} {s : set α}

theorem is_closed_ball : is_closed (closed_ball x ε) :=
is_closed_le (continuous_id.dist continuous_const) continuous_const

lemma is_closed_sphere : is_closed (sphere x ε) :=
is_closed_eq (continuous_id.dist continuous_const) continuous_const

@[simp] theorem closure_closed_ball : closure (closed_ball x ε) = closed_ball x ε :=
is_closed_ball.closure_eq

theorem closure_ball_subset_closed_ball : closure (ball x ε) ⊆ closed_ball x ε :=
closure_minimal ball_subset_closed_ball is_closed_ball

theorem frontier_ball_subset_sphere : frontier (ball x ε) ⊆ sphere x ε :=
frontier_lt_subset_eq (continuous_id.dist continuous_const) continuous_const

theorem frontier_closed_ball_subset_sphere : frontier (closed_ball x ε) ⊆ sphere x ε :=
frontier_le_subset_eq (continuous_id.dist continuous_const) continuous_const

theorem ball_subset_interior_closed_ball : ball x ε ⊆ interior (closed_ball x ε) :=
interior_maximal ball_subset_closed_ball is_open_ball

/-- ε-characterization of the closure in pseudometric spaces-/
theorem mem_closure_iff {α : Type u} [pseudo_metric_space α] {s : set α} {a : α} :
  a ∈ closure s ↔ ∀ε>0, ∃b ∈ s, dist a b < ε :=
(mem_closure_iff_nhds_basis nhds_basis_ball).trans $
  by simp only [mem_ball, dist_comm]

lemma mem_closure_range_iff {α : Type u} [pseudo_metric_space α] {e : β → α} {a : α} :
  a ∈ closure (range e) ↔ ∀ε>0, ∃ k : β, dist a (e k) < ε :=
by simp only [mem_closure_iff, exists_range_iff]

lemma mem_closure_range_iff_nat {α : Type u} [pseudo_metric_space α] {e : β → α} {a : α} :
  a ∈ closure (range e) ↔ ∀n : ℕ, ∃ k : β, dist a (e k) < 1 / ((n : ℝ) + 1) :=
(mem_closure_iff_nhds_basis nhds_basis_ball_inv_nat_succ).trans $
  by simp only [mem_ball, dist_comm, exists_range_iff, forall_const]

theorem mem_of_closed' {α : Type u} [pseudo_metric_space α] {s : set α} (hs : is_closed s)
  {a : α} : a ∈ s ↔ ∀ε>0, ∃b ∈ s, dist a b < ε :=
by simpa only [hs.closure_eq] using @mem_closure_iff _ _ s a

end metric

section pi
open finset
variables {π : β → Type*} [fintype β] [∀b, pseudo_metric_space (π b)]

/-- A finite product of pseudometric spaces is a pseudometric space, with the sup distance. -/
noncomputable instance pseudo_metric_space_pi : pseudo_metric_space (Πb, π b) :=
begin
  /- we construct the instance from the pseudoemetric space instance to avoid checking again that
  the uniformity is the same as the product uniformity, but we register nevertheless a nice formula
  for the distance -/
  refine pseudo_emetric_space.to_pseudo_metric_space_of_dist
    (λf g, ((sup univ (λb, nndist (f b) (g b)) : ℝ≥0) : ℝ)) _ _,
  show ∀ (x y : Π (b : β), π b), edist x y ≠ ⊤,
  { assume x y,
    rw ← lt_top_iff_ne_top,
    have : (⊥ : ℝ≥0∞) < ⊤ := ennreal.coe_lt_top,
    simp [edist_pi_def, finset.sup_lt_iff this, edist_lt_top] },
  show ∀ (x y : Π (b : β), π b), ↑(sup univ (λ (b : β), nndist (x b) (y b))) =
    ennreal.to_real (sup univ (λ (b : β), edist (x b) (y b))),
  { assume x y,
    simp only [edist_nndist],
    norm_cast }
end

lemma nndist_pi_def (f g : Πb, π b) : nndist f g = sup univ (λb, nndist (f b) (g b)) :=
subtype.eta _ _

lemma dist_pi_def (f g : Πb, π b) :
  dist f g = (sup univ (λb, nndist (f b) (g b)) : ℝ≥0) := rfl

@[simp] lemma dist_pi_const [nonempty β] (a b : α) : dist (λ x : β, a) (λ _, b) = dist a b :=
by simpa only [dist_edist] using congr_arg ennreal.to_real (edist_pi_const a b)

@[simp] lemma nndist_pi_const [nonempty β] (a b : α) :
  nndist (λ x : β, a) (λ _, b) = nndist a b := nnreal.eq $ dist_pi_const a b

lemma dist_pi_lt_iff {f g : Πb, π b} {r : ℝ} (hr : 0 < r) :
  dist f g < r ↔ ∀b, dist (f b) (g b) < r :=
begin
  lift r to ℝ≥0 using hr.le,
  simp [dist_pi_def, finset.sup_lt_iff (show ⊥ < r, from hr)],
end

lemma dist_pi_le_iff {f g : Πb, π b} {r : ℝ} (hr : 0 ≤ r) :
  dist f g ≤ r ↔ ∀b, dist (f b) (g b) ≤ r :=
begin
  lift r to ℝ≥0 using hr,
  simp [nndist_pi_def]
end

lemma nndist_le_pi_nndist (f g : Πb, π b) (b : β) : nndist (f b) (g b) ≤ nndist f g :=
by { rw [nndist_pi_def], exact finset.le_sup (finset.mem_univ b) }

lemma dist_le_pi_dist (f g : Πb, π b) (b : β) : dist (f b) (g b) ≤ dist f g :=
by simp only [dist_nndist, nnreal.coe_le_coe, nndist_le_pi_nndist f g b]

/-- An open ball in a product space is a product of open balls. See also `metric.ball_pi'`
for a version assuming `nonempty β` instead of `0 < r`. -/
lemma ball_pi (x : Πb, π b) {r : ℝ} (hr : 0 < r) :
  ball x r = set.pi univ (λ b, ball (x b) r) :=
by { ext p, simp [dist_pi_lt_iff hr] }

/-- An open ball in a product space is a product of open balls. See also `metric.ball_pi`
for a version assuming `0 < r` instead of `nonempty β`. -/
lemma ball_pi' [nonempty β] (x : Π b, π b) (r : ℝ) :
  ball x r = set.pi univ (λ b, ball (x b) r) :=
(lt_or_le 0 r).elim (ball_pi x) $ λ hr, by simp [ball_eq_empty.2 hr]

/-- A closed ball in a product space is a product of closed balls. See also `metric.closed_ball_pi'`
for a version assuming `nonempty β` instead of `0 ≤ r`. -/
lemma closed_ball_pi (x : Πb, π b) {r : ℝ} (hr : 0 ≤ r) :
  closed_ball x r = set.pi univ (λ b, closed_ball (x b) r) :=
by { ext p, simp [dist_pi_le_iff hr] }

/-- A closed ball in a product space is a product of closed balls. See also `metric.closed_ball_pi`
for a version assuming `0 ≤ r` instead of `nonempty β`. -/
lemma closed_ball_pi' [nonempty β] (x : Π b, π b) (r : ℝ) :
  closed_ball x r = set.pi univ (λ b, closed_ball (x b) r) :=
(le_or_lt 0 r).elim (closed_ball_pi x) $ λ hr, by simp [closed_ball_eq_empty.2 hr]

lemma real.dist_le_of_mem_pi_Icc {x y x' y' : β → ℝ} (hx : x ∈ Icc x' y') (hy : y ∈ Icc x' y') :
  dist x y ≤ dist x' y' :=
begin
  refine (dist_pi_le_iff dist_nonneg).2 (λ b, (real.dist_le_of_mem_interval _ _).trans
    (dist_le_pi_dist _ _ b)); refine Icc_subset_interval _,
  exacts [⟨hx.1 _, hx.2 _⟩, ⟨hy.1 _, hy.2 _⟩]
end

end pi

section compact

/-- Any compact set in a pseudometric space can be covered by finitely many balls of a given
positive radius -/
lemma finite_cover_balls_of_compact {α : Type u} [pseudo_metric_space α] {s : set α}
  (hs : is_compact s) {e : ℝ} (he : 0 < e) :
  ∃t ⊆ s, finite t ∧ s ⊆ ⋃x∈t, ball x e :=
begin
  apply hs.elim_finite_subcover_image,
  { simp [is_open_ball] },
  { intros x xs,
    simp,
    exact ⟨x, ⟨xs, by simpa⟩⟩ }
end

alias finite_cover_balls_of_compact ← is_compact.finite_cover_balls

end compact

section proper_space
open metric

/-- A pseudometric space is proper if all closed balls are compact. -/
class proper_space (α : Type u) [pseudo_metric_space α] : Prop :=
(is_compact_closed_ball : ∀x:α, ∀r, is_compact (closed_ball x r))

/-- In a proper pseudometric space, all spheres are compact. -/
lemma is_compact_sphere {α : Type*} [pseudo_metric_space α] [proper_space α] (x : α) (r : ℝ) :
  is_compact (sphere x r) :=
compact_of_is_closed_subset (proper_space.is_compact_closed_ball x r) is_closed_sphere
  sphere_subset_closed_ball

/-- In a proper pseudometric space, any sphere is a `compact_space` when considered as a subtype. -/
instance {α : Type*} [pseudo_metric_space α] [proper_space α] (x : α) (r : ℝ) :
  compact_space (sphere x r) :=
is_compact_iff_compact_space.mp (is_compact_sphere _ _)

/-- A proper pseudo metric space is sigma compact, and therefore second countable. -/
@[priority 100] -- see Note [lower instance priority]
instance second_countable_of_proper [proper_space α] :
  second_countable_topology α :=
begin
  -- We already have `sigma_compact_space_of_locally_compact_second_countable`, so we don't
  -- add an instance for `sigma_compact_space`.
  suffices : sigma_compact_space α, by exactI emetric.second_countable_of_sigma_compact α,
  rcases em (nonempty α) with ⟨⟨x⟩⟩|hn,
  { exact ⟨⟨λ n, closed_ball x n, λ n, proper_space.is_compact_closed_ball _ _,
      Union_closed_ball_nat _⟩⟩ },
  { exact ⟨⟨λ n, ∅, λ n, is_compact_empty, Union_eq_univ_iff.2 $ λ x, (hn ⟨x⟩).elim⟩⟩ }
end

lemma tendsto_dist_right_cocompact_at_top [proper_space α] (x : α) :
  tendsto (λ y, dist y x) (cocompact α) at_top :=
(has_basis_cocompact.tendsto_iff at_top_basis).2 $ λ r hr,
  ⟨closed_ball x r, proper_space.is_compact_closed_ball x r,
    λ y hy, (not_le.1 $ mt mem_closed_ball.2 hy).le⟩

lemma tendsto_dist_left_cocompact_at_top [proper_space α] (x : α) :
  tendsto (dist x) (cocompact α) at_top :=
by simpa only [dist_comm] using tendsto_dist_right_cocompact_at_top x

/-- If all closed balls of large enough radius are compact, then the space is proper. Especially
useful when the lower bound for the radius is 0. -/
lemma proper_space_of_compact_closed_ball_of_le
  (R : ℝ) (h : ∀x:α, ∀r, R ≤ r → is_compact (closed_ball x r)) :
  proper_space α :=
⟨begin
  assume x r,
  by_cases hr : R ≤ r,
  { exact h x r hr },
  { have : closed_ball x r = closed_ball x R ∩ closed_ball x r,
    { symmetry,
      apply inter_eq_self_of_subset_right,
      exact closed_ball_subset_closed_ball (le_of_lt (not_le.1 hr)) },
    rw this,
    exact (h x R (le_refl _)).inter_right is_closed_ball }
end⟩

/- A compact pseudometric space is proper -/
@[priority 100] -- see Note [lower instance priority]
instance proper_of_compact [compact_space α] : proper_space α :=
⟨assume x r, is_closed_ball.is_compact⟩

/-- A proper space is locally compact -/
@[priority 100] -- see Note [lower instance priority]
instance locally_compact_of_proper [proper_space α] :
  locally_compact_space α :=
locally_compact_space_of_has_basis (λ x, nhds_basis_closed_ball) $
  λ x ε ε0, proper_space.is_compact_closed_ball _ _

/-- A proper space is complete -/
@[priority 100] -- see Note [lower instance priority]
instance complete_of_proper [proper_space α] : complete_space α :=
⟨begin
  intros f hf,
  /- We want to show that the Cauchy filter `f` is converging. It suffices to find a closed
  ball (therefore compact by properness) where it is nontrivial. -/
  obtain ⟨t, t_fset, ht⟩ : ∃ t ∈ f, ∀ x y ∈ t, dist x y < 1 :=
    (metric.cauchy_iff.1 hf).2 1 zero_lt_one,
  rcases hf.1.nonempty_of_mem t_fset with ⟨x, xt⟩,
  have : closed_ball x 1 ∈ f := mem_of_superset t_fset (λ y yt, (ht y x yt xt).le),
  rcases (compact_iff_totally_bounded_complete.1 (proper_space.is_compact_closed_ball x 1)).2 f hf
    (le_principal_iff.2 this) with ⟨y, -, hy⟩,
  exact ⟨y, hy⟩
end⟩

/-- A finite product of proper spaces is proper. -/
instance pi_proper_space {π : β → Type*} [fintype β] [∀b, pseudo_metric_space (π b)]
  [h : ∀b, proper_space (π b)] : proper_space (Πb, π b) :=
begin
  refine proper_space_of_compact_closed_ball_of_le 0 (λx r hr, _),
  rw closed_ball_pi _ hr,
  apply is_compact_univ_pi (λb, _),
  apply (h b).is_compact_closed_ball
end

variables [proper_space α] {x : α} {r : ℝ} {s : set α}

/-- If a nonempty ball in a proper space includes a closed set `s`, then there exists a nonempty
ball with the same center and a strictly smaller radius that includes `s`. -/
lemma exists_pos_lt_subset_ball (hr : 0 < r) (hs : is_closed s) (h : s ⊆ ball x r) :
  ∃ r' ∈ Ioo 0 r, s ⊆ ball x r' :=
begin
  unfreezingI { rcases eq_empty_or_nonempty s with rfl|hne },
  { exact ⟨r / 2, ⟨half_pos hr, half_lt_self hr⟩, empty_subset _⟩ },
  have : is_compact s,
    from compact_of_is_closed_subset (proper_space.is_compact_closed_ball x r) hs
      (subset.trans h ball_subset_closed_ball),
  obtain ⟨y, hys, hy⟩ : ∃ y ∈ s, s ⊆ closed_ball x (dist y x),
    from this.exists_forall_ge hne (continuous_id.dist continuous_const).continuous_on,
  have hyr : dist y x < r, from h hys,
  rcases exists_between hyr with ⟨r', hyr', hrr'⟩,
  exact ⟨r', ⟨dist_nonneg.trans_lt hyr', hrr'⟩, subset.trans hy $ closed_ball_subset_ball hyr'⟩
end

/-- If a ball in a proper space includes a closed set `s`, then there exists a ball with the same
center and a strictly smaller radius that includes `s`. -/
lemma exists_lt_subset_ball (hs : is_closed s) (h : s ⊆ ball x r) :
  ∃ r' < r, s ⊆ ball x r' :=
begin
  cases le_or_lt r 0 with hr hr,
  { rw [ball_eq_empty.2 hr, subset_empty_iff] at h, unfreezingI { subst s },
    exact (no_bot r).imp (λ r' hr', ⟨hr', empty_subset _⟩) },
  { exact (exists_pos_lt_subset_ball hr hs h).imp (λ r' hr', ⟨hr'.fst.2, hr'.snd⟩) }
end

end proper_space

namespace metric
section second_countable
open topological_space

/-- A pseudometric space is second countable if, for every `ε > 0`, there is a countable set which
is `ε`-dense. -/
lemma second_countable_of_almost_dense_set
  (H : ∀ε > (0 : ℝ), ∃ s : set α, countable s ∧ (∀x, ∃y ∈ s, dist x y ≤ ε)) :
  second_countable_topology α :=
begin
  refine emetric.second_countable_of_almost_dense_set (λ ε ε0, _),
  rcases ennreal.lt_iff_exists_nnreal_btwn.1 ε0 with ⟨ε', ε'0, ε'ε⟩,
  choose s hsc y hys hyx using H ε' (by exact_mod_cast ε'0),
  refine ⟨s, hsc, bUnion_eq_univ_iff.2 (λ x, ⟨y x, hys _, le_trans _ ε'ε.le⟩)⟩,
  exact_mod_cast hyx x
end

end second_countable
end metric

lemma lebesgue_number_lemma_of_metric
  {s : set α} {ι} {c : ι → set α} (hs : is_compact s)
  (hc₁ : ∀ i, is_open (c i)) (hc₂ : s ⊆ ⋃ i, c i) :
  ∃ δ > 0, ∀ x ∈ s, ∃ i, ball x δ ⊆ c i :=
let ⟨n, en, hn⟩ := lebesgue_number_lemma hs hc₁ hc₂,
    ⟨δ, δ0, hδ⟩ := mem_uniformity_dist.1 en in
⟨δ, δ0, assume x hx, let ⟨i, hi⟩ := hn x hx in
 ⟨i, assume y hy, hi (hδ (mem_ball'.mp hy))⟩⟩

lemma lebesgue_number_lemma_of_metric_sUnion
  {s : set α} {c : set (set α)} (hs : is_compact s)
  (hc₁ : ∀ t ∈ c, is_open t) (hc₂ : s ⊆ ⋃₀ c) :
  ∃ δ > 0, ∀ x ∈ s, ∃ t ∈ c, ball x δ ⊆ t :=
by rw sUnion_eq_Union at hc₂;
   simpa using lebesgue_number_lemma_of_metric hs (by simpa) hc₂

namespace metric

/-- Boundedness of a subset of a pseudometric space. We formulate the definition to work
even in the empty space. -/
def bounded (s : set α) : Prop :=
∃C, ∀x y ∈ s, dist x y ≤ C

section bounded
variables {x : α} {s t : set α} {r : ℝ}

@[simp] lemma bounded_empty : bounded (∅ : set α) :=
⟨0, by simp⟩

lemma bounded_iff_mem_bounded : bounded s ↔ ∀ x ∈ s, bounded s :=
⟨λ h _ _, h, λ H,
  s.eq_empty_or_nonempty.elim
  (λ hs, hs.symm ▸ bounded_empty)
  (λ ⟨x, hx⟩, H x hx)⟩

/-- Subsets of a bounded set are also bounded -/
lemma bounded.mono (incl : s ⊆ t) : bounded t → bounded s :=
Exists.imp $ λ C hC x y hx hy, hC x y (incl hx) (incl hy)

/-- Closed balls are bounded -/
lemma bounded_closed_ball : bounded (closed_ball x r) :=
⟨r + r, λ y z hy hz, begin
  simp only [mem_closed_ball] at *,
  calc dist y z ≤ dist y x + dist z x : dist_triangle_right _ _ _
            ... ≤ r + r : add_le_add hy hz
end⟩

/-- Open balls are bounded -/
lemma bounded_ball : bounded (ball x r) :=
bounded_closed_ball.mono ball_subset_closed_ball

/-- Given a point, a bounded subset is included in some ball around this point -/
lemma bounded_iff_subset_ball (c : α) : bounded s ↔ ∃r, s ⊆ closed_ball c r :=
begin
  split; rintro ⟨C, hC⟩,
  { cases s.eq_empty_or_nonempty with h h,
    { subst s, exact ⟨0, by simp⟩ },
    { rcases h with ⟨x, hx⟩,
      exact ⟨C + dist x c, λ y hy, calc
        dist y c ≤ dist y x + dist x c : dist_triangle _ _ _
            ... ≤ C + dist x c : add_le_add_right (hC y x hy hx) _⟩ } },
  { exact bounded_closed_ball.mono hC }
end

lemma bounded.subset_ball (h : bounded s) (c : α) : ∃ r, s ⊆ closed_ball c r :=
(bounded_iff_subset_ball c).1 h

<<<<<<< HEAD

=======
>>>>>>> f3b380e4
lemma bounded.subset_ball_lt (h : bounded s) (a : ℝ) (c : α) : ∃ r, a < r ∧ s ⊆ closed_ball c r :=
begin
  rcases h.subset_ball c with ⟨r, hr⟩,
  refine ⟨max r (a+1), lt_of_lt_of_le (by linarith) (le_max_right _ _), _⟩,
  exact subset.trans hr (closed_ball_subset_closed_ball (le_max_left _ _))
end

lemma bounded_closure_of_bounded (h : bounded s) : bounded (closure s) :=
let ⟨C, h⟩ := h in
⟨C, λ a b ha hb, (is_closed_le' C).closure_subset $ map_mem_closure2 continuous_dist ha hb h⟩

alias bounded_closure_of_bounded ← metric.bounded.closure

@[simp] lemma bounded_closure_iff : bounded (closure s) ↔ bounded s :=
⟨λ h, h.mono subset_closure, λ h, h.closure⟩

/-- The union of two bounded sets is bounded. -/
lemma bounded.union (hs : bounded s) (ht : bounded t) : bounded (s ∪ t) :=
begin
  refine bounded_iff_mem_bounded.2 (λ x _, _),
  rw bounded_iff_subset_ball x at hs ht ⊢,
  rcases hs with ⟨Cs, hCs⟩, rcases ht with ⟨Ct, hCt⟩,
  exact ⟨max Cs Ct, union_subset
    (subset.trans hCs $ closed_ball_subset_closed_ball $ le_max_left _ _)
    (subset.trans hCt $ closed_ball_subset_closed_ball $ le_max_right _ _)⟩,
end

/-- The union of two sets is bounded iff each of the sets is bounded. -/
@[simp] lemma bounded_union : bounded (s ∪ t) ↔ bounded s ∧ bounded t :=
⟨λ h, ⟨h.mono (by simp), h.mono (by simp)⟩, λ h, h.1.union h.2⟩

/-- A finite union of bounded sets is bounded -/
lemma bounded_bUnion {I : set β} {s : β → set α} (H : finite I) :
  bounded (⋃i∈I, s i) ↔ ∀i ∈ I, bounded (s i) :=
finite.induction_on H (by simp) $ λ x I _ _ IH,
by simp [or_imp_distrib, forall_and_distrib, IH]

/-- A totally bounded set is bounded -/
lemma _root_.totally_bounded.bounded {s : set α} (h : totally_bounded s) : bounded s :=
-- We cover the totally bounded set by finitely many balls of radius 1,
-- and then argue that a finite union of bounded sets is bounded
let ⟨t, fint, subs⟩ := (totally_bounded_iff.mp h) 1 zero_lt_one in
bounded.mono subs $ (bounded_bUnion fint).2 $ λ i hi, bounded_ball

/-- A compact set is bounded -/
lemma _root_.is_compact.bounded {s : set α} (h : is_compact s) : bounded s :=
-- A compact set is totally bounded, thus bounded
h.totally_bounded.bounded

/-- A finite set is bounded -/
lemma bounded_of_finite {s : set α} (h : finite s) : bounded s :=
h.is_compact.bounded

alias bounded_of_finite ← set.finite.bounded

/-- A singleton is bounded -/
lemma bounded_singleton {x : α} : bounded ({x} : set α) :=
bounded_of_finite $ finite_singleton _

/-- Characterization of the boundedness of the range of a function -/
lemma bounded_range_iff {f : β → α} : bounded (range f) ↔ ∃C, ∀x y, dist (f x) (f y) ≤ C :=
exists_congr $ λ C, ⟨
  λ H x y, H _ _ ⟨x, rfl⟩ ⟨y, rfl⟩,
  by rintro H _ _ ⟨x, rfl⟩ ⟨y, rfl⟩; exact H x y⟩

lemma bounded_range_of_tendsto_cofinite_uniformity {f : β → α}
  (hf : tendsto (prod.map f f) (cofinite ×ᶠ cofinite) (𝓤 α)) :
  bounded (range f) :=
begin
  rcases (has_basis_cofinite.prod_self.tendsto_iff uniformity_basis_dist).1 hf 1 zero_lt_one
    with ⟨s, hsf, hs1⟩,
  rw [← image_univ, ← union_compl_self s, image_union, bounded_union],
  use [(hsf.image f).bounded, 1],
  rintro _ _ ⟨x, hx, rfl⟩ ⟨y, hy, rfl⟩,
  exact le_of_lt (hs1 (x, y) ⟨hx, hy⟩)
end

lemma bounded_range_of_cauchy_map_cofinite {f : β → α} (hf : cauchy (map f cofinite)) :
  bounded (range f) :=
bounded_range_of_tendsto_cofinite_uniformity $ (cauchy_map_iff.1 hf).2

lemma bounded_range_of_tendsto_cofinite {f : β → α} {a : α} (hf : tendsto f cofinite (𝓝 a)) :
  bounded (range f) :=
bounded_range_of_tendsto_cofinite_uniformity $
  (hf.prod_map hf).mono_right $ nhds_prod_eq.symm.trans_le (nhds_le_uniformity a)

/-- In a compact space, all sets are bounded -/
lemma bounded_of_compact_space [compact_space α] : bounded s :=
compact_univ.bounded.mono (subset_univ _)

lemma bounded_range_of_tendsto {α : Type*} [pseudo_metric_space α] (u : ℕ → α) {x : α}
  (hu : tendsto u at_top (𝓝 x)) :
  bounded (range u) :=
begin
  classical,
  obtain ⟨N, hN⟩ : ∃ (N : ℕ), ∀ (n : ℕ), n ≥ N → dist (u n) x < 1 :=
    metric.tendsto_at_top.1 hu 1 zero_lt_one,
  have : range u ⊆ (finset.range N).image u ∪ ball x 1,
  { refine range_subset_iff.2 (λ n, _),
    rcases lt_or_le n N with h|h,
    { left,
      simp only [mem_image, finset.mem_range, finset.mem_coe, finset.coe_image],
      exact ⟨n, h, rfl⟩ },
    { exact or.inr (mem_ball.2 (hN n h)) } },
  exact bounded.mono this ((finset.finite_to_set _).bounded.union bounded_ball)
end

lemma is_compact_of_is_closed_bounded [proper_space α] (hc : is_closed s) (hb : bounded s) :
  is_compact s :=
begin
  unfreezingI { rcases eq_empty_or_nonempty s with (rfl|⟨x, hx⟩) },
  { exact is_compact_empty },
  { rcases hb.subset_ball x with ⟨r, hr⟩,
    exact compact_of_is_closed_subset (proper_space.is_compact_closed_ball x r) hc hr }
end

/-- The Heine–Borel theorem:
In a proper space, a set is compact if and only if it is closed and bounded -/
lemma compact_iff_closed_bounded [t2_space α] [proper_space α] :
  is_compact s ↔ is_closed s ∧ bounded s :=
⟨λ h, ⟨h.is_closed, h.bounded⟩, λ h, is_compact_of_is_closed_bounded h.1 h.2⟩

lemma compact_space_iff_bounded_univ [proper_space α] : compact_space α ↔ bounded (univ : set α) :=
⟨@bounded_of_compact_space α _ _, λ hb, ⟨is_compact_of_is_closed_bounded is_closed_univ hb⟩⟩

section conditionally_complete_linear_order

variables [preorder α] [compact_Icc_space α]

lemma bounded_Icc (a b : α) : bounded (Icc a b) :=
(totally_bounded_Icc a b).bounded

lemma bounded_Ico (a b : α) : bounded (Ico a b) :=
(totally_bounded_Ico a b).bounded

lemma bounded_Ioc (a b : α) : bounded (Ioc a b) :=
(totally_bounded_Ioc a b).bounded

lemma bounded_Ioo (a b : α) : bounded (Ioo a b) :=
(totally_bounded_Ioo a b).bounded

/-- In a pseudo metric space with a conditionally complete linear order such that the order and the
    metric structure give the same topology, any order-bounded set is metric-bounded. -/
lemma bounded_of_bdd_above_of_bdd_below {s : set α} (h₁ : bdd_above s) (h₂ : bdd_below s) :
  bounded s :=
let ⟨u, hu⟩ := h₁, ⟨l, hl⟩ := h₂ in
bounded.mono (λ x hx, mem_Icc.mpr ⟨hl hx, hu hx⟩) (bounded_Icc l u)

end conditionally_complete_linear_order

end bounded

section diam
variables {s : set α} {x y z : α}

/-- The diameter of a set in a metric space. To get controllable behavior even when the diameter
should be infinite, we express it in terms of the emetric.diameter -/
noncomputable def diam (s : set α) : ℝ := ennreal.to_real (emetric.diam s)

/-- The diameter of a set is always nonnegative -/
lemma diam_nonneg : 0 ≤ diam s := ennreal.to_real_nonneg

lemma diam_subsingleton (hs : s.subsingleton) : diam s = 0 :=
by simp only [diam, emetric.diam_subsingleton hs, ennreal.zero_to_real]

/-- The empty set has zero diameter -/
@[simp] lemma diam_empty : diam (∅ : set α) = 0 :=
diam_subsingleton subsingleton_empty

/-- A singleton has zero diameter -/
@[simp] lemma diam_singleton : diam ({x} : set α) = 0 :=
diam_subsingleton subsingleton_singleton

-- Does not work as a simp-lemma, since {x, y} reduces to (insert y {x})
lemma diam_pair : diam ({x, y} : set α) = dist x y :=
by simp only [diam, emetric.diam_pair, dist_edist]

-- Does not work as a simp-lemma, since {x, y, z} reduces to (insert z (insert y {x}))
lemma diam_triple :
  metric.diam ({x, y, z} : set α) = max (max (dist x y) (dist x z)) (dist y z) :=
begin
  simp only [metric.diam, emetric.diam_triple, dist_edist],
  rw [ennreal.to_real_max, ennreal.to_real_max];
    apply_rules [ne_of_lt, edist_lt_top, max_lt]
end

/-- If the distance between any two points in a set is bounded by some constant `C`,
then `ennreal.of_real C`  bounds the emetric diameter of this set. -/
lemma ediam_le_of_forall_dist_le {C : ℝ} (h : ∀ (x ∈ s) (y ∈ s), dist x y ≤ C) :
  emetric.diam s ≤ ennreal.of_real C :=
emetric.diam_le $
λ x hx y hy, (edist_dist x y).symm ▸ ennreal.of_real_le_of_real (h x hx y hy)

/-- If the distance between any two points in a set is bounded by some non-negative constant,
this constant bounds the diameter. -/
lemma diam_le_of_forall_dist_le {C : ℝ} (h₀ : 0 ≤ C) (h : ∀ (x ∈ s) (y ∈ s), dist x y ≤ C) :
  diam s ≤ C :=
ennreal.to_real_le_of_le_of_real h₀ (ediam_le_of_forall_dist_le h)

/-- If the distance between any two points in a nonempty set is bounded by some constant,
this constant bounds the diameter. -/
lemma diam_le_of_forall_dist_le_of_nonempty (hs : s.nonempty) {C : ℝ}
  (h : ∀ (x ∈ s) (y ∈ s), dist x y ≤ C) : diam s ≤ C :=
have h₀ : 0 ≤ C, from let ⟨x, hx⟩ := hs in le_trans dist_nonneg (h x hx x hx),
diam_le_of_forall_dist_le h₀ h

/-- The distance between two points in a set is controlled by the diameter of the set. -/
lemma dist_le_diam_of_mem' (h : emetric.diam s ≠ ⊤) (hx : x ∈ s) (hy : y ∈ s) :
  dist x y ≤ diam s :=
begin
  rw [diam, dist_edist],
  rw ennreal.to_real_le_to_real (edist_ne_top _ _) h,
  exact emetric.edist_le_diam_of_mem hx hy
end

/-- Characterize the boundedness of a set in terms of the finiteness of its emetric.diameter. -/
lemma bounded_iff_ediam_ne_top : bounded s ↔ emetric.diam s ≠ ⊤ :=
iff.intro
  (λ ⟨C, hC⟩, ne_top_of_le_ne_top ennreal.of_real_ne_top
    (ediam_le_of_forall_dist_le $ λ x hx y hy, hC x y hx hy))
  (λ h, ⟨diam s, λ x y hx hy, dist_le_diam_of_mem' h hx hy⟩)

lemma bounded.ediam_ne_top (h : bounded s) : emetric.diam s ≠ ⊤ :=
bounded_iff_ediam_ne_top.1 h

lemma ediam_univ_eq_top_iff_noncompact [proper_space α] :
  emetric.diam (univ : set α) = ∞ ↔ noncompact_space α :=
by rw [← not_compact_space_iff, compact_space_iff_bounded_univ, bounded_iff_ediam_ne_top, not_not]

@[simp] lemma ediam_univ_of_noncompact [proper_space α] [noncompact_space α] :
  emetric.diam (univ : set α) = ∞ :=
ediam_univ_eq_top_iff_noncompact.mpr ‹_›

@[simp] lemma diam_univ_of_noncompact [proper_space α] [noncompact_space α] :
  diam (univ : set α) = 0 :=
by simp [diam]

/-- The distance between two points in a set is controlled by the diameter of the set. -/
lemma dist_le_diam_of_mem (h : bounded s) (hx : x ∈ s) (hy : y ∈ s) : dist x y ≤ diam s :=
dist_le_diam_of_mem' h.ediam_ne_top hx hy

lemma ediam_of_unbounded (h : ¬(bounded s)) : emetric.diam s = ∞ :=
by rwa [bounded_iff_ediam_ne_top, not_not] at h

/-- An unbounded set has zero diameter. If you would prefer to get the value ∞, use `emetric.diam`.
This lemma makes it possible to avoid side conditions in some situations -/
lemma diam_eq_zero_of_unbounded (h : ¬(bounded s)) : diam s = 0 :=
by rw [diam, ediam_of_unbounded h, ennreal.top_to_real]

/-- If `s ⊆ t`, then the diameter of `s` is bounded by that of `t`, provided `t` is bounded. -/
lemma diam_mono {s t : set α} (h : s ⊆ t) (ht : bounded t) : diam s ≤ diam t :=
begin
  unfold diam,
  rw ennreal.to_real_le_to_real (bounded.mono h ht).ediam_ne_top ht.ediam_ne_top,
  exact emetric.diam_mono h
end

/-- The diameter of a union is controlled by the sum of the diameters, and the distance between
any two points in each of the sets. This lemma is true without any side condition, since it is
obviously true if `s ∪ t` is unbounded. -/
lemma diam_union {t : set α} (xs : x ∈ s) (yt : y ∈ t) :
  diam (s ∪ t) ≤ diam s + dist x y + diam t :=
begin
  by_cases H : bounded (s ∪ t),
  { have hs : bounded s, from H.mono (subset_union_left _ _),
    have ht : bounded t, from H.mono (subset_union_right _ _),
    rw [bounded_iff_ediam_ne_top] at H hs ht,
    rw [dist_edist, diam, diam, diam, ← ennreal.to_real_add, ← ennreal.to_real_add,
      ennreal.to_real_le_to_real];
      repeat { apply ennreal.add_ne_top.2; split }; try { assumption };
      try { apply edist_ne_top },
    exact emetric.diam_union xs yt },
  { rw [diam_eq_zero_of_unbounded H],
    apply_rules [add_nonneg, diam_nonneg, dist_nonneg] }
end

/-- If two sets intersect, the diameter of the union is bounded by the sum of the diameters. -/
lemma diam_union' {t : set α} (h : (s ∩ t).nonempty) : diam (s ∪ t) ≤ diam s + diam t :=
begin
  rcases h with ⟨x, ⟨xs, xt⟩⟩,
  simpa using diam_union xs xt
end

/-- The diameter of a closed ball of radius `r` is at most `2 r`. -/
lemma diam_closed_ball {r : ℝ} (h : 0 ≤ r) : diam (closed_ball x r) ≤ 2 * r :=
diam_le_of_forall_dist_le (mul_nonneg (le_of_lt zero_lt_two) h) $ λa ha b hb, calc
  dist a b ≤ dist a x + dist b x : dist_triangle_right _ _ _
  ... ≤ r + r : add_le_add ha hb
  ... = 2 * r : by simp [mul_two, mul_comm]

/-- The diameter of a ball of radius `r` is at most `2 r`. -/
lemma diam_ball {r : ℝ} (h : 0 ≤ r) : diam (ball x r) ≤ 2 * r :=
le_trans (diam_mono ball_subset_closed_ball bounded_closed_ball) (diam_closed_ball h)

end diam

end metric

lemma comap_dist_right_at_top_le_cocompact (x : α) : comap (λ y, dist y x) at_top ≤ cocompact α :=
begin
  refine filter.has_basis_cocompact.ge_iff.2 (λ s hs, mem_comap.2 _),
  rcases hs.bounded.subset_ball x with ⟨r, hr⟩,
  exact ⟨Ioi r, Ioi_mem_at_top r, λ y hy hys, (mem_closed_ball.1 $ hr hys).not_lt hy⟩
end

lemma comap_dist_left_at_top_le_cocompact (x : α) : comap (dist x) at_top ≤ cocompact α :=
by simpa only [dist_comm _ x] using comap_dist_right_at_top_le_cocompact x

lemma comap_dist_right_at_top_eq_cocompact [proper_space α] (x : α) :
  comap (λ y, dist y x) at_top = cocompact α :=
(comap_dist_right_at_top_le_cocompact x).antisymm $ (tendsto_dist_right_cocompact_at_top x).le_comap

lemma comap_dist_left_at_top_eq_cocompact [proper_space α] (x : α) :
  comap (dist x) at_top = cocompact α :=
(comap_dist_left_at_top_le_cocompact x).antisymm $ (tendsto_dist_left_cocompact_at_top x).le_comap

lemma tendsto_cocompact_of_tendsto_dist_comp_at_top {f : β → α} {l : filter β} (x : α)
  (h : tendsto (λ y, dist (f y) x) l at_top) : tendsto f l (cocompact α) :=
by { refine tendsto.mono_right _ (comap_dist_right_at_top_le_cocompact x), rwa tendsto_comap_iff }

namespace int
open metric

/-- Under the coercion from `ℤ` to `ℝ`, inverse images of compact sets are finite. -/
lemma tendsto_coe_cofinite : tendsto (coe : ℤ → ℝ) cofinite (cocompact ℝ) :=
begin
  refine tendsto_cocompact_of_tendsto_dist_comp_at_top (0 : ℝ) _,
  simp only [filter.tendsto_at_top, eventually_cofinite, not_le, ← mem_ball],
  change ∀ r : ℝ, finite (coe ⁻¹' (ball (0 : ℝ) r)),
  simp [real.ball_eq_Ioo, set.finite_Ioo],
end

end int

/-- We now define `metric_space`, extending `pseudo_metric_space`. -/
class metric_space (α : Type u) extends pseudo_metric_space α : Type u :=
(eq_of_dist_eq_zero : ∀ {x y : α}, dist x y = 0 → x = y)

/-- Construct a metric space structure whose underlying topological space structure
(definitionally) agrees which a pre-existing topology which is compatible with a given distance
function. -/
def metric_space.of_metrizable {α : Type*} [topological_space α] (dist : α → α → ℝ)
  (dist_self : ∀ x : α, dist x x = 0)
  (dist_comm : ∀ x y : α, dist x y = dist y x)
  (dist_triangle : ∀ x y z : α, dist x z ≤ dist x y + dist y z)
  (H : ∀ s : set α, is_open s ↔ ∀ x ∈ s, ∃ ε > 0, ∀ y, dist x y < ε → y ∈ s)
  (eq_of_dist_eq_zero : ∀ x y : α, dist x y = 0 → x = y) : metric_space α :=
{ eq_of_dist_eq_zero := eq_of_dist_eq_zero,
  ..pseudo_metric_space.of_metrizable dist dist_self dist_comm dist_triangle H }

variables {γ : Type w} [metric_space γ]

theorem eq_of_dist_eq_zero {x y : γ} : dist x y = 0 → x = y :=
metric_space.eq_of_dist_eq_zero

@[simp] theorem dist_eq_zero {x y : γ} : dist x y = 0 ↔ x = y :=
iff.intro eq_of_dist_eq_zero (assume : x = y, this ▸ dist_self _)

@[simp] theorem zero_eq_dist {x y : γ} : 0 = dist x y ↔ x = y :=
by rw [eq_comm, dist_eq_zero]

theorem dist_ne_zero {x y : γ} : dist x y ≠ 0 ↔ x ≠ y :=
by simpa only [not_iff_not] using dist_eq_zero

@[simp] theorem dist_le_zero {x y : γ} : dist x y ≤ 0 ↔ x = y :=
by simpa [le_antisymm_iff, dist_nonneg] using @dist_eq_zero _ _ x y

@[simp] theorem dist_pos {x y : γ} : 0 < dist x y ↔ x ≠ y :=
by simpa only [not_le] using not_congr dist_le_zero

theorem eq_of_forall_dist_le {x y : γ} (h : ∀ ε > 0, dist x y ≤ ε) : x = y :=
eq_of_dist_eq_zero (eq_of_le_of_forall_le_of_dense dist_nonneg h)

/--Deduce the equality of points with the vanishing of the nonnegative distance-/
theorem eq_of_nndist_eq_zero {x y : γ} : nndist x y = 0 → x = y :=
by simp only [← nnreal.eq_iff, ← dist_nndist, imp_self, nnreal.coe_zero, dist_eq_zero]

/--Characterize the equality of points with the vanishing of the nonnegative distance-/
@[simp] theorem nndist_eq_zero {x y : γ} : nndist x y = 0 ↔ x = y :=
by simp only [← nnreal.eq_iff, ← dist_nndist, imp_self, nnreal.coe_zero, dist_eq_zero]

@[simp] theorem zero_eq_nndist {x y : γ} : 0 = nndist x y ↔ x = y :=
by simp only [← nnreal.eq_iff, ← dist_nndist, imp_self, nnreal.coe_zero, zero_eq_dist]

namespace metric

variables {x : γ} {s : set γ}

@[simp] lemma closed_ball_zero : closed_ball x 0 = {x} :=
set.ext $ λ y, dist_le_zero

@[simp] lemma sphere_zero : sphere x 0 = {x} :=
set.ext $ λ y, dist_eq_zero

/-- A map between metric spaces is a uniform embedding if and only if the distance between `f x`
and `f y` is controlled in terms of the distance between `x` and `y` and conversely. -/
theorem uniform_embedding_iff' [metric_space β] {f : γ → β} :
  uniform_embedding f ↔
  (∀ ε > 0, ∃ δ > 0, ∀ {a b : γ}, dist a b < δ → dist (f a) (f b) < ε) ∧
  (∀ δ > 0, ∃ ε > 0, ∀ {a b : γ}, dist (f a) (f b) < ε → dist a b < δ) :=
begin
  split,
  { assume h,
    exact ⟨uniform_continuous_iff.1 (uniform_embedding_iff.1 h).2.1,
          (uniform_embedding_iff.1 h).2.2⟩ },
  { rintros ⟨h₁, h₂⟩,
    refine uniform_embedding_iff.2 ⟨_, uniform_continuous_iff.2 h₁, h₂⟩,
    assume x y hxy,
    have : dist x y ≤ 0,
    { refine le_of_forall_lt' (λδ δpos, _),
      rcases h₂ δ δpos with ⟨ε, εpos, hε⟩,
      have : dist (f x) (f y) < ε, by simpa [hxy],
      exact hε this },
    simpa using this }
end

@[priority 100] -- see Note [lower instance priority]
instance metric_space.to_separated : separated_space γ :=
separated_def.2 $ λ x y h, eq_of_forall_dist_le $
  λ ε ε0, le_of_lt (h _ (dist_mem_uniformity ε0))

/-- If a  `pseudo_metric_space` is separated, then it is a `metric_space`. -/
def of_t2_pseudo_metric_space {α : Type*} [pseudo_metric_space α]
  (h : separated_space α) : metric_space α :=
{ eq_of_dist_eq_zero := λ x y hdist,
  begin
    refine separated_def.1 h x y (λ s hs, _),
    obtain ⟨ε, hε, H⟩ := mem_uniformity_dist.1 hs,
    exact H (show dist x y < ε, by rwa [hdist])
  end
  ..‹pseudo_metric_space α› }

/-- A metric space induces an emetric space -/
@[priority 100] -- see Note [lower instance priority]
instance metric_space.to_emetric_space : emetric_space γ :=
{ eq_of_edist_eq_zero := assume x y h, by simpa [edist_dist] using h,
  ..pseudo_metric_space.to_pseudo_emetric_space, }

lemma is_closed_of_pairwise_le_dist {s : set γ} {ε : ℝ} (hε : 0 < ε)
  (hs : s.pairwise (λ x y, ε ≤ dist x y)) : is_closed s :=
is_closed_of_spaced_out (dist_mem_uniformity hε) $ by simpa using hs

lemma closed_embedding_of_pairwise_le_dist {α : Type*} [topological_space α] [discrete_topology α]
  {ε : ℝ} (hε : 0 < ε) {f : α → γ} (hf : pairwise (λ x y, ε ≤ dist (f x) (f y))) :
  closed_embedding f :=
closed_embedding_of_spaced_out (dist_mem_uniformity hε) $ by simpa using hf

/-- If `f : β → α` sends any two distinct points to points at distance at least `ε > 0`, then
`f` is a uniform embedding with respect to the discrete uniformity on `β`. -/
lemma uniform_embedding_bot_of_pairwise_le_dist {β : Type*} {ε : ℝ} (hε : 0 < ε) {f : β → α}
  (hf : pairwise (λ x y, ε ≤ dist (f x) (f y))) : @uniform_embedding _ _ ⊥ (by apply_instance) f :=
uniform_embedding_of_spaced_out (dist_mem_uniformity hε) $ by simpa using hf

end metric

/-- Build a new metric space from an old one where the bundled uniform structure is provably
(but typically non-definitionaly) equal to some given uniform structure.
See Note [forgetful inheritance].
-/
def metric_space.replace_uniformity {γ} [U : uniform_space γ] (m : metric_space γ)
  (H : @uniformity _ U = @uniformity _ emetric_space.to_uniform_space') :
  metric_space γ :=
{ eq_of_dist_eq_zero := @eq_of_dist_eq_zero _ _,
  ..pseudo_metric_space.replace_uniformity m.to_pseudo_metric_space H, }

  /-- One gets a metric space from an emetric space if the edistance
is everywhere finite, by pushing the edistance to reals. We set it up so that the edist and the
uniformity are defeq in the metric space and the emetric space. In this definition, the distance
is given separately, to be able to prescribe some expression which is not defeq to the push-forward
of the edistance to reals. -/
def emetric_space.to_metric_space_of_dist {α : Type u} [e : emetric_space α]
  (dist : α → α → ℝ)
  (edist_ne_top : ∀x y: α, edist x y ≠ ⊤)
  (h : ∀x y, dist x y = ennreal.to_real (edist x y)) :
  metric_space α :=
{ dist := dist,
  eq_of_dist_eq_zero := λx y hxy,
    by simpa [h, ennreal.to_real_eq_zero_iff, edist_ne_top x y] using hxy,
  ..pseudo_emetric_space.to_pseudo_metric_space_of_dist dist edist_ne_top h, }

/-- One gets a metric space from an emetric space if the edistance
is everywhere finite, by pushing the edistance to reals. We set it up so that the edist and the
uniformity are defeq in the metric space and the emetric space. -/
def emetric_space.to_metric_space {α : Type u} [e : emetric_space α] (h : ∀x y: α, edist x y ≠ ⊤) :
  metric_space α :=
emetric_space.to_metric_space_of_dist (λx y, ennreal.to_real (edist x y)) h (λx y, rfl)

/-- Metric space structure pulled back by an injective function. Injectivity is necessary to
ensure that `dist x y = 0` only if `x = y`. -/
def metric_space.induced {γ β} (f : γ → β) (hf : function.injective f)
  (m : metric_space β) : metric_space γ :=
{ eq_of_dist_eq_zero := λ x y h, hf (dist_eq_zero.1 h),
  ..pseudo_metric_space.induced f m.to_pseudo_metric_space }

/-- Pull back a metric space structure by a uniform embedding. This is a version of
`metric_space.induced` useful in case if the domain already has a `uniform_space` structure. -/
def uniform_embedding.comap_metric_space {α β} [uniform_space α] [metric_space β] (f : α → β)
  (h : uniform_embedding f) : metric_space α :=
(metric_space.induced f h.inj ‹_›).replace_uniformity h.comap_uniformity.symm

instance subtype.metric_space {α : Type*} {p : α → Prop} [t : metric_space α] :
  metric_space (subtype p) :=
metric_space.induced coe (λ x y, subtype.ext) t

theorem subtype.dist_eq {p : α → Prop} (x y : subtype p) : dist x y = dist (x : α) y := rfl

instance : metric_space empty :=
{ dist := λ _ _, 0,
  dist_self := λ _, rfl,
  dist_comm := λ _ _, rfl,
  eq_of_dist_eq_zero := λ _ _ _, subsingleton.elim _ _,
  dist_triangle := λ _ _ _, show (0:ℝ) ≤ 0 + 0, by rw add_zero, }

instance : metric_space punit :=
{ dist := λ _ _, 0,
  dist_self := λ _, rfl,
  dist_comm := λ _ _, rfl,
  eq_of_dist_eq_zero := λ _ _ _, subsingleton.elim _ _,
  dist_triangle := λ _ _ _, show (0:ℝ) ≤ 0 + 0, by rw add_zero, }

section real

/-- Instantiate the reals as a metric space. -/
noncomputable instance real.metric_space : metric_space ℝ :=
{ eq_of_dist_eq_zero := λ x y h, by simpa [dist, sub_eq_zero] using h,
  ..real.pseudo_metric_space }

end real

section nnreal

noncomputable instance : metric_space ℝ≥0 := subtype.metric_space

end nnreal

section prod

noncomputable instance prod.metric_space_max [metric_space β] : metric_space (γ × β) :=
{ eq_of_dist_eq_zero := λ x y h, begin
    cases max_le_iff.1 (le_of_eq h) with h₁ h₂,
    exact prod.ext_iff.2 ⟨dist_le_zero.1 h₁, dist_le_zero.1 h₂⟩
  end,
  ..prod.pseudo_metric_space_max, }

end prod

section pi
open finset
variables {π : β → Type*} [fintype β] [∀b, metric_space (π b)]

/-- A finite product of metric spaces is a metric space, with the sup distance. -/
noncomputable instance metric_space_pi : metric_space (Πb, π b) :=
  /- we construct the instance from the emetric space instance to avoid checking again that the
  uniformity is the same as the product uniformity, but we register nevertheless a nice formula
  for the distance -/
{ eq_of_dist_eq_zero := assume f g eq0,
  begin
    have eq1 : edist f g = 0 := by simp only [edist_dist, eq0, ennreal.of_real_zero],
    have eq2 : sup univ (λ (b : β), edist (f b) (g b)) ≤ 0 := le_of_eq eq1,
    simp only [finset.sup_le_iff] at eq2,
    exact (funext $ assume b, edist_le_zero.1 $ eq2 b $ mem_univ b)
  end,
  ..pseudo_metric_space_pi }

end pi

namespace metric
section second_countable
open topological_space

/-- A metric space is second countable if one can reconstruct up to any `ε>0` any element of the
space from countably many data. -/
lemma second_countable_of_countable_discretization {α : Type u} [metric_space α]
  (H : ∀ε > (0 : ℝ), ∃ (β : Type*) (_ : encodable β) (F : α → β), ∀x y, F x = F y → dist x y ≤ ε) :
  second_countable_topology α :=
begin
  cases (univ : set α).eq_empty_or_nonempty with hs hs,
  { haveI : compact_space α := ⟨by rw hs; exact is_compact_empty⟩, by apply_instance },
  rcases hs with ⟨x0, hx0⟩,
  letI : inhabited α := ⟨x0⟩,
  refine second_countable_of_almost_dense_set (λε ε0, _),
  rcases H ε ε0 with ⟨β, fβ, F, hF⟩,
  resetI,
  let Finv := function.inv_fun F,
  refine ⟨range Finv, ⟨countable_range _, λx, _⟩⟩,
  let x' := Finv (F x),
  have : F x' = F x := function.inv_fun_eq ⟨x, rfl⟩,
  exact ⟨x', mem_range_self _, hF _ _ this.symm⟩
end

end second_countable
end metric

section eq_rel

/-- The canonical equivalence relation on a pseudometric space. -/
def pseudo_metric.dist_setoid (α : Type u) [pseudo_metric_space α] : setoid α :=
setoid.mk (λx y, dist x y = 0)
begin
  unfold equivalence,
  repeat { split },
  { exact pseudo_metric_space.dist_self },
  { assume x y h, rwa pseudo_metric_space.dist_comm },
  { assume x y z hxy hyz,
    refine le_antisymm _ dist_nonneg,
    calc dist x z ≤ dist x y + dist y z : pseudo_metric_space.dist_triangle _ _ _
         ... = 0 + 0 : by rw [hxy, hyz]
         ... = 0 : by simp }
end

local attribute [instance] pseudo_metric.dist_setoid

/-- The canonical quotient of a pseudometric space, identifying points at distance `0`. -/
@[reducible] definition pseudo_metric_quot (α : Type u) [pseudo_metric_space α] : Type* :=
quotient (pseudo_metric.dist_setoid α)

instance has_dist_metric_quot {α : Type u} [pseudo_metric_space α] :
  has_dist (pseudo_metric_quot α) :=
{ dist := quotient.lift₂ (λp q : α, dist p q)
begin
  assume x y x' y' hxx' hyy',
  have Hxx' : dist x x' = 0 := hxx',
  have Hyy' : dist y y' = 0 := hyy',
  have A : dist x y ≤ dist x' y' := calc
    dist x y ≤ dist x x' + dist x' y : pseudo_metric_space.dist_triangle _ _ _
    ... = dist x' y : by simp [Hxx']
    ... ≤ dist x' y' + dist y' y : pseudo_metric_space.dist_triangle _ _ _
    ... = dist x' y' : by simp [pseudo_metric_space.dist_comm, Hyy'],
  have B : dist x' y' ≤ dist x y := calc
    dist x' y' ≤ dist x' x + dist x y' : pseudo_metric_space.dist_triangle _ _ _
    ... = dist x y' : by simp [pseudo_metric_space.dist_comm, Hxx']
    ... ≤ dist x y + dist y y' : pseudo_metric_space.dist_triangle _ _ _
    ... = dist x y : by simp [Hyy'],
  exact le_antisymm A B
end }

lemma pseudo_metric_quot_dist_eq {α : Type u} [pseudo_metric_space α] (p q : α) :
  dist ⟦p⟧ ⟦q⟧ = dist p q := rfl

instance metric_space_quot {α : Type u} [pseudo_metric_space α] :
  metric_space (pseudo_metric_quot α) :=
{ dist_self := begin
    refine quotient.ind (λy, _),
    exact pseudo_metric_space.dist_self _
  end,
  eq_of_dist_eq_zero := λxc yc, by exact quotient.induction_on₂ xc yc (λx y H, quotient.sound H),
  dist_comm :=
    λxc yc, quotient.induction_on₂ xc yc (λx y, pseudo_metric_space.dist_comm _ _),
  dist_triangle :=
    λxc yc zc, quotient.induction_on₃ xc yc zc (λx y z, pseudo_metric_space.dist_triangle _ _ _) }

end eq_rel<|MERGE_RESOLUTION|>--- conflicted
+++ resolved
@@ -1714,10 +1714,6 @@
 lemma bounded.subset_ball (h : bounded s) (c : α) : ∃ r, s ⊆ closed_ball c r :=
 (bounded_iff_subset_ball c).1 h
 
-<<<<<<< HEAD
-
-=======
->>>>>>> f3b380e4
 lemma bounded.subset_ball_lt (h : bounded s) (a : ℝ) (c : α) : ∃ r, a < r ∧ s ⊆ closed_ball c r :=
 begin
   rcases h.subset_ball c with ⟨r, hr⟩,
