/-
Copyright (c) 2019 Johan Commelin. All rights reserved.
Released under Apache 2.0 license as described in the file LICENSE.
Authors: Johan Commelin, Kenny Lau
-/
import algebra.big_operators.nat_antidiagonal
import data.finsupp.interval
import data.mv_polynomial.basic
import data.polynomial.coeff
import linear_algebra.std_basis
import ring_theory.ideal.local_ring
import ring_theory.multiplicity
import tactic.linarith
import data.finset.locally_finite

/-!
# Formal power series

This file defines (multivariate) formal power series
and develops the basic properties of these objects.

A formal power series is to a polynomial like an infinite sum is to a finite sum.

We provide the natural inclusion from polynomials to formal power series.

## Generalities

The file starts with setting up the (semi)ring structure on multivariate power series.

`trunc n φ` truncates a formal power series to the polynomial
that has the same coefficients as `φ`, for all `m < n`, and `0` otherwise.

If the constant coefficient of a formal power series is invertible,
then this formal power series is invertible.

Formal power series over a local ring form a local ring.

## Formal power series in one variable

We prove that if the ring of coefficients is an integral domain,
then formal power series in one variable form an integral domain.

The `order` of a formal power series `φ` is the multiplicity of the variable `X` in `φ`.

If the coefficients form an integral domain, then `order` is a valuation
(`order_mul`, `le_order_add`).

## Implementation notes

In this file we define multivariate formal power series with
variables indexed by `σ` and coefficients in `R` as
`mv_power_series σ R := (σ →₀ ℕ) → R`.
Unfortunately there is not yet enough API to show that they are the completion
of the ring of multivariate polynomials. However, we provide most of the infrastructure
that is needed to do this. Once I-adic completion (topological or algebraic) is available
it should not be hard to fill in the details.

Formal power series in one variable are defined as
`power_series R := mv_power_series unit R`.

This allows us to port a lot of proofs and properties
from the multivariate case to the single variable case.
However, it means that formal power series are indexed by `unit →₀ ℕ`,
which is of course canonically isomorphic to `ℕ`.
We then build some glue to treat formal power series as if they are indexed by `ℕ`.
Occasionally this leads to proofs that are uglier than expected.
-/

noncomputable theory
open_locale classical big_operators

/-- Multivariate formal power series, where `σ` is the index set of the variables
and `R` is the coefficient ring.-/
def mv_power_series (σ : Type*) (R : Type*) := (σ →₀ ℕ) → R

namespace mv_power_series
open finsupp
variables {σ R : Type*}

instance [inhabited R]       : inhabited       (mv_power_series σ R) := ⟨λ _, default _⟩
instance [has_zero R]        : has_zero        (mv_power_series σ R) := pi.has_zero
instance [add_monoid R]      : add_monoid      (mv_power_series σ R) := pi.add_monoid
instance [add_group R]       : add_group       (mv_power_series σ R) := pi.add_group
instance [add_comm_monoid R] : add_comm_monoid (mv_power_series σ R) := pi.add_comm_monoid
instance [add_comm_group R]  : add_comm_group  (mv_power_series σ R) := pi.add_comm_group
instance [nontrivial R]      : nontrivial      (mv_power_series σ R) := function.nontrivial

instance {A} [semiring R] [add_comm_monoid A] [module R A] :
  module R (mv_power_series σ A) := pi.module _ _ _

instance {A S} [semiring R] [semiring S] [add_comm_monoid A] [module R A] [module S A]
  [has_scalar R S] [is_scalar_tower R S A] :
  is_scalar_tower R S (mv_power_series σ A) :=
pi.is_scalar_tower

section semiring
variables (R) [semiring R]

/-- The `n`th monomial with coefficient `a` as multivariate formal power series.-/
def monomial (n : σ →₀ ℕ) : R →ₗ[R] mv_power_series σ R :=
linear_map.std_basis R _ n

/-- The `n`th coefficient of a multivariate formal power series.-/
def coeff (n : σ →₀ ℕ) : (mv_power_series σ R) →ₗ[R] R := linear_map.proj n

variables {R}

/-- Two multivariate formal power series are equal if all their coefficients are equal.-/
@[ext] lemma ext {φ ψ} (h : ∀ (n : σ →₀ ℕ), coeff R n φ = coeff R n ψ) :
  φ = ψ :=
funext h

/-- Two multivariate formal power series are equal
 if and only if all their coefficients are equal.-/
lemma ext_iff {φ ψ : mv_power_series σ R} :
  φ = ψ ↔ (∀ (n : σ →₀ ℕ), coeff R n φ = coeff R n ψ) :=
function.funext_iff

lemma monomial_def [decidable_eq σ] (n : σ →₀ ℕ) :
  monomial R n = linear_map.std_basis R _ n :=
by convert rfl -- unify the `decidable` arguments

lemma coeff_monomial [decidable_eq σ] (m n : σ →₀ ℕ) (a : R) :
  coeff R m (monomial R n a) = if m = n then a else 0 :=
by rw [coeff, monomial_def, linear_map.proj_apply, linear_map.std_basis_apply,
  function.update_apply, pi.zero_apply]

@[simp] lemma coeff_monomial_same (n : σ →₀ ℕ) (a : R) :
  coeff R n (monomial R n a) = a :=
linear_map.std_basis_same R _ n a

lemma coeff_monomial_ne {m n : σ →₀ ℕ} (h : m ≠ n) (a : R) :
  coeff R m (monomial R n a) = 0 :=
linear_map.std_basis_ne R _ _ _ h a

lemma eq_of_coeff_monomial_ne_zero {m n : σ →₀ ℕ} {a : R} (h : coeff R m (monomial R n a) ≠ 0) :
  m = n :=
by_contra $ λ h', h $ coeff_monomial_ne h' a

@[simp] lemma coeff_comp_monomial (n : σ →₀ ℕ) :
  (coeff R n).comp (monomial R n) = linear_map.id :=
linear_map.ext $ coeff_monomial_same n

@[simp] lemma coeff_zero (n : σ →₀ ℕ) : coeff R n (0 : mv_power_series σ R) = 0 := rfl

variables (m n : σ →₀ ℕ) (φ ψ : mv_power_series σ R)

instance : has_one (mv_power_series σ R) := ⟨monomial R (0 : σ →₀ ℕ) 1⟩

lemma coeff_one [decidable_eq σ] :
  coeff R n (1 : mv_power_series σ R) = if n = 0 then 1 else 0 :=
coeff_monomial _ _ _

lemma coeff_zero_one : coeff R (0 : σ →₀ ℕ) 1 = 1 :=
coeff_monomial_same 0 1

lemma monomial_zero_one : monomial R (0 : σ →₀ ℕ) 1 = 1 := rfl

instance : has_mul (mv_power_series σ R) :=
⟨λ φ ψ n, ∑ p in finsupp.antidiagonal n, coeff R p.1 φ * coeff R p.2 ψ⟩

lemma coeff_mul : coeff R n (φ * ψ) =
  ∑ p in finsupp.antidiagonal n, coeff R p.1 φ * coeff R p.2 ψ := rfl

protected lemma zero_mul : (0 : mv_power_series σ R) * φ = 0 :=
ext $ λ n, by simp [coeff_mul]

protected lemma mul_zero : φ * 0 = 0 :=
ext $ λ n, by simp [coeff_mul]

lemma coeff_monomial_mul (a : R) :
  coeff R m (monomial R n a * φ) = if n ≤ m then a * coeff R (m - n) φ else 0 :=
begin
  have : ∀ p ∈ antidiagonal m,
    coeff R (p : (σ →₀ ℕ) × (σ →₀ ℕ)).1 (monomial R n a) * coeff R p.2 φ ≠ 0 → p.1 = n :=
    λ p _ hp, eq_of_coeff_monomial_ne_zero (left_ne_zero_of_mul hp),
  rw [coeff_mul, ← finset.sum_filter_of_ne this, antidiagonal_filter_fst_eq,
    finset.sum_ite_index],
  simp only [finset.sum_singleton, coeff_monomial_same, finset.sum_empty]
end

lemma coeff_mul_monomial (a : R) :
  coeff R m (φ * monomial R n a) = if n ≤ m then coeff R (m - n) φ * a else 0 :=
begin
  have : ∀ p ∈ antidiagonal m,
    coeff R (p : (σ →₀ ℕ) × (σ →₀ ℕ)).1 φ * coeff R p.2 (monomial R n a) ≠ 0 → p.2 = n :=
    λ p _ hp, eq_of_coeff_monomial_ne_zero (right_ne_zero_of_mul hp),
  rw [coeff_mul, ← finset.sum_filter_of_ne this, antidiagonal_filter_snd_eq,
    finset.sum_ite_index],
  simp only [finset.sum_singleton, coeff_monomial_same, finset.sum_empty]
end

lemma coeff_add_monomial_mul (a : R) :
  coeff R (m + n) (monomial R m a * φ) = a * coeff R n φ :=
begin
  rw [coeff_monomial_mul, if_pos, add_tsub_cancel_left],
  exact le_add_right le_rfl
end

lemma coeff_add_mul_monomial (a : R) :
  coeff R (m + n) (φ * monomial R n a) = coeff R m φ * a :=
begin
  rw [coeff_mul_monomial, if_pos, add_tsub_cancel_right],
  exact le_add_left le_rfl
end

protected lemma one_mul : (1 : mv_power_series σ R) * φ = φ :=
ext $ λ n, by simpa using coeff_add_monomial_mul 0 n φ 1

protected lemma mul_one : φ * 1 = φ :=
ext $ λ n, by simpa using coeff_add_mul_monomial n 0 φ 1

protected lemma mul_add (φ₁ φ₂ φ₃ : mv_power_series σ R) :
  φ₁ * (φ₂ + φ₃) = φ₁ * φ₂ + φ₁ * φ₃ :=
ext $ λ n, by simp only [coeff_mul, mul_add, finset.sum_add_distrib, linear_map.map_add]

protected lemma add_mul (φ₁ φ₂ φ₃ : mv_power_series σ R) :
  (φ₁ + φ₂) * φ₃ = φ₁ * φ₃ + φ₂ * φ₃ :=
ext $ λ n, by simp only [coeff_mul, add_mul, finset.sum_add_distrib, linear_map.map_add]

protected lemma mul_assoc (φ₁ φ₂ φ₃ : mv_power_series σ R) :
  (φ₁ * φ₂) * φ₃ = φ₁ * (φ₂ * φ₃) :=
begin
  ext1 n,
  simp only [coeff_mul, finset.sum_mul, finset.mul_sum, finset.sum_sigma'],
  refine finset.sum_bij (λ p _, ⟨(p.2.1, p.2.2 + p.1.2), (p.2.2, p.1.2)⟩) _ _ _ _;
    simp only [mem_antidiagonal, finset.mem_sigma, heq_iff_eq, prod.mk.inj_iff, and_imp,
      exists_prop],
  { rintros ⟨⟨i,j⟩, ⟨k,l⟩⟩, dsimp only, rintro rfl rfl,
    simp [add_assoc] },
  { rintros ⟨⟨a, b⟩, ⟨c, d⟩⟩, dsimp only, rintro rfl rfl,
    apply mul_assoc },
  { rintros ⟨⟨a, b⟩, ⟨c, d⟩⟩ ⟨⟨i, j⟩, ⟨k, l⟩⟩, dsimp only, rintro rfl rfl - rfl rfl - rfl rfl,
    refl },
  { rintro ⟨⟨i, j⟩, ⟨k, l⟩⟩, dsimp only, rintro rfl rfl,
    refine ⟨⟨(i + k, l), (i, k)⟩, _, _⟩; simp [add_assoc] }
end

instance : semiring (mv_power_series σ R) :=
{ mul_one := mv_power_series.mul_one,
  one_mul := mv_power_series.one_mul,
  mul_assoc := mv_power_series.mul_assoc,
  mul_zero := mv_power_series.mul_zero,
  zero_mul := mv_power_series.zero_mul,
  left_distrib := mv_power_series.mul_add,
  right_distrib := mv_power_series.add_mul,
  .. mv_power_series.has_one,
  .. mv_power_series.has_mul,
  .. mv_power_series.add_comm_monoid }

end semiring

instance [comm_semiring R] : comm_semiring (mv_power_series σ R) :=
{ mul_comm := λ φ ψ, ext $ λ n, by simpa only [coeff_mul, mul_comm]
    using sum_antidiagonal_swap n (λ a b, coeff R a φ * coeff R b ψ),
  .. mv_power_series.semiring }

instance [ring R] : ring (mv_power_series σ R) :=
{ .. mv_power_series.semiring,
  .. mv_power_series.add_comm_group }

instance [comm_ring R] : comm_ring (mv_power_series σ R) :=
{ .. mv_power_series.comm_semiring,
  .. mv_power_series.add_comm_group }

section semiring
variables [semiring R]

lemma monomial_mul_monomial (m n : σ →₀ ℕ) (a b : R) :
  monomial R m a * monomial R n b = monomial R (m + n) (a * b) :=
begin
  ext k,
  simp only [coeff_mul_monomial, coeff_monomial],
  split_ifs with h₁ h₂ h₃ h₃ h₂; try { refl },
  { rw [← h₂, tsub_add_cancel_of_le h₁] at h₃, exact (h₃ rfl).elim },
  { rw [h₃, add_tsub_cancel_right] at h₂, exact (h₂ rfl).elim },
  { exact zero_mul b },
  { rw h₂ at h₁, exact (h₁ $ le_add_left le_rfl).elim }
end

variables (σ) (R)

/-- The constant multivariate formal power series.-/
def C : R →+* mv_power_series σ R :=
{ map_one' := rfl,
  map_mul' := λ a b, (monomial_mul_monomial 0 0 a b).symm,
  map_zero' := (monomial R (0 : _)).map_zero,
  .. monomial R (0 : σ →₀ ℕ) }

variables {σ} {R}

@[simp] lemma monomial_zero_eq_C : ⇑(monomial R (0 : σ →₀ ℕ)) = C σ R := rfl

lemma monomial_zero_eq_C_apply (a : R) : monomial R (0 : σ →₀ ℕ) a = C σ R a := rfl

lemma coeff_C [decidable_eq σ] (n : σ →₀ ℕ) (a : R) :
  coeff R n (C σ R a) = if n = 0 then a else 0 :=
coeff_monomial _ _ _

lemma coeff_zero_C (a : R) : coeff R (0 : σ →₀ℕ) (C σ R a) = a :=
coeff_monomial_same 0 a

/-- The variables of the multivariate formal power series ring.-/
def X (s : σ) : mv_power_series σ R := monomial R (single s 1) 1

lemma coeff_X [decidable_eq σ] (n : σ →₀ ℕ) (s : σ) :
  coeff R n (X s : mv_power_series σ R) = if n = (single s 1) then 1 else 0 :=
coeff_monomial _ _ _

lemma coeff_index_single_X [decidable_eq σ] (s t : σ) :
  coeff R (single t 1) (X s : mv_power_series σ R) = if t = s then 1 else 0 :=
by { simp only [coeff_X, single_left_inj one_ne_zero], split_ifs; refl }

@[simp] lemma coeff_index_single_self_X (s : σ) :
  coeff R (single s 1) (X s : mv_power_series σ R) = 1 :=
coeff_monomial_same _ _

lemma coeff_zero_X (s : σ) : coeff R (0 : σ →₀ ℕ) (X s : mv_power_series σ R) = 0 :=
by { rw [coeff_X, if_neg], intro h, exact one_ne_zero (single_eq_zero.mp h.symm) }

lemma X_def (s : σ) : X s = monomial R (single s 1) 1 := rfl

lemma X_pow_eq (s : σ) (n : ℕ) :
  (X s : mv_power_series σ R)^n = monomial R (single s n) 1 :=
begin
  induction n with n ih,
  { rw [pow_zero, finsupp.single_zero, monomial_zero_one] },
  { rw [pow_succ', ih, nat.succ_eq_add_one, finsupp.single_add, X, monomial_mul_monomial, one_mul] }
end

lemma coeff_X_pow [decidable_eq σ] (m : σ →₀ ℕ) (s : σ) (n : ℕ) :
  coeff R m ((X s : mv_power_series σ R)^n) = if m = single s n then 1 else 0 :=
by rw [X_pow_eq s n, coeff_monomial]

@[simp] lemma coeff_mul_C (n : σ →₀ ℕ) (φ : mv_power_series σ R) (a : R) :
  coeff R n (φ * C σ R a) = coeff R n φ * a :=
by simpa using coeff_add_mul_monomial n 0 φ a

@[simp] lemma coeff_C_mul (n : σ →₀ ℕ) (φ : mv_power_series σ R) (a : R) :
  coeff R n (C σ R a * φ) = a * coeff R n φ :=
by simpa using coeff_add_monomial_mul 0 n φ a

lemma coeff_zero_mul_X (φ : mv_power_series σ R) (s : σ) :
  coeff R (0 : σ →₀ ℕ) (φ * X s) = 0 :=
begin
  have : ¬single s 1 ≤ 0, from λ h, by simpa using h s,
  simp only [X, coeff_mul_monomial, if_neg this]
end

lemma coeff_zero_X_mul (φ : mv_power_series σ R) (s : σ) :
 coeff R (0 : σ →₀ ℕ) (X s * φ) = 0 :=
begin
  have : ¬single s 1 ≤ 0, from λ h, by simpa using h s,
  simp only [X, coeff_monomial_mul, if_neg this]
end

variables (σ) (R)

/-- The constant coefficient of a formal power series.-/
def constant_coeff : (mv_power_series σ R) →+* R :=
{ to_fun := coeff R (0 : σ →₀ ℕ),
  map_one' := coeff_zero_one,
  map_mul' := λ φ ψ, by simp [coeff_mul, support_single_ne_zero],
  map_zero' := linear_map.map_zero _,
  .. coeff R (0 : σ →₀ ℕ) }

variables {σ} {R}

@[simp] lemma coeff_zero_eq_constant_coeff :
  ⇑(coeff R (0 : σ →₀ ℕ)) = constant_coeff σ R := rfl

lemma coeff_zero_eq_constant_coeff_apply (φ : mv_power_series σ R) :
  coeff R (0 : σ →₀ ℕ) φ = constant_coeff σ R φ := rfl

@[simp] lemma constant_coeff_C (a : R) : constant_coeff σ R (C σ R a) = a := rfl
@[simp] lemma constant_coeff_comp_C :
  (constant_coeff σ R).comp (C σ R) = ring_hom.id R := rfl

@[simp] lemma constant_coeff_zero : constant_coeff σ R 0 = 0 := rfl
@[simp] lemma constant_coeff_one : constant_coeff σ R 1 = 1 := rfl
@[simp] lemma constant_coeff_X (s : σ) : constant_coeff σ R (X s) = 0 := coeff_zero_X s

/-- If a multivariate formal power series is invertible,
 then so is its constant coefficient.-/
lemma is_unit_constant_coeff (φ : mv_power_series σ R) (h : is_unit φ) :
  is_unit (constant_coeff σ R φ) :=
h.map (constant_coeff σ R).to_monoid_hom

@[simp]
lemma coeff_smul (f : mv_power_series σ R) (n) (a : R) :
  coeff _ n (a • f) = a * coeff _ n f :=
rfl

lemma X_inj [nontrivial R] {s t : σ} : (X s : mv_power_series σ R) = X t ↔ s = t :=
⟨begin
  intro h, replace h := congr_arg (coeff R (single s 1)) h, rw [coeff_X, if_pos rfl, coeff_X] at h,
  split_ifs at h with H,
  { rw finsupp.single_eq_single_iff at H,
    cases H, { exact H.1 }, { exfalso, exact one_ne_zero H.1 } },
  { exfalso, exact one_ne_zero h }
end, congr_arg X⟩

end semiring

section map
variables {S T : Type*} [semiring R] [semiring S] [semiring T]
variables (f : R →+* S) (g : S →+* T)

variable (σ)

/-- The map between multivariate formal power series induced by a map on the coefficients.-/
def map : mv_power_series σ R →+* mv_power_series σ S :=
{ to_fun := λ φ n, f $ coeff R n φ,
  map_zero' := ext $ λ n, f.map_zero,
  map_one' := ext $ λ n, show f ((coeff R n) 1) = (coeff S n) 1,
    by { rw [coeff_one, coeff_one], split_ifs; simp [f.map_one, f.map_zero] },
  map_add' := λ φ ψ, ext $ λ n,
    show f ((coeff R n) (φ + ψ)) = f ((coeff R n) φ) + f ((coeff R n) ψ), by simp,
  map_mul' := λ φ ψ, ext $ λ n, show f _ = _,
  begin
    rw [coeff_mul, f.map_sum, coeff_mul, finset.sum_congr rfl],
    rintros ⟨i,j⟩ hij, rw [f.map_mul], refl,
  end }

variable {σ}

@[simp] lemma map_id : map σ (ring_hom.id R) = ring_hom.id _ := rfl

lemma map_comp : map σ (g.comp f) = (map σ g).comp (map σ f) := rfl

@[simp] lemma coeff_map (n : σ →₀ ℕ) (φ : mv_power_series σ R) :
  coeff S n (map σ f φ) = f (coeff R n φ) := rfl

@[simp] lemma constant_coeff_map (φ : mv_power_series σ R) :
  constant_coeff σ S (map σ f φ) = f (constant_coeff σ R φ) := rfl

@[simp] lemma map_monomial (n : σ →₀ ℕ) (a : R) :
  map σ f (monomial R n a) = monomial S n (f a) :=
by { ext m, simp [coeff_monomial, apply_ite f] }

@[simp] lemma map_C (a : R) : map σ f (C σ R a) = C σ S (f a) :=
map_monomial _ _ _

@[simp] lemma map_X (s : σ) : map σ f (X s) = X s := by simp [X]

end map

section algebra
variables {A : Type*} [comm_semiring R] [semiring A] [algebra R A]

instance : algebra R (mv_power_series σ A) :=
{ commutes' := λ a φ, by { ext n, simp [algebra.commutes] },
  smul_def' := λ a σ, by { ext n, simp [(coeff A n).map_smul_of_tower a, algebra.smul_def] },
  to_ring_hom := (mv_power_series.map σ (algebra_map R A)).comp (C σ R),
  .. mv_power_series.module }

theorem C_eq_algebra_map : C σ R = (algebra_map R (mv_power_series σ R)) := rfl

theorem algebra_map_apply {r : R} :
  algebra_map R (mv_power_series σ A) r = C σ A (algebra_map R A r) :=
begin
  change (mv_power_series.map σ (algebra_map R A)).comp (C σ R) r = _,
  simp,
end

instance [nonempty σ] [nontrivial R] : nontrivial (subalgebra R (mv_power_series σ R)) :=
⟨⟨⊥, ⊤, begin
  rw [ne.def, set_like.ext_iff, not_forall],
  inhabit σ,
  refine ⟨X (default σ), _⟩,
  simp only [algebra.mem_bot, not_exists, set.mem_range, iff_true, algebra.mem_top],
  intros x,
  rw [ext_iff, not_forall],
  refine ⟨finsupp.single (default σ) 1, _⟩,
  simp [algebra_map_apply, coeff_C],
end⟩⟩

end algebra

section trunc
variables [comm_semiring R] (n : σ →₀ ℕ)

-- TODO use Yael's version
instance {α β : Type*} [preorder β] [has_zero β] [locally_finite_order β] :
  locally_finite_order (α →₀ β) := sorry

/-- Auxiliary definition for the truncation function. -/
def trunc_fun (φ : mv_power_series σ R) : mv_polynomial σ R :=
<<<<<<< HEAD
∑ m in finset.Iio n, mv_polynomial.monomial m (coeff R m φ)
=======
∑ m in finset.Iic n, mv_polynomial.monomial m (coeff R m φ)
>>>>>>> 582fa071

lemma coeff_trunc_fun (m : σ →₀ ℕ) (φ : mv_power_series σ R) :
  (trunc_fun n φ).coeff m = if m < n then coeff R m φ else 0 :=
by simp [trunc_fun, mv_polynomial.coeff_sum]

variable (R)

/-- The `n`th truncation of a multivariate formal power series to a multivariate polynomial -/
def trunc : mv_power_series σ R →+ mv_polynomial σ R :=
{ to_fun := trunc_fun n,
  map_zero' := by { ext, simp [coeff_trunc_fun] },
  map_add' := by { intros, ext, simp [coeff_trunc_fun, ite_add], split_ifs; refl } }

variable {R}

lemma coeff_trunc (m : σ →₀ ℕ) (φ : mv_power_series σ R) :
  (trunc R n φ).coeff m = if m < n then coeff R m φ else 0 :=
by simp [trunc, coeff_trunc_fun]

@[simp] lemma trunc_one (hnn : n ≠ 0) : trunc R n 1 = 1 :=
mv_polynomial.ext _ _ $ λ m,
begin
  rw [coeff_trunc, coeff_one],
  split_ifs with H H' H',
  { subst m, simp },
  { symmetry, rw mv_polynomial.coeff_one, exact if_neg (ne.symm H'), },
  { symmetry, rw mv_polynomial.coeff_one, refine if_neg _,
    intro H', apply H, subst m, exact ne.bot_lt hnn, }
end

@[simp] lemma trunc_C (hnn : n ≠ 0) (a : R) : trunc R n (C σ R a) = mv_polynomial.C a :=
mv_polynomial.ext _ _ $ λ m,
begin
  rw [coeff_trunc, coeff_C, mv_polynomial.coeff_C],
  split_ifs with H; refl <|> try {simp * at *},
  exfalso, apply H, subst m, exact ne.bot_lt hnn,
end

end trunc

section comm_semiring
variable [comm_semiring R]

lemma X_pow_dvd_iff {s : σ} {n : ℕ} {φ : mv_power_series σ R} :
  (X s : mv_power_series σ R)^n ∣ φ ↔ ∀ m : σ →₀ ℕ, m s < n → coeff R m φ = 0 :=
begin
  split,
  { rintros ⟨φ, rfl⟩ m h,
    rw [coeff_mul, finset.sum_eq_zero],
    rintros ⟨i,j⟩ hij, rw [coeff_X_pow, if_neg, zero_mul],
    contrapose! h, subst i, rw finsupp.mem_antidiagonal at hij,
    rw [← hij, finsupp.add_apply, finsupp.single_eq_same], exact nat.le_add_right n _ },
  { intro h, refine ⟨λ m, coeff R (m + (single s n)) φ, _⟩,
    ext m, by_cases H : m - single s n + single s n = m,
    { rw [coeff_mul, finset.sum_eq_single (single s n, m - single s n)],
      { rw [coeff_X_pow, if_pos rfl, one_mul],
        simpa using congr_arg (λ (m : σ →₀ ℕ), coeff R m φ) H.symm },
      { rintros ⟨i,j⟩ hij hne, rw finsupp.mem_antidiagonal at hij,
        rw coeff_X_pow, split_ifs with hi,
        { exfalso, apply hne, rw [← hij, ← hi, prod.mk.inj_iff], refine ⟨rfl, _⟩,
          ext t, simp only [add_tsub_cancel_left, finsupp.add_apply, finsupp.tsub_apply] },
        { exact zero_mul _ } },
      { intro hni, exfalso, apply hni, rwa [finsupp.mem_antidiagonal, add_comm] } },
    { rw [h, coeff_mul, finset.sum_eq_zero],
      { rintros ⟨i,j⟩ hij, rw finsupp.mem_antidiagonal at hij,
        rw coeff_X_pow, split_ifs with hi,
        { exfalso, apply H, rw [← hij, hi], ext,
          rw [coe_add, coe_add, pi.add_apply, pi.add_apply, add_tsub_cancel_left, add_comm], },
        { exact zero_mul _ } },
      { classical, contrapose! H, ext t,
        by_cases hst : s = t,
        { subst t, simpa using tsub_add_cancel_of_le H },
        { simp [finsupp.single_apply, hst] } } } }
end

lemma X_dvd_iff {s : σ} {φ : mv_power_series σ R} :
  (X s : mv_power_series σ R) ∣ φ ↔ ∀ m : σ →₀ ℕ, m s = 0 → coeff R m φ = 0 :=
begin
  rw [← pow_one (X s : mv_power_series σ R), X_pow_dvd_iff],
  split; intros h m hm,
  { exact h m (hm.symm ▸ zero_lt_one) },
  { exact h m (nat.eq_zero_of_le_zero $ nat.le_of_succ_le_succ hm) }
end
end comm_semiring

section ring
variables [ring R]

/-
The inverse of a multivariate formal power series is defined by
well-founded recursion on the coeffients of the inverse.
-/

/-- Auxiliary definition that unifies
 the totalised inverse formal power series `(_)⁻¹` and
 the inverse formal power series that depends on
 an inverse of the constant coefficient `inv_of_unit`.-/
protected noncomputable def inv.aux (a : R) (φ : mv_power_series σ R) : mv_power_series σ R
| n := if n = 0 then a else
- a * ∑ x in n.antidiagonal,
    if h : x.2 < n then coeff R x.1 φ * inv.aux x.2 else 0
using_well_founded
{ rel_tac := λ _ _, `[exact ⟨_, finsupp.lt_wf σ⟩],
  dec_tac := tactic.assumption }

lemma coeff_inv_aux [decidable_eq σ] (n : σ →₀ ℕ) (a : R) (φ : mv_power_series σ R) :
  coeff R n (inv.aux a φ) = if n = 0 then a else
  - a * ∑ x in n.antidiagonal,
    if x.2 < n then coeff R x.1 φ * coeff R x.2 (inv.aux a φ) else 0 :=
show inv.aux a φ n = _,
begin
  rw inv.aux,
  convert rfl -- unify `decidable` instances
end

/-- A multivariate formal power series is invertible if the constant coefficient is invertible.-/
def inv_of_unit (φ : mv_power_series σ R) (u : units R) : mv_power_series σ R :=
inv.aux (↑u⁻¹) φ

lemma coeff_inv_of_unit [decidable_eq σ] (n : σ →₀ ℕ) (φ : mv_power_series σ R) (u : units R) :
  coeff R n (inv_of_unit φ u) = if n = 0 then ↑u⁻¹ else
  - ↑u⁻¹ * ∑ x in n.antidiagonal,
    if x.2 < n then coeff R x.1 φ * coeff R x.2 (inv_of_unit φ u) else 0 :=
coeff_inv_aux n (↑u⁻¹) φ

@[simp] lemma constant_coeff_inv_of_unit (φ : mv_power_series σ R) (u : units R) :
  constant_coeff σ R (inv_of_unit φ u) = ↑u⁻¹ :=
by rw [← coeff_zero_eq_constant_coeff_apply, coeff_inv_of_unit, if_pos rfl]

lemma mul_inv_of_unit (φ : mv_power_series σ R) (u : units R) (h : constant_coeff σ R φ = u) :
  φ * inv_of_unit φ u = 1 :=
ext $ λ n, if H : n = 0 then by { rw H, simp [coeff_mul, support_single_ne_zero, h], }
else
begin
  have : ((0 : σ →₀ ℕ), n) ∈ n.antidiagonal,
  { rw [finsupp.mem_antidiagonal, zero_add] },
  rw [coeff_one, if_neg H, coeff_mul,
    ← finset.insert_erase this, finset.sum_insert (finset.not_mem_erase _ _),
    coeff_zero_eq_constant_coeff_apply, h, coeff_inv_of_unit, if_neg H,
    neg_mul_eq_neg_mul_symm, mul_neg_eq_neg_mul_symm, units.mul_inv_cancel_left,
    ← finset.insert_erase this, finset.sum_insert (finset.not_mem_erase _ _),
    finset.insert_erase this, if_neg (not_lt_of_ge $ le_refl _), zero_add, add_comm,
    ← sub_eq_add_neg, sub_eq_zero, finset.sum_congr rfl],
  rintros ⟨i,j⟩ hij, rw [finset.mem_erase, finsupp.mem_antidiagonal] at hij,
  cases hij with h₁ h₂,
  subst n, rw if_pos,
  suffices : (0 : _) + j < i + j, {simpa},
  apply add_lt_add_right,
  split,
  { intro s, exact nat.zero_le _ },
  { intro H, apply h₁,
    suffices : i = 0, {simp [this]},
    ext1 s, exact nat.eq_zero_of_le_zero (H s) }
end

end ring

section comm_ring
variable [comm_ring R]

/-- Multivariate formal power series over a local ring form a local ring. -/
instance is_local_ring [local_ring R] : local_ring (mv_power_series σ R) :=
{ is_local := by { intro φ, rcases local_ring.is_local (constant_coeff σ R φ) with ⟨u,h⟩|⟨u,h⟩;
    [left, right];
    { refine is_unit_of_mul_eq_one _ _ (mul_inv_of_unit _ u _),
      simpa using h.symm } } }

-- TODO(jmc): once adic topology lands, show that this is complete

end comm_ring

section local_ring
variables {S : Type*} [comm_ring R] [comm_ring S] (f : R →+* S)
  [is_local_ring_hom f]

-- Thanks to the linter for informing us that  this instance does
-- not actually need R and S to be local rings!

/-- The map `A[[X]] → B[[X]]` induced by a local ring hom `A → B` is local -/
instance map.is_local_ring_hom : is_local_ring_hom (map σ f) :=
⟨begin
  rintros φ ⟨ψ, h⟩,
  replace h := congr_arg (constant_coeff σ S) h,
  rw constant_coeff_map at h,
  have : is_unit (constant_coeff σ S ↑ψ) := @is_unit_constant_coeff σ S _ (↑ψ) ψ.is_unit,
  rw h at this,
  rcases is_unit_of_map_unit f _ this with ⟨c, hc⟩,
  exact is_unit_of_mul_eq_one φ (inv_of_unit φ c) (mul_inv_of_unit φ c hc.symm)
end⟩

variables [local_ring R] [local_ring S]

instance : local_ring (mv_power_series σ R) :=
{ is_local := local_ring.is_local }

end local_ring

section field
variables {k : Type*} [field k]

/-- The inverse `1/f` of a multivariable power series `f` over a field -/
protected def inv (φ : mv_power_series σ k) : mv_power_series σ k :=
inv.aux (constant_coeff σ k φ)⁻¹ φ

instance : has_inv (mv_power_series σ k) := ⟨mv_power_series.inv⟩

lemma coeff_inv [decidable_eq σ] (n : σ →₀ ℕ) (φ : mv_power_series σ k) :
  coeff k n (φ⁻¹) = if n = 0 then (constant_coeff σ k φ)⁻¹ else
  - (constant_coeff σ k φ)⁻¹ * ∑ x in n.antidiagonal,
    if x.2 < n then coeff k x.1 φ * coeff k x.2 (φ⁻¹) else 0 :=
coeff_inv_aux n _ φ

@[simp] lemma constant_coeff_inv (φ : mv_power_series σ k) :
  constant_coeff σ k (φ⁻¹) = (constant_coeff σ k φ)⁻¹ :=
by rw [← coeff_zero_eq_constant_coeff_apply, coeff_inv, if_pos rfl]

lemma inv_eq_zero {φ : mv_power_series σ k} :
  φ⁻¹ = 0 ↔ constant_coeff σ k φ = 0 :=
⟨λ h, by simpa using congr_arg (constant_coeff σ k) h,
 λ h, ext $ λ n, by { rw coeff_inv, split_ifs;
 simp only [h, mv_power_series.coeff_zero, zero_mul, inv_zero, neg_zero] }⟩

@[simp, priority 1100]
lemma inv_of_unit_eq (φ : mv_power_series σ k) (h : constant_coeff σ k φ ≠ 0) :
  inv_of_unit φ (units.mk0 _ h) = φ⁻¹ := rfl

@[simp]
lemma inv_of_unit_eq' (φ : mv_power_series σ k) (u : units k) (h : constant_coeff σ k φ = u) :
  inv_of_unit φ u = φ⁻¹ :=
begin
  rw ← inv_of_unit_eq φ (h.symm ▸ u.ne_zero),
  congr' 1, rw [units.ext_iff], exact h.symm,
end

@[simp] protected lemma mul_inv (φ : mv_power_series σ k) (h : constant_coeff σ k φ ≠ 0) :
  φ * φ⁻¹ = 1 :=
by rw [← inv_of_unit_eq φ h, mul_inv_of_unit φ (units.mk0 _ h) rfl]

@[simp] protected lemma inv_mul (φ : mv_power_series σ k) (h : constant_coeff σ k φ ≠ 0) :
  φ⁻¹ * φ = 1 :=
by rw [mul_comm, φ.mul_inv h]

protected lemma eq_mul_inv_iff_mul_eq {φ₁ φ₂ φ₃ : mv_power_series σ k}
  (h : constant_coeff σ k φ₃ ≠ 0) :
  φ₁ = φ₂ * φ₃⁻¹ ↔ φ₁ * φ₃ = φ₂ :=
⟨λ k, by simp [k, mul_assoc, mv_power_series.inv_mul _ h],
 λ k, by simp [← k, mul_assoc, mv_power_series.mul_inv _ h]⟩

protected lemma eq_inv_iff_mul_eq_one {φ ψ : mv_power_series σ k} (h : constant_coeff σ k ψ ≠ 0) :
  φ = ψ⁻¹ ↔ φ * ψ = 1 :=
by rw [← mv_power_series.eq_mul_inv_iff_mul_eq h, one_mul]

protected lemma inv_eq_iff_mul_eq_one {φ ψ : mv_power_series σ k} (h : constant_coeff σ k ψ ≠ 0) :
  ψ⁻¹ = φ ↔ φ * ψ = 1 :=
by rw [eq_comm, mv_power_series.eq_inv_iff_mul_eq_one h]

end field

end mv_power_series

namespace mv_polynomial
open finsupp
variables {σ : Type*} {R : Type*} [comm_semiring R]

/-- The natural inclusion from multivariate polynomials into multivariate formal power series.-/
instance coe_to_mv_power_series : has_coe (mv_polynomial σ R) (mv_power_series σ R) :=
⟨λ φ n, coeff n φ⟩

@[simp, norm_cast] lemma coeff_coe (φ : mv_polynomial σ R) (n : σ →₀ ℕ) :
mv_power_series.coeff R n ↑φ = coeff n φ := rfl

@[simp, norm_cast] lemma coe_monomial (n : σ →₀ ℕ) (a : R) :
  (monomial n a : mv_power_series σ R) = mv_power_series.monomial R n a :=
mv_power_series.ext $ λ m,
begin
  rw [coeff_coe, coeff_monomial, mv_power_series.coeff_monomial],
  split_ifs with h₁ h₂; refl <|> subst m; contradiction
end

@[simp, norm_cast] lemma coe_zero : ((0 : mv_polynomial σ R) : mv_power_series σ R) = 0 := rfl

@[simp, norm_cast] lemma coe_one : ((1 : mv_polynomial σ R) : mv_power_series σ R) = 1 :=
coe_monomial _ _

@[simp, norm_cast] lemma coe_add (φ ψ : mv_polynomial σ R) :
  ((φ + ψ : mv_polynomial σ R) : mv_power_series σ R) = φ + ψ := rfl

@[simp, norm_cast] lemma coe_mul (φ ψ : mv_polynomial σ R) :
  ((φ * ψ : mv_polynomial σ R) : mv_power_series σ R) = φ * ψ :=
mv_power_series.ext $ λ n,
by simp only [coeff_coe, mv_power_series.coeff_mul, coeff_mul]

@[simp, norm_cast] lemma coe_C (a : R) :
  ((C a : mv_polynomial σ R) : mv_power_series σ R) = mv_power_series.C σ R a :=
coe_monomial _ _

@[simp, norm_cast] lemma coe_X (s : σ) :
  ((X s : mv_polynomial σ R) : mv_power_series σ R) = mv_power_series.X s :=
coe_monomial _ _

/--
The coercion from multivariable polynomials to multivariable power series
as a ring homomorphism.
-/
-- TODO as an algebra homomorphism?
def coe_to_mv_power_series.ring_hom : mv_polynomial σ R →+* mv_power_series σ R :=
{ to_fun := (coe : mv_polynomial σ R → mv_power_series σ R),
  map_zero' := coe_zero,
  map_one' := coe_one,
  map_add' := coe_add,
  map_mul' := coe_mul }

end mv_polynomial

/-- Formal power series over the coefficient ring `R`.-/
def power_series (R : Type*) := mv_power_series unit R

namespace power_series
open finsupp (single)
variable {R : Type*}

section
local attribute [reducible] power_series

instance [inhabited R]       : inhabited       (power_series R) := by apply_instance
instance [add_monoid R]      : add_monoid      (power_series R) := by apply_instance
instance [add_group R]       : add_group       (power_series R) := by apply_instance
instance [add_comm_monoid R] : add_comm_monoid (power_series R) := by apply_instance
instance [add_comm_group R]  : add_comm_group  (power_series R) := by apply_instance
instance [semiring R]        : semiring        (power_series R) := by apply_instance
instance [comm_semiring R]   : comm_semiring   (power_series R) := by apply_instance
instance [ring R]            : ring            (power_series R) := by apply_instance
instance [comm_ring R]       : comm_ring       (power_series R) := by apply_instance
instance [nontrivial R]      : nontrivial      (power_series R) := by apply_instance

instance {A} [semiring R] [add_comm_monoid A] [module R A] :
  module R (power_series A) := by apply_instance

instance {A S} [semiring R] [semiring S] [add_comm_monoid A] [module R A] [module S A]
  [has_scalar R S] [is_scalar_tower R S A] :
  is_scalar_tower R S (power_series A) :=
pi.is_scalar_tower

instance {A} [semiring A] [comm_semiring R] [algebra R A] :
  algebra R (power_series A) := by apply_instance

end

section semiring
variables (R) [semiring R]

/-- The `n`th coefficient of a formal power series.-/
def coeff (n : ℕ) : power_series R →ₗ[R] R := mv_power_series.coeff R (single () n)

/-- The `n`th monomial with coefficient `a` as formal power series.-/
def monomial (n : ℕ) : R →ₗ[R] power_series R := mv_power_series.monomial R (single () n)

variables {R}

lemma coeff_def {s : unit →₀ ℕ} {n : ℕ} (h : s () = n) :
  coeff R n = mv_power_series.coeff R s :=
by erw [coeff, ← h, ← finsupp.unique_single s]

/-- Two formal power series are equal if all their coefficients are equal.-/
@[ext] lemma ext {φ ψ : power_series R} (h : ∀ n, coeff R n φ = coeff R n ψ) :
  φ = ψ :=
mv_power_series.ext $ λ n,
by { rw ← coeff_def, { apply h }, refl }

/-- Two formal power series are equal if all their coefficients are equal.-/
lemma ext_iff {φ ψ : power_series R} : φ = ψ ↔ (∀ n, coeff R n φ = coeff R n ψ) :=
⟨λ h n, congr_arg (coeff R n) h, ext⟩

/-- Constructor for formal power series.-/
def mk {R} (f : ℕ → R) : power_series R := λ s, f (s ())

@[simp] lemma coeff_mk (n : ℕ) (f : ℕ → R) : coeff R n (mk f) = f n :=
congr_arg f finsupp.single_eq_same

lemma coeff_monomial (m n : ℕ) (a : R) :
  coeff R m (monomial R n a) = if m = n then a else 0 :=
calc coeff R m (monomial R n a) = _ : mv_power_series.coeff_monomial _ _ _
    ... = if m = n then a else 0 :
by { simp only [finsupp.unique_single_eq_iff], split_ifs; refl }

lemma monomial_eq_mk (n : ℕ) (a : R) :
  monomial R n a = mk (λ m, if m = n then a else 0) :=
ext $ λ m, by { rw [coeff_monomial, coeff_mk] }

@[simp] lemma coeff_monomial_same (n : ℕ) (a : R) :
  coeff R n (monomial R n a) = a :=
mv_power_series.coeff_monomial_same _ _

@[simp] lemma coeff_comp_monomial (n : ℕ) :
  (coeff R n).comp (monomial R n) = linear_map.id :=
linear_map.ext $ coeff_monomial_same n

variable (R)

/--The constant coefficient of a formal power series. -/
def constant_coeff : power_series R →+* R := mv_power_series.constant_coeff unit R

/-- The constant formal power series.-/
def C : R →+* power_series R := mv_power_series.C unit R

variable {R}

/-- The variable of the formal power series ring.-/
def X : power_series R := mv_power_series.X ()

@[simp] lemma coeff_zero_eq_constant_coeff :
  ⇑(coeff R 0) = constant_coeff R :=
by { rw [coeff, finsupp.single_zero], refl }

lemma coeff_zero_eq_constant_coeff_apply (φ : power_series R) :
  coeff R 0 φ = constant_coeff R φ :=
by rw [coeff_zero_eq_constant_coeff]; refl

@[simp] lemma monomial_zero_eq_C : ⇑(monomial R 0) = C R :=
by rw [monomial, finsupp.single_zero, mv_power_series.monomial_zero_eq_C, C]

lemma monomial_zero_eq_C_apply (a : R) : monomial R 0 a = C R a :=
by simp

lemma coeff_C (n : ℕ) (a : R) :
  coeff R n (C R a : power_series R) = if n = 0 then a else 0 :=
by rw [← monomial_zero_eq_C_apply, coeff_monomial]

@[simp] lemma coeff_zero_C (a : R) : coeff R 0 (C R a) = a :=
by rw [← monomial_zero_eq_C_apply, coeff_monomial_same 0 a]

lemma X_eq : (X : power_series R) = monomial R 1 1 := rfl

lemma coeff_X (n : ℕ) :
  coeff R n (X : power_series R) = if n = 1 then 1 else 0 :=
by rw [X_eq, coeff_monomial]

@[simp] lemma coeff_zero_X : coeff R 0 (X : power_series R) = 0 :=
by rw [coeff, finsupp.single_zero, X, mv_power_series.coeff_zero_X]

@[simp] lemma coeff_one_X : coeff R 1 (X : power_series R) = 1 :=
by rw [coeff_X, if_pos rfl]

lemma X_pow_eq (n : ℕ) : (X : power_series R)^n = monomial R n 1 :=
mv_power_series.X_pow_eq _ n

lemma coeff_X_pow (m n : ℕ) :
  coeff R m ((X : power_series R)^n) = if m = n then 1 else 0 :=
by rw [X_pow_eq, coeff_monomial]

@[simp] lemma coeff_X_pow_self (n : ℕ) :
  coeff R n ((X : power_series R)^n) = 1 :=
by rw [coeff_X_pow, if_pos rfl]

@[simp] lemma coeff_one (n : ℕ) :
  coeff R n (1 : power_series R) = if n = 0 then 1 else 0 :=
coeff_C n 1

lemma coeff_zero_one : coeff R 0 (1 : power_series R) = 1 :=
coeff_zero_C 1

lemma coeff_mul (n : ℕ) (φ ψ : power_series R) :
  coeff R n (φ * ψ) = ∑ p in finset.nat.antidiagonal n, coeff R p.1 φ * coeff R p.2 ψ :=
begin
  symmetry,
  apply finset.sum_bij (λ (p : ℕ × ℕ) h, (single () p.1, single () p.2)),
  { rintros ⟨i,j⟩ hij, rw finset.nat.mem_antidiagonal at hij,
    rw [finsupp.mem_antidiagonal, ← finsupp.single_add, hij], },
  { rintros ⟨i,j⟩ hij, refl },
  { rintros ⟨i,j⟩ ⟨k,l⟩ hij hkl,
    simpa only [prod.mk.inj_iff, finsupp.unique_single_eq_iff] using id },
  { rintros ⟨f,g⟩ hfg,
    refine ⟨(f (), g ()), _, _⟩,
    { rw finsupp.mem_antidiagonal at hfg,
      rw [finset.nat.mem_antidiagonal, ← finsupp.add_apply, hfg, finsupp.single_eq_same] },
    { rw prod.mk.inj_iff, dsimp,
      exact ⟨finsupp.unique_single f, finsupp.unique_single g⟩ } }
end

@[simp] lemma coeff_mul_C (n : ℕ) (φ : power_series R) (a : R) :
  coeff R n (φ * C R a) = coeff R n φ * a :=
mv_power_series.coeff_mul_C _ φ a

@[simp] lemma coeff_C_mul (n : ℕ) (φ : power_series R) (a : R) :
  coeff R n (C R a * φ) = a * coeff R n φ :=
mv_power_series.coeff_C_mul _ φ a

@[simp] lemma coeff_smul (n : ℕ) (φ : power_series R) (a : R) :
  coeff R n (a • φ) = a * coeff R n φ :=
rfl

@[simp] lemma coeff_succ_mul_X (n : ℕ) (φ : power_series R) :
  coeff R (n+1) (φ * X) = coeff R n φ :=
begin
  simp only [coeff, finsupp.single_add],
  convert φ.coeff_add_mul_monomial (single () n) (single () 1) _,
  rw mul_one
end

@[simp] lemma coeff_succ_X_mul (n : ℕ) (φ : power_series R) :
  coeff R (n + 1) (X * φ) = coeff R n φ :=
begin
  simp only [coeff, finsupp.single_add, add_comm n 1],
  convert φ.coeff_add_monomial_mul (single () 1) (single () n) _,
  rw one_mul,
end

@[simp] lemma constant_coeff_C (a : R) : constant_coeff R (C R a) = a := rfl
@[simp] lemma constant_coeff_comp_C :
  (constant_coeff R).comp (C R) = ring_hom.id R := rfl

@[simp] lemma constant_coeff_zero : constant_coeff R 0 = 0 := rfl
@[simp] lemma constant_coeff_one : constant_coeff R 1 = 1 := rfl
@[simp] lemma constant_coeff_X : constant_coeff R X = 0 := mv_power_series.coeff_zero_X _

lemma coeff_zero_mul_X (φ : power_series R) : coeff R 0 (φ * X) = 0 := by simp

lemma coeff_zero_X_mul (φ : power_series R) : coeff R 0 (X * φ) = 0 := by simp

/-- If a formal power series is invertible, then so is its constant coefficient.-/
lemma is_unit_constant_coeff (φ : power_series R) (h : is_unit φ) :
  is_unit (constant_coeff R φ) :=
mv_power_series.is_unit_constant_coeff φ h

/-- Split off the constant coefficient. -/
lemma eq_shift_mul_X_add_const (φ : power_series R) :
  φ = mk (λ p, coeff R (p + 1) φ) * X + C R (constant_coeff R φ) :=
begin
  ext (_ | n),
  { simp only [ring_hom.map_add, constant_coeff_C, constant_coeff_X, coeff_zero_eq_constant_coeff,
      zero_add, mul_zero, ring_hom.map_mul], },
  { simp only [coeff_succ_mul_X, coeff_mk, linear_map.map_add, coeff_C, n.succ_ne_zero, sub_zero,
      if_false, add_zero], }
end

/-- Split off the constant coefficient. -/
lemma eq_X_mul_shift_add_const (φ : power_series R) :
  φ = X * mk (λ p, coeff R (p + 1) φ) + C R (constant_coeff R φ) :=
begin
  ext (_ | n),
  { simp only [ring_hom.map_add, constant_coeff_C, constant_coeff_X, coeff_zero_eq_constant_coeff,
      zero_add, zero_mul, ring_hom.map_mul], },
  { simp only [coeff_succ_X_mul, coeff_mk, linear_map.map_add, coeff_C, n.succ_ne_zero, sub_zero,
      if_false, add_zero], }
end

section map
variables {S : Type*} {T : Type*} [semiring S] [semiring T]
variables (f : R →+* S) (g : S →+* T)

/-- The map between formal power series induced by a map on the coefficients.-/
def map : power_series R →+* power_series S :=
mv_power_series.map _ f

@[simp] lemma map_id : (map (ring_hom.id R) :
  power_series R → power_series R) = id := rfl

lemma map_comp : map (g.comp f) = (map g).comp (map f) := rfl

@[simp] lemma coeff_map (n : ℕ) (φ : power_series R) :
  coeff S n (map f φ) = f (coeff R n φ) := rfl

end map

end semiring

section comm_semiring
variables [comm_semiring R]

lemma X_pow_dvd_iff {n : ℕ} {φ : power_series R} :
  (X : power_series R)^n ∣ φ ↔ ∀ m, m < n → coeff R m φ = 0 :=
begin
  convert @mv_power_series.X_pow_dvd_iff unit R _ () n φ, apply propext,
  classical, split; intros h m hm,
  { rw finsupp.unique_single m, convert h _ hm },
  { apply h, simpa only [finsupp.single_eq_same] using hm }
end

lemma X_dvd_iff {φ : power_series R} :
  (X : power_series R) ∣ φ ↔ constant_coeff R φ = 0 :=
begin
  rw [← pow_one (X : power_series R), X_pow_dvd_iff, ← coeff_zero_eq_constant_coeff_apply],
  split; intro h,
  { exact h 0 zero_lt_one },
  { intros m hm, rwa nat.eq_zero_of_le_zero (nat.le_of_succ_le_succ hm) }
end

open finset nat

/-- The ring homomorphism taking a power series `f(X)` to `f(aX)`. -/
noncomputable def rescale (a : R) : power_series R →+* power_series R :=
{ to_fun :=  λ f, power_series.mk $ λ n, a^n * (power_series.coeff R n f),
  map_zero' := by { ext, simp only [linear_map.map_zero, power_series.coeff_mk, mul_zero], },
  map_one' := by { ext1, simp only [mul_boole, power_series.coeff_mk, power_series.coeff_one],
                split_ifs, { rw [h, pow_zero], }, refl, },
  map_add' := by { intros, ext, exact mul_add _ _ _, },
  map_mul' := λ f g, by
  { ext,
    rw [power_series.coeff_mul, power_series.coeff_mk, power_series.coeff_mul, finset.mul_sum],
    apply sum_congr rfl,
    simp only [coeff_mk, prod.forall, nat.mem_antidiagonal],
    intros b c H,
    rw [←H, pow_add, mul_mul_mul_comm] }, }

@[simp] lemma coeff_rescale (f : power_series R) (a : R) (n : ℕ) :
  coeff R n (rescale a f) = a^n * coeff R n f := coeff_mk n _

@[simp] lemma rescale_zero : rescale 0 = (C R).comp (constant_coeff R) :=
begin
  ext,
  simp only [function.comp_app, ring_hom.coe_comp, rescale, ring_hom.coe_mk,
    power_series.coeff_mk _ _, coeff_C],
  split_ifs,
  { simp only [h, one_mul, coeff_zero_eq_constant_coeff, pow_zero], },
  { rw [zero_pow' n h, zero_mul], },
end

lemma rescale_zero_apply : rescale 0 X = C R (constant_coeff R X) :=
by simp

@[simp] lemma rescale_one : rescale 1 = ring_hom.id (power_series R) :=
by { ext, simp only [ring_hom.id_apply, rescale, one_pow, coeff_mk, one_mul,
  ring_hom.coe_mk], }

section trunc

/-- The `n`th truncation of a formal power series to a polynomial -/
def trunc (n : ℕ) (φ : power_series R) : polynomial R :=
∑ m in Ico 0 n, polynomial.monomial m (coeff R m φ)

lemma coeff_trunc (m) (n) (φ : power_series R) :
  (trunc n φ).coeff m = if m < n then coeff R m φ else 0 :=
by simp [trunc, polynomial.coeff_sum, polynomial.coeff_monomial, nat.lt_succ_iff]

@[simp] lemma trunc_zero (n) : trunc n (0 : power_series R) = 0 :=
polynomial.ext $ λ m,
begin
  rw [coeff_trunc, linear_map.map_zero, polynomial.coeff_zero],
  split_ifs; refl
end

@[simp] lemma trunc_one (n) : trunc (n + 1) (1 : power_series R) = 1 :=
polynomial.ext $ λ m,
begin
  rw [coeff_trunc, coeff_one],
  split_ifs with H H' H'; rw [polynomial.coeff_one],
  { subst m, rw [if_pos rfl] },
  { symmetry, exact if_neg (ne.elim (ne.symm H')) },
  { symmetry, refine if_neg _,
    intro H', apply H, subst m, exact nat.zero_lt_succ _ }
end

@[simp] lemma trunc_C (n) (a : R) : trunc (n + 1) (C R a) = polynomial.C a :=
polynomial.ext $ λ m,
begin
  rw [coeff_trunc, coeff_C, polynomial.coeff_C],
  split_ifs with H; refl <|> try {simp * at *}
end

@[simp] lemma trunc_add (n) (φ ψ : power_series R) :
  trunc n (φ + ψ) = trunc n φ + trunc n ψ :=
polynomial.ext $ λ m,
begin
  simp only [coeff_trunc, add_monoid_hom.map_add, polynomial.coeff_add],
  split_ifs with H, {refl}, {rw [zero_add]}
end

end trunc

end comm_semiring

section ring
variables [ring R]

/-- Auxiliary function used for computing inverse of a power series -/
protected def inv.aux : R → power_series R → power_series R :=
mv_power_series.inv.aux

lemma coeff_inv_aux (n : ℕ) (a : R) (φ : power_series R) :
  coeff R n (inv.aux a φ) = if n = 0 then a else
  - a * ∑ x in finset.nat.antidiagonal n,
    if x.2 < n then coeff R x.1 φ * coeff R x.2 (inv.aux a φ) else 0 :=
begin
  rw [coeff, inv.aux, mv_power_series.coeff_inv_aux],
  simp only [finsupp.single_eq_zero],
  split_ifs, {refl},
  congr' 1,
  symmetry,
  apply finset.sum_bij (λ (p : ℕ × ℕ) h, (single () p.1, single () p.2)),
  { rintros ⟨i,j⟩ hij, rw finset.nat.mem_antidiagonal at hij,
    rw [finsupp.mem_antidiagonal, ← finsupp.single_add, hij], },
  { rintros ⟨i,j⟩ hij,
    by_cases H : j < n,
    { rw [if_pos H, if_pos], {refl},
      split,
      { rintro ⟨⟩, simpa [finsupp.single_eq_same] using le_of_lt H },
      { intro hh, rw lt_iff_not_ge at H, apply H,
        simpa [finsupp.single_eq_same] using hh () } },
    { rw [if_neg H, if_neg], rintro ⟨h₁, h₂⟩, apply h₂, rintro ⟨⟩,
     simpa [finsupp.single_eq_same] using not_lt.1 H } },
  { rintros ⟨i,j⟩ ⟨k,l⟩ hij hkl,
    simpa only [prod.mk.inj_iff, finsupp.unique_single_eq_iff] using id },
  { rintros ⟨f,g⟩ hfg,
    refine ⟨(f (), g ()), _, _⟩,
    { rw finsupp.mem_antidiagonal at hfg,
      rw [finset.nat.mem_antidiagonal, ← finsupp.add_apply, hfg, finsupp.single_eq_same] },
    { rw prod.mk.inj_iff, dsimp,
      exact ⟨finsupp.unique_single f, finsupp.unique_single g⟩ } }
end

/-- A formal power series is invertible if the constant coefficient is invertible.-/
def inv_of_unit (φ : power_series R) (u : units R) : power_series R :=
mv_power_series.inv_of_unit φ u

lemma coeff_inv_of_unit (n : ℕ) (φ : power_series R) (u : units R) :
  coeff R n (inv_of_unit φ u) = if n = 0 then ↑u⁻¹ else
  - ↑u⁻¹ * ∑ x in finset.nat.antidiagonal n,
    if x.2 < n then coeff R x.1 φ * coeff R x.2 (inv_of_unit φ u) else 0 :=
coeff_inv_aux n ↑u⁻¹ φ

@[simp] lemma constant_coeff_inv_of_unit (φ : power_series R) (u : units R) :
  constant_coeff R (inv_of_unit φ u) = ↑u⁻¹ :=
by rw [← coeff_zero_eq_constant_coeff_apply, coeff_inv_of_unit, if_pos rfl]

lemma mul_inv_of_unit (φ : power_series R) (u : units R) (h : constant_coeff R φ = u) :
  φ * inv_of_unit φ u = 1 :=
mv_power_series.mul_inv_of_unit φ u $ h

/-- Two ways of removing the constant coefficient of a power series are the same. -/
lemma sub_const_eq_shift_mul_X (φ : power_series R) :
  φ - C R (constant_coeff R φ) = power_series.mk (λ p, coeff R (p + 1) φ) * X :=
sub_eq_iff_eq_add.mpr (eq_shift_mul_X_add_const φ)

lemma sub_const_eq_X_mul_shift (φ : power_series R) :
  φ - C R (constant_coeff R φ) = X * power_series.mk (λ p, coeff R (p + 1) φ) :=
sub_eq_iff_eq_add.mpr (eq_X_mul_shift_add_const φ)

end ring

section comm_ring
variables {A : Type*} [comm_ring A]

@[simp] lemma rescale_neg_one_X : rescale (-1 : A) X = -X :=
begin
  ext, simp only [linear_map.map_neg, coeff_rescale, coeff_X],
  split_ifs with h; simp [h]
end

/-- The ring homomorphism taking a power series `f(X)` to `f(-X)`. -/
noncomputable def eval_neg_hom : power_series A →+* power_series A :=
rescale (-1 : A)

@[simp] lemma eval_neg_hom_X : eval_neg_hom (X : power_series A) = -X :=
rescale_neg_one_X

end comm_ring

section domain
variables [ring R] [is_domain R]

lemma eq_zero_or_eq_zero_of_mul_eq_zero (φ ψ : power_series R) (h : φ * ψ = 0) :
  φ = 0 ∨ ψ = 0 :=
begin
  rw or_iff_not_imp_left, intro H,
  have ex : ∃ m, coeff R m φ ≠ 0, { contrapose! H, exact ext H },
  let m := nat.find ex,
  have hm₁ : coeff R m φ ≠ 0 := nat.find_spec ex,
  have hm₂ : ∀ k < m, ¬coeff R k φ ≠ 0 := λ k, nat.find_min ex,
  ext n, rw (coeff R n).map_zero, apply nat.strong_induction_on n,
  clear n, intros n ih,
  replace h := congr_arg (coeff R (m + n)) h,
  rw [linear_map.map_zero, coeff_mul, finset.sum_eq_single (m,n)] at h,
  { replace h := eq_zero_or_eq_zero_of_mul_eq_zero h,
    rw or_iff_not_imp_left at h, exact h hm₁ },
  { rintro ⟨i,j⟩ hij hne,
    by_cases hj : j < n, { rw [ih j hj, mul_zero] },
    by_cases hi : i < m,
    { specialize hm₂ _ hi, push_neg at hm₂, rw [hm₂, zero_mul] },
    rw finset.nat.mem_antidiagonal at hij,
    push_neg at hi hj,
    suffices : m < i,
    { have : m + n < i + j := add_lt_add_of_lt_of_le this hj,
      exfalso, exact ne_of_lt this hij.symm },
    contrapose! hne, have : i = m := le_antisymm hne hi, subst i, clear hi hne,
    simpa [ne.def, prod.mk.inj_iff] using (add_right_inj m).mp hij },
  { contrapose!, intro h, rw finset.nat.mem_antidiagonal }
end

instance : is_domain (power_series R) :=
{ eq_zero_or_eq_zero_of_mul_eq_zero := eq_zero_or_eq_zero_of_mul_eq_zero,
  .. power_series.nontrivial, }

end domain

section is_domain

variables [comm_ring R] [is_domain R]

/-- The ideal spanned by the variable in the power series ring
 over an integral domain is a prime ideal.-/
lemma span_X_is_prime : (ideal.span ({X} : set (power_series R))).is_prime :=
begin
  suffices : ideal.span ({X} : set (power_series R)) = (constant_coeff R).ker,
  { rw this, exact ring_hom.ker_is_prime _ },
  apply ideal.ext, intro φ,
  rw [ring_hom.mem_ker, ideal.mem_span_singleton, X_dvd_iff]
end

/-- The variable of the power series ring over an integral domain is prime.-/
lemma X_prime : prime (X : power_series R) :=
begin
  rw ← ideal.span_singleton_prime,
  { exact span_X_is_prime },
  { intro h, simpa using congr_arg (coeff R 1) h }
end

lemma rescale_injective {a : R} (ha : a ≠ 0) : function.injective (rescale a) :=
begin
  intros p q h,
  rw power_series.ext_iff at *,
  intros n,
  specialize h n,
  rw [coeff_rescale, coeff_rescale, mul_eq_mul_left_iff] at h,
  apply h.resolve_right,
  intro h',
  exact ha (pow_eq_zero h'),
end

end is_domain

section local_ring
variables {S : Type*} [comm_ring R] [comm_ring S]
  (f : R →+* S) [is_local_ring_hom f]

instance map.is_local_ring_hom : is_local_ring_hom (map f) :=
mv_power_series.map.is_local_ring_hom f

variables [local_ring R] [local_ring S]

instance : local_ring (power_series R) :=
mv_power_series.local_ring

end local_ring

section algebra
variables {A : Type*} [comm_semiring R] [semiring A] [algebra R A]

theorem C_eq_algebra_map {r : R} : C R r = (algebra_map R (power_series R)) r := rfl

theorem algebra_map_apply {r : R} :
  algebra_map R (power_series A) r = C A (algebra_map R A r) :=
mv_power_series.algebra_map_apply

instance [nontrivial R] : nontrivial (subalgebra R (power_series R)) :=
mv_power_series.subalgebra.nontrivial

end algebra

section field
variables {k : Type*} [field k]

/-- The inverse 1/f of a power series f defined over a field -/
protected def inv : power_series k → power_series k :=
mv_power_series.inv

instance : has_inv (power_series k) := ⟨power_series.inv⟩

lemma inv_eq_inv_aux (φ : power_series k) :
  φ⁻¹ = inv.aux (constant_coeff k φ)⁻¹ φ := rfl

lemma coeff_inv (n) (φ : power_series k) :
  coeff k n (φ⁻¹) = if n = 0 then (constant_coeff k φ)⁻¹ else
  - (constant_coeff k φ)⁻¹ * ∑ x in finset.nat.antidiagonal n,
    if x.2 < n then coeff k x.1 φ * coeff k x.2 (φ⁻¹) else 0 :=
by rw [inv_eq_inv_aux, coeff_inv_aux n (constant_coeff k φ)⁻¹ φ]

@[simp] lemma constant_coeff_inv (φ : power_series k) :
  constant_coeff k (φ⁻¹) = (constant_coeff k φ)⁻¹ :=
mv_power_series.constant_coeff_inv φ

lemma inv_eq_zero {φ : power_series k} :
  φ⁻¹ = 0 ↔ constant_coeff k φ = 0 :=
mv_power_series.inv_eq_zero

@[simp, priority 1100] lemma inv_of_unit_eq (φ : power_series k) (h : constant_coeff k φ ≠ 0) :
  inv_of_unit φ (units.mk0 _ h) = φ⁻¹ :=
mv_power_series.inv_of_unit_eq _ _

@[simp] lemma inv_of_unit_eq' (φ : power_series k) (u : units k) (h : constant_coeff k φ = u) :
  inv_of_unit φ u = φ⁻¹ :=
mv_power_series.inv_of_unit_eq' φ _ h

@[simp] protected lemma mul_inv (φ : power_series k) (h : constant_coeff k φ ≠ 0) :
  φ * φ⁻¹ = 1 :=
mv_power_series.mul_inv φ h

@[simp] protected lemma inv_mul (φ : power_series k) (h : constant_coeff k φ ≠ 0) :
  φ⁻¹ * φ = 1 :=
mv_power_series.inv_mul φ h

lemma eq_mul_inv_iff_mul_eq {φ₁ φ₂ φ₃ : power_series k} (h : constant_coeff k φ₃ ≠ 0) :
  φ₁ = φ₂ * φ₃⁻¹ ↔ φ₁ * φ₃ = φ₂ :=
mv_power_series.eq_mul_inv_iff_mul_eq h

lemma eq_inv_iff_mul_eq_one {φ ψ : power_series k} (h : constant_coeff k ψ ≠ 0) :
  φ = ψ⁻¹ ↔ φ * ψ = 1 :=
mv_power_series.eq_inv_iff_mul_eq_one h

lemma inv_eq_iff_mul_eq_one {φ ψ : power_series k} (h : constant_coeff k ψ ≠ 0) :
  ψ⁻¹ = φ ↔ φ * ψ = 1 :=
mv_power_series.inv_eq_iff_mul_eq_one h

end field

end power_series

namespace power_series
variable {R : Type*}

local attribute [instance, priority 1] classical.prop_decidable
noncomputable theory

section order_basic
open multiplicity
variables [comm_semiring R]

/-- The order of a formal power series `φ` is the greatest `n : enat`
such that `X^n` divides `φ`. The order is `⊤` if and only if `φ = 0`. -/
@[reducible] def order (φ : power_series R) : enat :=
multiplicity X φ

lemma order_finite_of_coeff_ne_zero (φ : power_series R) (h : ∃ n, coeff R n φ ≠ 0) :
  (order φ).dom :=
begin
  cases h with n h, refine ⟨n, _⟩, dsimp only,
  rw X_pow_dvd_iff, push_neg, exact ⟨n, lt_add_one n, h⟩
end

/-- If the order of a formal power series is finite,
then the coefficient indexed by the order is nonzero.-/
lemma coeff_order (φ : power_series R) (h : (order φ).dom) :
  coeff R (φ.order.get h) φ ≠ 0 :=
begin
  have H := nat.find_spec h, contrapose! H, rw X_pow_dvd_iff,
  intros m hm, by_cases Hm : m < nat.find h,
  { have := nat.find_min h Hm, push_neg at this,
    rw X_pow_dvd_iff at this, exact this m (lt_add_one m) },
  have : m = nat.find h, {linarith}, {rwa this}
end

/-- If the `n`th coefficient of a formal power series is nonzero,
then the order of the power series is less than or equal to `n`.-/
lemma order_le (φ : power_series R) (n : ℕ) (h : coeff R n φ ≠ 0) :
  order φ ≤ n :=
begin
  have h : ¬ X^(n+1) ∣ φ,
  { rw X_pow_dvd_iff, push_neg, exact ⟨n, lt_add_one n, h⟩ },
  have : (order φ).dom := ⟨n, h⟩,
  rw [← enat.coe_get this, enat.coe_le_coe],
  refine nat.find_min' this h
end

/-- The `n`th coefficient of a formal power series is `0` if `n` is strictly
smaller than the order of the power series.-/
lemma coeff_of_lt_order (φ : power_series R) (n : ℕ) (h: ↑n < order φ) :
  coeff R n φ = 0 :=
by { contrapose! h, exact order_le _ _ h }

/-- The order of the `0` power series is infinite.-/
@[simp] lemma order_zero : order (0 : power_series R) = ⊤ :=
multiplicity.zero _

/-- The `0` power series is the unique power series with infinite order.-/
@[simp] lemma order_eq_top {φ : power_series R} :
  φ.order = ⊤ ↔ φ = 0 :=
begin
  split,
  { intro h, ext n, rw [(coeff R n).map_zero, coeff_of_lt_order], simp [h] },
  { rintros rfl, exact order_zero }
end

/-- The order of a formal power series is at least `n` if
the `i`th coefficient is `0` for all `i < n`.-/
lemma nat_le_order (φ : power_series R) (n : ℕ) (h : ∀ i < n, coeff R i φ = 0) :
  ↑n ≤ order φ :=
begin
  by_contra H, rw not_le at H,
  have : (order φ).dom := enat.dom_of_le_coe H.le,
  rw [← enat.coe_get this, enat.coe_lt_coe] at H,
  exact coeff_order _ this (h _ H)
end

/-- The order of a formal power series is at least `n` if
the `i`th coefficient is `0` for all `i < n`.-/
lemma le_order (φ : power_series R) (n : enat) (h : ∀ i : ℕ, ↑i < n → coeff R i φ = 0) :
  n ≤ order φ :=
begin
  induction n using enat.cases_on,
  { show _ ≤ _, rw [top_le_iff, order_eq_top],
    ext i, exact h _ (enat.coe_lt_top i) },
  { apply nat_le_order, simpa only [enat.coe_lt_coe] using h }
end

/-- The order of a formal power series is exactly `n` if the `n`th coefficient is nonzero,
and the `i`th coefficient is `0` for all `i < n`.-/
lemma order_eq_nat {φ : power_series R} {n : ℕ} :
  order φ = n ↔ (coeff R n φ ≠ 0) ∧ (∀ i, i < n → coeff R i φ = 0) :=
begin
  simp only [eq_coe_iff, X_pow_dvd_iff], push_neg,
  split,
  { rintros ⟨h₁, m, hm₁, hm₂⟩, refine ⟨_, h₁⟩,
    suffices : n = m, { rwa this },
    suffices : m ≥ n, { linarith },
    contrapose! hm₂, exact h₁ _ hm₂ },
  { rintros ⟨h₁, h₂⟩, exact ⟨h₂, n, lt_add_one n, h₁⟩ }
end

/-- The order of a formal power series is exactly `n` if the `n`th coefficient is nonzero,
and the `i`th coefficient is `0` for all `i < n`.-/
lemma order_eq {φ : power_series R} {n : enat} :
  order φ = n ↔ (∀ i:ℕ, ↑i = n → coeff R i φ ≠ 0) ∧ (∀ i:ℕ, ↑i < n → coeff R i φ = 0) :=
begin
  induction n using enat.cases_on,
  { rw order_eq_top, split,
    { rintro rfl, split; intros,
      { exfalso, exact enat.coe_ne_top ‹_› ‹_› },
      { exact (coeff _ _).map_zero } },
    { rintro ⟨h₁, h₂⟩, ext i, exact h₂ i (enat.coe_lt_top i) } },
  { simpa [enat.coe_inj] using order_eq_nat }
end

/-- The order of the sum of two formal power series
 is at least the minimum of their orders.-/
lemma le_order_add (φ ψ : power_series R) :
  min (order φ) (order ψ) ≤ order (φ + ψ) :=
multiplicity.min_le_multiplicity_add

private lemma order_add_of_order_eq.aux (φ ψ : power_series R)
  (h : order φ ≠ order ψ) (H : order φ < order ψ) :
  order (φ + ψ) ≤ order φ ⊓ order ψ :=
begin
  suffices : order (φ + ψ) = order φ,
  { rw [le_inf_iff, this], exact ⟨le_refl _, le_of_lt H⟩ },
  { rw order_eq, split,
    { intros i hi, rw [(coeff _ _).map_add, coeff_of_lt_order ψ i (hi.symm ▸ H), add_zero],
      exact (order_eq_nat.1 hi.symm).1 },
    { intros i hi,
      rw [(coeff _ _).map_add, coeff_of_lt_order φ i hi,
        coeff_of_lt_order ψ i (lt_trans hi H), zero_add] } }
end

/-- The order of the sum of two formal power series
 is the minimum of their orders if their orders differ.-/
lemma order_add_of_order_eq (φ ψ : power_series R) (h : order φ ≠ order ψ) :
  order (φ + ψ) = order φ ⊓ order ψ :=
begin
  refine le_antisymm _ (le_order_add _ _),
  by_cases H₁ : order φ < order ψ,
  { apply order_add_of_order_eq.aux _ _ h H₁ },
  by_cases H₂ : order ψ < order φ,
  { simpa only [add_comm, inf_comm] using order_add_of_order_eq.aux _ _ h.symm H₂ },
  exfalso, exact h (le_antisymm (not_lt.1 H₂) (not_lt.1 H₁))
end

/-- The order of the product of two formal power series
 is at least the sum of their orders.-/
lemma order_mul_ge (φ ψ : power_series R) :
  order φ + order ψ ≤ order (φ * ψ) :=
begin
  apply le_order,
  intros n hn, rw [coeff_mul, finset.sum_eq_zero],
  rintros ⟨i,j⟩ hij,
  by_cases hi : ↑i < order φ,
  { rw [coeff_of_lt_order φ i hi, zero_mul] },
  by_cases hj : ↑j < order ψ,
  { rw [coeff_of_lt_order ψ j hj, mul_zero] },
  rw not_lt at hi hj, rw finset.nat.mem_antidiagonal at hij,
  exfalso,
  apply ne_of_lt (lt_of_lt_of_le hn $ add_le_add hi hj),
  rw [← nat.cast_add, hij]
end

/-- The order of the monomial `a*X^n` is infinite if `a = 0` and `n` otherwise.-/
lemma order_monomial (n : ℕ) (a : R) [decidable (a = 0)] :
  order (monomial R n a) = if a = 0 then ⊤ else n :=
begin
  split_ifs with h,
  { rw [h, order_eq_top, linear_map.map_zero] },
  { rw [order_eq], split; intros i hi,
    { rw [enat.coe_inj] at hi, rwa [hi, coeff_monomial_same] },
    { rw [enat.coe_lt_coe] at hi, rw [coeff_monomial, if_neg], exact ne_of_lt hi } }
end

/-- The order of the monomial `a*X^n` is `n` if `a ≠ 0`.-/
lemma order_monomial_of_ne_zero (n : ℕ) (a : R) (h : a ≠ 0) :
  order (monomial R n a) = n :=
by rw [order_monomial, if_neg h]

/-- If `n` is strictly smaller than the order of `ψ`, then the `n`th coefficient of its product
with any other power series is `0`. -/
lemma coeff_mul_of_lt_order {φ ψ : power_series R} {n : ℕ} (h : ↑n < ψ.order) :
  coeff R n (φ * ψ) = 0 :=
begin
  suffices : coeff R n (φ * ψ) = ∑ p in finset.nat.antidiagonal n, 0,
    rw [this, finset.sum_const_zero],
  rw [coeff_mul],
  apply finset.sum_congr rfl (λ x hx, _),
  refine mul_eq_zero_of_right (coeff R x.fst φ) (ψ.coeff_of_lt_order x.snd (lt_of_le_of_lt _ h)),
  rw finset.nat.mem_antidiagonal at hx,
  norm_cast,
  linarith,
end

lemma coeff_mul_one_sub_of_lt_order {R : Type*} [comm_ring R] {φ ψ : power_series R}
  (n : ℕ) (h : ↑n < ψ.order) :
  coeff R n (φ * (1 - ψ)) = coeff R n φ :=
by simp [coeff_mul_of_lt_order h, mul_sub]

lemma coeff_mul_prod_one_sub_of_lt_order {R ι : Type*} [comm_ring R] (k : ℕ) (s : finset ι)
  (φ : power_series R) (f : ι → power_series R) :
  (∀ i ∈ s, ↑k < (f i).order) → coeff R k (φ * ∏ i in s, (1 - f i)) = coeff R k φ :=
begin
  apply finset.induction_on s,
  { simp },
  { intros a s ha ih t,
    simp only [finset.mem_insert, forall_eq_or_imp] at t,
    rw [finset.prod_insert ha, ← mul_assoc, mul_right_comm, coeff_mul_one_sub_of_lt_order _ t.1],
    exact ih t.2 },
end

end order_basic

section order_zero_ne_one
variables [comm_semiring R] [nontrivial R]

/-- The order of the formal power series `1` is `0`.-/
@[simp] lemma order_one : order (1 : power_series R) = 0 :=
by simpa using order_monomial_of_ne_zero 0 (1:R) one_ne_zero

/-- The order of the formal power series `X` is `1`.-/
@[simp] lemma order_X : order (X : power_series R) = 1 :=
by simpa only [nat.cast_one] using order_monomial_of_ne_zero 1 (1:R) one_ne_zero

/-- The order of the formal power series `X^n` is `n`.-/
@[simp] lemma order_X_pow (n : ℕ) : order ((X : power_series R)^n) = n :=
by { rw [X_pow_eq, order_monomial_of_ne_zero], exact one_ne_zero }

end order_zero_ne_one

section order_is_domain
variables [comm_ring R] [is_domain R]

/-- The order of the product of two formal power series over an integral domain
 is the sum of their orders.-/
lemma order_mul (φ ψ : power_series R) :
  order (φ * ψ) = order φ + order ψ :=
multiplicity.mul (X_prime)

end order_is_domain

end power_series

namespace polynomial
open finsupp
variables {σ : Type*} {R : Type*} [comm_semiring R]

/-- The natural inclusion from polynomials into formal power series.-/
instance coe_to_power_series : has_coe (polynomial R) (power_series R) :=
⟨λ φ, power_series.mk $ λ n, coeff φ n⟩

@[simp, norm_cast] lemma coeff_coe (φ : polynomial R) (n) :
  power_series.coeff R n φ = coeff φ n :=
congr_arg (coeff φ) (finsupp.single_eq_same)

@[simp, norm_cast] lemma coe_monomial (n : ℕ) (a : R) :
  (monomial n a : power_series R) = power_series.monomial R n a :=
by { ext, simp [coeff_coe, power_series.coeff_monomial, polynomial.coeff_monomial, eq_comm] }

@[simp, norm_cast] lemma coe_zero : ((0 : polynomial R) : power_series R) = 0 := rfl

@[simp, norm_cast] lemma coe_one : ((1 : polynomial R) : power_series R) = 1 :=
begin
  have := coe_monomial 0 (1:R),
  rwa power_series.monomial_zero_eq_C_apply at this,
end

@[simp, norm_cast] lemma coe_add (φ ψ : polynomial R) :
  ((φ + ψ : polynomial R) : power_series R) = φ + ψ :=
by { ext, simp }

@[simp, norm_cast] lemma coe_mul (φ ψ : polynomial R) :
  ((φ * ψ : polynomial R) : power_series R) = φ * ψ :=
power_series.ext $ λ n,
by simp only [coeff_coe, power_series.coeff_mul, coeff_mul]

@[simp, norm_cast] lemma coe_C (a : R) :
  ((C a : polynomial R) : power_series R) = power_series.C R a :=
begin
  have := coe_monomial 0 a,
  rwa power_series.monomial_zero_eq_C_apply at this,
end

@[simp, norm_cast] lemma coe_X :
  ((X : polynomial R) : power_series R) = power_series.X :=
coe_monomial _ _

/--
The coercion from polynomials to power series
as a ring homomorphism.
-/
-- TODO as an algebra homomorphism?
def coe_to_power_series.ring_hom : polynomial R →+* power_series R  :=
{ to_fun := (coe : polynomial R → power_series R),
  map_zero' := coe_zero,
  map_one' := coe_one,
  map_add' := coe_add,
  map_mul' := coe_mul }

end polynomial<|MERGE_RESOLUTION|>--- conflicted
+++ resolved
@@ -480,17 +480,9 @@
 section trunc
 variables [comm_semiring R] (n : σ →₀ ℕ)
 
--- TODO use Yael's version
-instance {α β : Type*} [preorder β] [has_zero β] [locally_finite_order β] :
-  locally_finite_order (α →₀ β) := sorry
-
 /-- Auxiliary definition for the truncation function. -/
 def trunc_fun (φ : mv_power_series σ R) : mv_polynomial σ R :=
-<<<<<<< HEAD
 ∑ m in finset.Iio n, mv_polynomial.monomial m (coeff R m φ)
-=======
-∑ m in finset.Iic n, mv_polynomial.monomial m (coeff R m φ)
->>>>>>> 582fa071
 
 lemma coeff_trunc_fun (m : σ →₀ ℕ) (φ : mv_power_series σ R) :
   (trunc_fun n φ).coeff m = if m < n then coeff R m φ else 0 :=
