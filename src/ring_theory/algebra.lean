--- conflicted
+++ resolved
@@ -189,21 +189,12 @@
 
 instance coe_monoid_hom : has_coe (A →ₐ[R] B) (A →* B) := ⟨λ f, ↑(f : A →+* B)⟩
 
-<<<<<<< HEAD
-@[simp, elim_cast] lemma coe_mk {f : A → B} (h₁ h₂ h₃ h₄ h₅) :
-  ⇑(⟨f, h₁, h₂, h₃, h₄, h₅⟩ : A →ₐ[R] B) = f := rfl
-
-@[simp, squash_cast] lemma coe_to_ring_hom (f : A →ₐ[R] B) : ⇑(f : A →+* B) = f := rfl
-
-@[simp, squash_cast] lemma coe_to_monoid_hom (f : A →ₐ[R] B) : ⇑(f : A →* B) = f := rfl
-=======
 @[simp, norm_cast] lemma coe_mk {f : A → B} (h₁ h₂ h₃ h₄ h₅) :
   ⇑(⟨f, h₁, h₂, h₃, h₄, h₅⟩ : A →ₐ[R] B) = f := rfl
 
 @[simp, norm_cast] lemma coe_to_ring_hom (f : A →ₐ[R] B) : ⇑(f : A →+* B) = f := rfl
 
 @[simp, norm_cast] lemma coe_to_monoid_hom (f : A →ₐ[R] B) : ⇑(f : A →* B) = f := rfl
->>>>>>> d40662f5
 
 variables (φ : A →ₐ[R] B)
 
@@ -493,15 +484,9 @@
 namespace algebra
 
 variables (R : Type u) (A : Type v)
-<<<<<<< HEAD
 
 variables [comm_semiring R] [semiring A] [algebra R A]
 
-=======
-
-variables [comm_semiring R] [semiring A] [algebra R A]
-
->>>>>>> d40662f5
 instance id : algebra R R := (ring_hom.id R).to_algebra
 
 namespace id
