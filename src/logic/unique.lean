/-
Copyright (c) 2019 Johan Commelin. All rights reserved.
Released under Apache 2.0 license as described in the file LICENSE.
Authors: Johan Commelin
-/
import tactic.basic
import logic.is_empty

/-!
# Types with a unique term

In this file we define a typeclass `unique`,
which expresses that a type has a unique term.
In other words, a type that is `inhabited` and a `subsingleton`.

## Main declaration

* `unique`: a typeclass that expresses that a type has a unique term.

## Main statements

* `unique.mk'`: an inhabited subsingleton type is `unique`. This can not be an instance because it
  would lead to loops in typeclass inference.

* `function.surjective.unique`: if the domain of a surjective function is `unique`, then its
  codomain is `unique` as well.

* `function.injective.subsingleton`: if the codomain of an injective function is `subsingleton`,
  then its domain is `subsingleton` as well.

* `function.injective.unique`: if the codomain of an injective function is `subsingleton` and its
  domain is `inhabited`, then its domain is `unique`.

## Implementation details

The typeclass `unique α` is implemented as a type,
rather than a `Prop`-valued predicate,
for good definitional properties of the default term.

-/

universes u v w

variables {α : Sort u} {β : Sort v} {γ : Sort w}

/-- `unique α` expresses that `α` is a type with a unique term `default`.

This is implemented as a type, rather than a `Prop`-valued predicate,
for good definitional properties of the default term. -/
@[ext]
structure unique (α : Sort u) extends inhabited α :=
(uniq : ∀ a : α, a = default)

attribute [class] unique

<<<<<<< HEAD
lemma unique_iff_exists_unique (α : Sort u) : nonempty (unique α) ↔ ∃!a:α, true :=
⟨λ ⟨u⟩, ⟨u.default, trivial, λ a _, u.uniq a⟩, λ ⟨a,_,h⟩, ⟨⟨⟨a⟩, λ _, h _ trivial⟩⟩⟩

lemma unique_subtype_iff_exists_unique {α} (p : α → Prop) :
  nonempty (unique (subtype p)) ↔ ∃!a:α, p a :=
=======
lemma unique_iff_exists_unique (α : Sort u) : nonempty (unique α) ↔ ∃! a : α, true :=
⟨λ ⟨u⟩, ⟨u.default, trivial, λ a _, u.uniq a⟩, λ ⟨a,_,h⟩, ⟨⟨⟨a⟩, λ _, h _ trivial⟩⟩⟩

lemma unique_subtype_iff_exists_unique {α} (p : α → Prop) :
  nonempty (unique (subtype p)) ↔ ∃! a, p a :=
>>>>>>> 343cbd98
⟨λ ⟨u⟩, ⟨u.default.1, u.default.2, λ a h, congr_arg subtype.val (u.uniq ⟨a,h⟩)⟩,
 λ ⟨a,ha,he⟩, ⟨⟨⟨⟨a,ha⟩⟩, λ ⟨b,hb⟩, by { congr, exact he b hb }⟩⟩⟩

/-- Given an explicit `a : α` with `[subsingleton α]`, we can construct
a `[unique α]` instance. This is a def because the typeclass search cannot
arbitrarily invent the `a : α` term. Nevertheless, these instances are all
equivalent by `unique.subsingleton.unique`.

See note [reducible non-instances]. -/
@[reducible] def unique_of_subsingleton {α : Sort*} [subsingleton α] (a : α) : unique α :=
{ default := a,
  uniq := λ _, subsingleton.elim _ _ }

instance punit.unique : unique punit.{u} :=
{ default := punit.star,
  uniq := λ x, punit_eq x _ }

/-- Every provable proposition is unique, as all proofs are equal. -/
def unique_prop {p : Prop} (h : p) : unique p :=
{ default := h, uniq := λ x, rfl }

instance : unique true := unique_prop trivial

lemma fin.eq_zero : ∀ n : fin 1, n = 0
| ⟨n, hn⟩ := fin.eq_of_veq (nat.eq_zero_of_le_zero (nat.le_of_lt_succ hn))

instance {n : ℕ} : inhabited (fin n.succ) := ⟨0⟩
instance inhabited_fin_one_add (n : ℕ) : inhabited (fin (1 + n)) := ⟨⟨0, nat.zero_lt_one_add n⟩⟩

@[simp] lemma fin.default_eq_zero (n : ℕ) : (default : fin n.succ) = 0 := rfl

instance fin.unique : unique (fin 1) :=
{ uniq := fin.eq_zero, .. fin.inhabited }

namespace unique
open function

section

variables [unique α]

@[priority 100] -- see Note [lower instance priority]
instance : inhabited α := to_inhabited ‹unique α›

lemma eq_default (a : α) : a = default := uniq _ a

lemma default_eq (a : α) : default = a := (uniq _ a).symm

@[priority 100] -- see Note [lower instance priority]
instance : subsingleton α := subsingleton_of_forall_eq _ eq_default

lemma forall_iff {p : α → Prop} : (∀ a, p a) ↔ p default :=
⟨λ h, h _, λ h x, by rwa [unique.eq_default x]⟩

lemma exists_iff {p : α → Prop} : Exists p ↔ p default :=
⟨λ ⟨a, ha⟩, eq_default a ▸ ha, exists.intro default⟩

end

@[ext] protected lemma subsingleton_unique' : ∀ (h₁ h₂ : unique α), h₁ = h₂
| ⟨⟨x⟩, h⟩ ⟨⟨y⟩, _⟩ := by congr; rw [h x, h y]

instance subsingleton_unique : subsingleton (unique α) :=
⟨unique.subsingleton_unique'⟩

/-- Construct `unique` from `inhabited` and `subsingleton`. Making this an instance would create
a loop in the class inheritance graph. -/
@[reducible] def mk' (α : Sort u) [h₁ : inhabited α] [subsingleton α] : unique α :=
{ uniq := λ x, subsingleton.elim _ _, .. h₁ }

end unique

@[simp] lemma pi.default_def {β : Π a : α, Sort v} [Π a, inhabited (β a)] :
  @default (Π a, β a) _ = λ a : α, @default (β a) _ := rfl

lemma pi.default_apply {β : Π a : α, Sort v} [Π a, inhabited (β a)] (a : α) :
  @default (Π a, β a) _ a = default := rfl

instance pi.unique {β : Π a : α, Sort v} [Π a, unique (β a)] : unique (Π a, β a) :=
{ uniq := λ f, funext $ λ x, unique.eq_default _,
  .. pi.inhabited α }

/-- There is a unique function on an empty domain. -/
instance pi.unique_of_is_empty [is_empty α] (β : Π a : α, Sort v) :
  unique (Π a, β a) :=
{ default := is_empty_elim,
  uniq := λ f, funext is_empty_elim }

namespace function

variable {f : α → β}

/-- If the domain of a surjective function is a singleton,
then the codomain is a singleton as well. -/
protected def surjective.unique (hf : surjective f) [unique α] : unique β :=
{ default := f default,
  uniq := λ b, let ⟨a, ha⟩ := hf b in ha ▸ congr_arg f (unique.eq_default _) }

/-- If the codomain of an injective function is a subsingleton, then the domain
is a subsingleton as well. -/
protected lemma injective.subsingleton (hf : injective f) [subsingleton β] :
  subsingleton α :=
⟨λ x y, hf $ subsingleton.elim _ _⟩

/-- If `α` is inhabited and admits an injective map to a subsingleton type, then `α` is `unique`. -/
protected def injective.unique [inhabited α] [subsingleton β] (hf : injective f) : unique α :=
@unique.mk' _ _ hf.subsingleton

end function

namespace option

/-- `option α` is a `subsingleton` if and only if `α` is empty. -/
lemma subsingleton_iff_is_empty {α} : subsingleton (option α) ↔ is_empty α :=
⟨λ h, ⟨λ x, option.no_confusion $ @subsingleton.elim _ h x none⟩,
  λ h, ⟨λ x y, option.cases_on x (option.cases_on y rfl (λ x, h.elim x)) (λ x, h.elim x)⟩⟩

instance {α} [is_empty α] : unique (option α) := @unique.mk' _ _ (subsingleton_iff_is_empty.2 ‹_›)

end option

section subtype

instance unique.subtype_eq (y : α) : unique {x // x = y} :=
{ default := ⟨y, rfl⟩,
  uniq := λ ⟨x, hx⟩, by simpa using hx }

instance unique.subtype_eq' (y : α) : unique {x // y = x} :=
{ default := ⟨y, rfl⟩,
  uniq := λ ⟨x, hx⟩, by simpa using hx.symm }

end subtype<|MERGE_RESOLUTION|>--- conflicted
+++ resolved
@@ -53,19 +53,11 @@
 
 attribute [class] unique
 
-<<<<<<< HEAD
-lemma unique_iff_exists_unique (α : Sort u) : nonempty (unique α) ↔ ∃!a:α, true :=
-⟨λ ⟨u⟩, ⟨u.default, trivial, λ a _, u.uniq a⟩, λ ⟨a,_,h⟩, ⟨⟨⟨a⟩, λ _, h _ trivial⟩⟩⟩
-
-lemma unique_subtype_iff_exists_unique {α} (p : α → Prop) :
-  nonempty (unique (subtype p)) ↔ ∃!a:α, p a :=
-=======
 lemma unique_iff_exists_unique (α : Sort u) : nonempty (unique α) ↔ ∃! a : α, true :=
 ⟨λ ⟨u⟩, ⟨u.default, trivial, λ a _, u.uniq a⟩, λ ⟨a,_,h⟩, ⟨⟨⟨a⟩, λ _, h _ trivial⟩⟩⟩
 
 lemma unique_subtype_iff_exists_unique {α} (p : α → Prop) :
   nonempty (unique (subtype p)) ↔ ∃! a, p a :=
->>>>>>> 343cbd98
 ⟨λ ⟨u⟩, ⟨u.default.1, u.default.2, λ a h, congr_arg subtype.val (u.uniq ⟨a,h⟩)⟩,
  λ ⟨a,ha,he⟩, ⟨⟨⟨⟨a,ha⟩⟩, λ ⟨b,hb⟩, by { congr, exact he b hb }⟩⟩⟩
 
