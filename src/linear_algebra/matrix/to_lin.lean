/-
Copyright (c) 2019 Johannes Hölzl. All rights reserved.
Released under Apache 2.0 license as described in the file LICENSE.
Authors: Johannes Hölzl, Patrick Massot, Casper Putz, Anne Baanen
-/
import data.matrix.block
import linear_algebra.matrix.finite_dimensional
import linear_algebra.std_basis
import ring_theory.algebra_tower

/-!
# Linear maps and matrices

This file defines the maps to send matrices to a linear map,
and to send linear maps between modules with a finite bases
to matrices. This defines a linear equivalence between linear maps
between finite-dimensional vector spaces and matrices indexed by
the respective bases.

## Main definitions

In the list below, and in all this file, `R` is a commutative ring (semiring
is sometimes enough), `M` and its variations are `R`-modules, `ι`, `κ`, `n` and `m` are finite
types used for indexing.

 * `linear_map.to_matrix`: given bases `v₁ : ι → M₁` and `v₂ : κ → M₂`,
   the `R`-linear equivalence from `M₁ →ₗ[R] M₂` to `matrix κ ι R`
 * `matrix.to_lin`: the inverse of `linear_map.to_matrix`
 * `linear_map.to_matrix'`: the `R`-linear equivalence from `(n → R) →ₗ[R] (m → R)`
   to `matrix n m R` (with the standard basis on `n → R` and `m → R`)
 * `matrix.to_lin'`: the inverse of `linear_map.to_matrix'`
 * `alg_equiv_matrix`: given a basis indexed by `n`, the `R`-algebra equivalence between
   `R`-endomorphisms of `M` and `matrix n n R`

## Tags

linear_map, matrix, linear_equiv, diagonal, det, trace
-/

noncomputable theory

open linear_map matrix set submodule
open_locale big_operators
open_locale matrix

universes u v w

section to_matrix'

instance {n m} [fintype m] [decidable_eq m] [fintype n] [decidable_eq n] (R) [fintype R] :
  fintype (matrix m n R) := by unfold matrix; apply_instance

variables {R : Type*} [comm_ring R]
variables {l m n : Type*}

/-- `matrix.mul_vec M` is a linear map. -/
def matrix.mul_vec_lin [fintype n] (M : matrix m n R) : (n → R) →ₗ[R] (m → R) :=
{ to_fun := M.mul_vec,
  map_add' := λ v w, funext (λ i, dot_product_add _ _ _),
  map_smul' := λ c v, funext (λ i, dot_product_smul _ _ _) }

@[simp] lemma matrix.mul_vec_lin_apply [fintype n] (M : matrix m n R) (v : n → R) :
  matrix.mul_vec_lin M v = M.mul_vec v := rfl

variables [fintype n] [decidable_eq n]

@[simp] lemma matrix.mul_vec_std_basis (M : matrix m n R) (i j) :
  M.mul_vec (std_basis R (λ _, R) j 1) i = M i j :=
begin
  have : (∑ j', M i j' * if j = j' then 1 else 0) = M i j,
  { simp_rw [mul_boole, finset.sum_ite_eq, finset.mem_univ, if_true] },
  convert this,
  ext,
  split_ifs with h; simp only [std_basis_apply],
  { rw [h, function.update_same] },
  { rw [function.update_noteq (ne.symm h), pi.zero_apply] }
end

/-- Linear maps `(n → R) →ₗ[R] (m → R)` are linearly equivalent to `matrix m n R`. -/
def linear_map.to_matrix' : ((n → R) →ₗ[R] (m → R)) ≃ₗ[R] matrix m n R :=
{ to_fun := λ f i j, f (std_basis R (λ _, R) j 1) i,
  inv_fun := matrix.mul_vec_lin,
  right_inv := λ M, by { ext i j, simp only [matrix.mul_vec_std_basis, matrix.mul_vec_lin_apply] },
  left_inv := λ f, begin
    apply (pi.basis_fun R n).ext,
    intro j, ext i,
    simp only [pi.basis_fun_apply, matrix.mul_vec_std_basis, matrix.mul_vec_lin_apply]
  end,
  map_add' := λ f g, by { ext i j, simp only [pi.add_apply, linear_map.add_apply] },
  map_smul' := λ c f, by { ext i j, simp only [pi.smul_apply, linear_map.smul_apply] } }

/-- A `matrix m n R` is linearly equivalent to a linear map `(n → R) →ₗ[R] (m → R)`. -/
def matrix.to_lin' : matrix m n R ≃ₗ[R] ((n → R) →ₗ[R] (m → R)) :=
linear_map.to_matrix'.symm

@[simp] lemma linear_map.to_matrix'_symm :
  (linear_map.to_matrix'.symm : matrix m n R ≃ₗ[R] _) = matrix.to_lin' :=
rfl

@[simp] lemma matrix.to_lin'_symm :
  (matrix.to_lin'.symm : ((n → R) →ₗ[R] (m → R)) ≃ₗ[R] _) = linear_map.to_matrix' :=
rfl

@[simp] lemma linear_map.to_matrix'_to_lin' (M : matrix m n R) :
  linear_map.to_matrix' (matrix.to_lin' M) = M :=
linear_map.to_matrix'.apply_symm_apply M

@[simp] lemma matrix.to_lin'_to_matrix' (f : (n → R) →ₗ[R] (m → R)) :
  matrix.to_lin' (linear_map.to_matrix' f) = f :=
matrix.to_lin'.apply_symm_apply f

@[simp] lemma linear_map.to_matrix'_apply (f : (n → R) →ₗ[R] (m → R)) (i j) :
  linear_map.to_matrix' f i j = f (λ j', if j' = j then 1 else 0) i :=
begin
  simp only [linear_map.to_matrix', linear_equiv.coe_mk],
  congr,
  ext j',
  split_ifs with h,
  { rw [h, std_basis_same] },
  apply std_basis_ne _ _ _ _ h
end

@[simp] lemma matrix.to_lin'_apply (M : matrix m n R) (v : n → R) :
  matrix.to_lin' M v = M.mul_vec v := rfl

@[simp] lemma matrix.to_lin'_one :
  matrix.to_lin' (1 : matrix n n R) = id :=
by { ext, simp [linear_map.one_apply, std_basis_apply] }

@[simp] lemma linear_map.to_matrix'_id :
  (linear_map.to_matrix' (linear_map.id : (n → R) →ₗ[R] (n → R))) = 1 :=
by { ext, rw [matrix.one_apply, linear_map.to_matrix'_apply, id_apply] }

@[simp] lemma matrix.to_lin'_mul [fintype m] [decidable_eq m] (M : matrix l m R)
  (N : matrix m n R) : matrix.to_lin' (M ⬝ N) = (matrix.to_lin' M).comp (matrix.to_lin' N) :=
by { ext, simp }

/-- Shortcut lemma for `matrix.to_lin'_mul` and `linear_map.comp_apply` -/
lemma matrix.to_lin'_mul_apply [fintype m] [decidable_eq m] (M : matrix l m R)
  (N : matrix m n R) (x) : matrix.to_lin' (M ⬝ N) x = (matrix.to_lin' M (matrix.to_lin' N x)) :=
by rw [matrix.to_lin'_mul, linear_map.comp_apply]

lemma linear_map.to_matrix'_comp [fintype l] [decidable_eq l]
  (f : (n → R) →ₗ[R] (m → R)) (g : (l → R) →ₗ[R] (n → R)) :
  (f.comp g).to_matrix' = f.to_matrix' ⬝ g.to_matrix' :=
suffices (f.comp g) = (f.to_matrix' ⬝ g.to_matrix').to_lin',
  by rw [this, linear_map.to_matrix'_to_lin'],
by rw [matrix.to_lin'_mul, matrix.to_lin'_to_matrix', matrix.to_lin'_to_matrix']

lemma linear_map.to_matrix'_mul [fintype m] [decidable_eq m]
  (f g : (m → R) →ₗ[R] (m → R)) :
  (f * g).to_matrix' = f.to_matrix' ⬝ g.to_matrix' :=
linear_map.to_matrix'_comp f g

<<<<<<< HEAD
lemma linear_map.to_matrix'_algebra_map (x : R) :
=======
@[simp] lemma linear_map.to_matrix'_algebra_map (x : R) :
>>>>>>> 54eb6037
  linear_map.to_matrix' (algebra_map R (module.End R (n → R)) x) = scalar n x :=
by simp [module.algebra_map_End_eq_smul_id]

lemma matrix.ker_to_lin'_eq_bot_iff {M : matrix n n R} :
  M.to_lin'.ker = ⊥ ↔ ∀ v, M.mul_vec v = 0 → v = 0 :=
by simp only [submodule.eq_bot_iff, linear_map.mem_ker, matrix.to_lin'_apply]

/-- If `M` and `M'` are each other's inverse matrices, they provide an equivalence between `m → A`
and `n → A` corresponding to `M.mul_vec` and `M'.mul_vec`. -/
@[simps]
def matrix.to_lin'_of_inv [fintype m] [decidable_eq m]
  {M : matrix m n R} {M' : matrix n m R}
  (hMM' : M ⬝ M' = 1) (hM'M : M' ⬝ M = 1) :
  (m → R) ≃ₗ[R] (n → R) :=
{ to_fun := matrix.to_lin' M',
  inv_fun := M.to_lin',
  left_inv := λ x, by rw [← matrix.to_lin'_mul_apply, hMM', matrix.to_lin'_one, id_apply],
  right_inv := λ x, by rw [← matrix.to_lin'_mul_apply, hM'M, matrix.to_lin'_one, id_apply],
  .. matrix.to_lin' M' }

/-- Linear maps `(n → R) →ₗ[R] (n → R)` are algebra equivalent to `matrix n n R`. -/
def linear_map.to_matrix_alg_equiv' : ((n → R) →ₗ[R] (n → R)) ≃ₐ[R] matrix n n R :=
alg_equiv.of_linear_equiv linear_map.to_matrix' linear_map.to_matrix'_mul
  linear_map.to_matrix'_algebra_map

/-- A `matrix n n R` is algebra equivalent to a linear map `(n → R) →ₗ[R] (n → R)`. -/
def matrix.to_lin_alg_equiv' : matrix n n R ≃ₐ[R] ((n → R) →ₗ[R] (n → R)) :=
linear_map.to_matrix_alg_equiv'.symm

@[simp] lemma linear_map.to_matrix_alg_equiv'_symm :
  (linear_map.to_matrix_alg_equiv'.symm : matrix n n R ≃ₐ[R] _) = matrix.to_lin_alg_equiv' :=
rfl

@[simp] lemma matrix.to_lin_alg_equiv'_symm :
  (matrix.to_lin_alg_equiv'.symm : ((n → R) →ₗ[R] (n → R)) ≃ₐ[R] _) =
    linear_map.to_matrix_alg_equiv' :=
rfl

@[simp] lemma linear_map.to_matrix_alg_equiv'_to_lin_alg_equiv' (M : matrix n n R) :
  linear_map.to_matrix_alg_equiv' (matrix.to_lin_alg_equiv' M) = M :=
linear_map.to_matrix_alg_equiv'.apply_symm_apply M

@[simp] lemma matrix.to_lin_alg_equiv'_to_matrix_alg_equiv' (f : (n → R) →ₗ[R] (n → R)) :
  matrix.to_lin_alg_equiv' (linear_map.to_matrix_alg_equiv' f) = f :=
matrix.to_lin_alg_equiv'.apply_symm_apply f

@[simp] lemma linear_map.to_matrix_alg_equiv'_apply (f : (n → R) →ₗ[R] (n → R)) (i j) :
  linear_map.to_matrix_alg_equiv' f i j = f (λ j', if j' = j then 1 else 0) i :=
by simp [linear_map.to_matrix_alg_equiv']

@[simp] lemma matrix.to_lin_alg_equiv'_apply (M : matrix n n R) (v : n → R) :
  matrix.to_lin_alg_equiv' M v = M.mul_vec v := rfl

@[simp] lemma matrix.to_lin_alg_equiv'_one :
  matrix.to_lin_alg_equiv' (1 : matrix n n R) = id :=
by { ext, simp [matrix.one_apply, std_basis_apply] }

@[simp] lemma linear_map.to_matrix_alg_equiv'_id :
  (linear_map.to_matrix_alg_equiv' (linear_map.id : (n → R) →ₗ[R] (n → R))) = 1 :=
by { ext, rw [matrix.one_apply, linear_map.to_matrix_alg_equiv'_apply, id_apply] }

@[simp] lemma matrix.to_lin_alg_equiv'_mul (M N : matrix n n R) :
  matrix.to_lin_alg_equiv' (M ⬝ N) =
    (matrix.to_lin_alg_equiv' M).comp (matrix.to_lin_alg_equiv' N) :=
by { ext, simp }

lemma linear_map.to_matrix_alg_equiv'_comp (f g : (n → R) →ₗ[R] (n → R)) :
  (f.comp g).to_matrix_alg_equiv' = f.to_matrix_alg_equiv' ⬝ g.to_matrix_alg_equiv' :=
suffices (f.comp g) = (f.to_matrix_alg_equiv' ⬝ g.to_matrix_alg_equiv').to_lin_alg_equiv',
  by rw [this, linear_map.to_matrix_alg_equiv'_to_lin_alg_equiv'],
by rw [matrix.to_lin_alg_equiv'_mul, matrix.to_lin_alg_equiv'_to_matrix_alg_equiv',
       matrix.to_lin_alg_equiv'_to_matrix_alg_equiv']

lemma linear_map.to_matrix_alg_equiv'_mul
  (f g : (n → R) →ₗ[R] (n → R)) :
  (f * g).to_matrix_alg_equiv' = f.to_matrix_alg_equiv' ⬝ g.to_matrix_alg_equiv' :=
linear_map.to_matrix_alg_equiv'_comp f g

lemma matrix.rank_vec_mul_vec {K m n : Type u} [field K] [fintype n] [decidable_eq n]
  (w : m → K) (v : n → K) :
rank (vec_mul_vec w v).to_lin' ≤ 1 :=
begin
  rw [vec_mul_vec_eq, matrix.to_lin'_mul],
  refine le_trans (rank_comp_le1 _ _) _,
  refine le_trans (rank_le_domain _) _,
  rw [dim_fun', ← cardinal.lift_eq_nat_iff.mpr (cardinal.fintype_card unit), cardinal.mk_unit],
  exact le_of_eq (cardinal.lift_one)
end

end to_matrix'

section to_matrix

variables {R : Type*} [comm_ring R]
variables {l m n : Type*} [fintype n] [fintype m] [decidable_eq n]
variables {M₁ M₂ : Type*} [add_comm_group M₁] [add_comm_group M₂] [module R M₁] [module R M₂]
variables (v₁ : basis n R M₁) (v₂ : basis m R M₂)

/-- Given bases of two modules `M₁` and `M₂` over a commutative ring `R`, we get a linear
equivalence between linear maps `M₁ →ₗ M₂` and matrices over `R` indexed by the bases. -/
def linear_map.to_matrix : (M₁ →ₗ[R] M₂) ≃ₗ[R] matrix m n R :=
linear_equiv.trans (linear_equiv.arrow_congr v₁.equiv_fun v₂.equiv_fun) linear_map.to_matrix'

/-- `linear_map.to_matrix'` is a particular case of `linear_map.to_matrix`, for the standard basis
`pi.basis_fun R n`. -/
lemma linear_map.to_matrix_eq_to_matrix' :
  linear_map.to_matrix (pi.basis_fun R n) (pi.basis_fun R n) = linear_map.to_matrix' :=
rfl

/-- Given bases of two modules `M₁` and `M₂` over a commutative ring `R`, we get a linear
equivalence between matrices over `R` indexed by the bases and linear maps `M₁ →ₗ M₂`. -/
def matrix.to_lin : matrix m n R ≃ₗ[R] (M₁ →ₗ[R] M₂) :=
(linear_map.to_matrix v₁ v₂).symm

/-- `matrix.to_lin'` is a particular case of `matrix.to_lin`, for the standard basis
`pi.basis_fun R n`. -/
lemma matrix.to_lin_eq_to_lin' :
  matrix.to_lin (pi.basis_fun R n) (pi.basis_fun R n) = matrix.to_lin' :=
rfl

@[simp] lemma linear_map.to_matrix_symm :
  (linear_map.to_matrix v₁ v₂).symm = matrix.to_lin v₁ v₂ :=
rfl

@[simp] lemma matrix.to_lin_symm :
  (matrix.to_lin v₁ v₂).symm = linear_map.to_matrix v₁ v₂ :=
rfl

@[simp] lemma matrix.to_lin_to_matrix (f : M₁ →ₗ[R] M₂) :
  matrix.to_lin v₁ v₂ (linear_map.to_matrix v₁ v₂ f) = f :=
by rw [← matrix.to_lin_symm, linear_equiv.apply_symm_apply]

@[simp] lemma linear_map.to_matrix_to_lin (M : matrix m n R) :
  linear_map.to_matrix v₁ v₂ (matrix.to_lin v₁ v₂ M) = M :=
by rw [← matrix.to_lin_symm, linear_equiv.symm_apply_apply]

lemma linear_map.to_matrix_apply (f : M₁ →ₗ[R] M₂) (i : m) (j : n) :
  linear_map.to_matrix v₁ v₂ f i j = v₂.repr (f (v₁ j)) i :=
begin
  rw [linear_map.to_matrix, linear_equiv.trans_apply, linear_map.to_matrix'_apply,
      linear_equiv.arrow_congr_apply, basis.equiv_fun_symm_apply, finset.sum_eq_single j,
      if_pos rfl, one_smul, basis.equiv_fun_apply],
  { intros j' _ hj',
    rw [if_neg hj', zero_smul] },
  { intro hj,
    have := finset.mem_univ j,
    contradiction }
end

lemma linear_map.to_matrix_transpose_apply (f : M₁ →ₗ[R] M₂) (j : n) :
  (linear_map.to_matrix v₁ v₂ f)ᵀ j = v₂.repr (f (v₁ j)) :=
funext $ λ i, f.to_matrix_apply _ _ i j

lemma linear_map.to_matrix_apply' (f : M₁ →ₗ[R] M₂) (i : m) (j : n) :
  linear_map.to_matrix v₁ v₂ f i j = v₂.repr (f (v₁ j)) i :=
linear_map.to_matrix_apply v₁ v₂ f i j

lemma linear_map.to_matrix_transpose_apply' (f : M₁ →ₗ[R] M₂) (j : n) :
  (linear_map.to_matrix v₁ v₂ f)ᵀ j = v₂.repr (f (v₁ j)) :=
linear_map.to_matrix_transpose_apply v₁ v₂ f j

lemma matrix.to_lin_apply (M : matrix m n R) (v : M₁) :
  matrix.to_lin v₁ v₂ M v = ∑ j, M.mul_vec (v₁.repr v) j • v₂ j :=
show v₂.equiv_fun.symm (matrix.to_lin' M (v₁.repr v)) = _,
by rw [matrix.to_lin'_apply, v₂.equiv_fun_symm_apply]

@[simp] lemma matrix.to_lin_self (M : matrix m n R) (i : n) :
  matrix.to_lin v₁ v₂ M (v₁ i) = ∑ j, M j i • v₂ j :=
begin
  rw [matrix.to_lin_apply, finset.sum_congr rfl (λ j hj, _)],
  rw [basis.repr_self, matrix.mul_vec, dot_product, finset.sum_eq_single i,
      finsupp.single_eq_same, mul_one],
  { intros i' _ i'_ne, rw [finsupp.single_eq_of_ne i'_ne.symm, mul_zero] },
  { intros,
    have := finset.mem_univ i,
    contradiction },
end

/-- This will be a special case of `linear_map.to_matrix_id_eq_basis_to_matrix`. -/
lemma linear_map.to_matrix_id : linear_map.to_matrix v₁ v₁ id = 1 :=
begin
  ext i j,
  simp [linear_map.to_matrix_apply, matrix.one_apply, finsupp.single, eq_comm]
end

lemma linear_map.to_matrix_one : linear_map.to_matrix v₁ v₁ 1 = 1 :=
linear_map.to_matrix_id v₁

@[simp]
lemma matrix.to_lin_one : matrix.to_lin v₁ v₁ 1 = id :=
by rw [← linear_map.to_matrix_id v₁, matrix.to_lin_to_matrix]

theorem linear_map.to_matrix_reindex_range [decidable_eq M₁] [decidable_eq M₂]
  (f : M₁ →ₗ[R] M₂) (k : m) (i : n) :
  linear_map.to_matrix v₁.reindex_range v₂.reindex_range f
      ⟨v₂ k, mem_range_self k⟩ ⟨v₁ i, mem_range_self i⟩ =
    linear_map.to_matrix v₁ v₂ f k i :=
by simp_rw [linear_map.to_matrix_apply, basis.reindex_range_self, basis.reindex_range_repr]

variables {M₃ : Type*} [add_comm_group M₃] [module R M₃] (v₃ : basis l R M₃)

lemma linear_map.to_matrix_comp [fintype l] [decidable_eq m] (f : M₂ →ₗ[R] M₃) (g : M₁ →ₗ[R] M₂) :
  linear_map.to_matrix v₁ v₃ (f.comp g) =
  linear_map.to_matrix v₂ v₃ f ⬝ linear_map.to_matrix v₁ v₂ g :=
by simp_rw [linear_map.to_matrix, linear_equiv.trans_apply,
            linear_equiv.arrow_congr_comp _ v₂.equiv_fun, linear_map.to_matrix'_comp]

lemma linear_map.to_matrix_mul (f g : M₁ →ₗ[R] M₁) :
  linear_map.to_matrix v₁ v₁ (f * g) =
    linear_map.to_matrix v₁ v₁ f ⬝ linear_map.to_matrix v₁ v₁ g :=
by { rw [show (@has_mul.mul (M₁ →ₗ[R] M₁) _) = linear_map.comp, from rfl,
         linear_map.to_matrix_comp v₁ v₁ v₁ f g] }

<<<<<<< HEAD
@[simp] lemma linear_map.to_matrix_algebra_map (x : R) : 
=======
@[simp] lemma linear_map.to_matrix_algebra_map (x : R) :
>>>>>>> 54eb6037
  linear_map.to_matrix v₁ v₁ (algebra_map R (module.End R M₁) x) = scalar n x :=
by simp [module.algebra_map_End_eq_smul_id, linear_map.to_matrix_id]

lemma linear_map.to_matrix_mul_vec_repr (f : M₁ →ₗ[R] M₂) (x : M₁) :
  (linear_map.to_matrix v₁ v₂ f).mul_vec (v₁.repr x) = v₂.repr (f x) :=
by { ext i,
     rw [← matrix.to_lin'_apply, linear_map.to_matrix, linear_equiv.trans_apply,
         matrix.to_lin'_to_matrix', linear_equiv.arrow_congr_apply, v₂.equiv_fun_apply],
     congr,
     exact v₁.equiv_fun.symm_apply_apply x }

lemma matrix.to_lin_mul [fintype l] [decidable_eq m] (A : matrix l m R) (B : matrix m n R) :
  matrix.to_lin v₁ v₃ (A ⬝ B) =
  (matrix.to_lin v₂ v₃ A).comp (matrix.to_lin v₁ v₂ B) :=
begin
  apply (linear_map.to_matrix v₁ v₃).injective,
  haveI : decidable_eq l := λ _ _, classical.prop_decidable _,
  rw linear_map.to_matrix_comp v₁ v₂ v₃,
  repeat { rw linear_map.to_matrix_to_lin },
end

/-- Shortcut lemma for `matrix.to_lin_mul` and `linear_map.comp_apply`. -/
lemma matrix.to_lin_mul_apply [fintype l] [decidable_eq m]
  (A : matrix l m R) (B : matrix m n R) (x) :
  matrix.to_lin v₁ v₃ (A ⬝ B) x =
    (matrix.to_lin v₂ v₃ A) (matrix.to_lin v₁ v₂ B x) :=
by rw [matrix.to_lin_mul v₁ v₂, linear_map.comp_apply]

/-- If `M` and `M` are each other's inverse matrices, `matrix.to_lin M` and `matrix.to_lin M'`
form a linear equivalence. -/
@[simps]
def matrix.to_lin_of_inv [decidable_eq m]
  {M : matrix m n R} {M' : matrix n m R}
  (hMM' : M ⬝ M' = 1) (hM'M : M' ⬝ M = 1) :
  M₁ ≃ₗ[R] M₂ :=
{ to_fun := matrix.to_lin v₁ v₂ M,
  inv_fun := matrix.to_lin v₂ v₁ M',
  left_inv := λ x, by rw [← matrix.to_lin_mul_apply, hM'M, matrix.to_lin_one, id_apply],
  right_inv := λ x, by rw [← matrix.to_lin_mul_apply, hMM', matrix.to_lin_one, id_apply],
  .. matrix.to_lin v₁ v₂ M }

/-- Given a basis of a module `M₁` over a commutative ring `R`, we get an algebra
equivalence between linear maps `M₁ →ₗ M₁` and square matrices over `R` indexed by the basis. -/
def linear_map.to_matrix_alg_equiv :
  (M₁ →ₗ[R] M₁) ≃ₐ[R] matrix n n R :=
alg_equiv.of_linear_equiv (linear_map.to_matrix v₁ v₁) (linear_map.to_matrix_mul v₁)
  (linear_map.to_matrix_algebra_map v₁)

/-- Given a basis of a module `M₁` over a commutative ring `R`, we get an algebra
equivalence between square matrices over `R` indexed by the basis and linear maps `M₁ →ₗ M₁`. -/
def matrix.to_lin_alg_equiv : matrix n n R ≃ₐ[R] (M₁ →ₗ[R] M₁) :=
(linear_map.to_matrix_alg_equiv v₁).symm

@[simp] lemma linear_map.to_matrix_alg_equiv_symm :
  (linear_map.to_matrix_alg_equiv v₁).symm = matrix.to_lin_alg_equiv v₁ :=
rfl

@[simp] lemma matrix.to_lin_alg_equiv_symm :
  (matrix.to_lin_alg_equiv v₁).symm = linear_map.to_matrix_alg_equiv v₁ :=
rfl

@[simp] lemma matrix.to_lin_alg_equiv_to_matrix_alg_equiv (f : M₁ →ₗ[R] M₁) :
  matrix.to_lin_alg_equiv v₁ (linear_map.to_matrix_alg_equiv v₁ f) = f :=
by rw [← matrix.to_lin_alg_equiv_symm, alg_equiv.apply_symm_apply]

@[simp] lemma linear_map.to_matrix_alg_equiv_to_lin_alg_equiv (M : matrix n n R) :
  linear_map.to_matrix_alg_equiv v₁ (matrix.to_lin_alg_equiv v₁ M) = M :=
by rw [← matrix.to_lin_alg_equiv_symm, alg_equiv.symm_apply_apply]

lemma linear_map.to_matrix_alg_equiv_apply (f : M₁ →ₗ[R] M₁) (i j : n) :
  linear_map.to_matrix_alg_equiv v₁ f i j = v₁.repr (f (v₁ j)) i :=
by simp [linear_map.to_matrix_alg_equiv, linear_map.to_matrix_apply]

lemma linear_map.to_matrix_alg_equiv_transpose_apply (f : M₁ →ₗ[R] M₁) (j : n) :
  (linear_map.to_matrix_alg_equiv v₁ f)ᵀ j = v₁.repr (f (v₁ j)) :=
funext $ λ i, f.to_matrix_apply _ _ i j

lemma linear_map.to_matrix_alg_equiv_apply' (f : M₁ →ₗ[R] M₁) (i j : n) :
  linear_map.to_matrix_alg_equiv v₁ f i j = v₁.repr (f (v₁ j)) i :=
linear_map.to_matrix_alg_equiv_apply v₁ f i j

lemma linear_map.to_matrix_alg_equiv_transpose_apply' (f : M₁ →ₗ[R] M₁) (j : n) :
  (linear_map.to_matrix_alg_equiv v₁ f)ᵀ j = v₁.repr (f (v₁ j)) :=
linear_map.to_matrix_alg_equiv_transpose_apply v₁ f j

lemma matrix.to_lin_alg_equiv_apply (M : matrix n n R) (v : M₁) :
  matrix.to_lin_alg_equiv v₁ M v = ∑ j, M.mul_vec (v₁.repr v) j • v₁ j :=
show v₁.equiv_fun.symm (matrix.to_lin_alg_equiv' M (v₁.repr v)) = _,
by rw [matrix.to_lin_alg_equiv'_apply, v₁.equiv_fun_symm_apply]

@[simp] lemma matrix.to_lin_alg_equiv_self (M : matrix n n R) (i : n) :
  matrix.to_lin_alg_equiv v₁ M (v₁ i) = ∑ j, M j i • v₁ j :=
matrix.to_lin_self _ _ _ _

lemma linear_map.to_matrix_alg_equiv_id : linear_map.to_matrix_alg_equiv v₁ id = 1 :=
by simp_rw [linear_map.to_matrix_alg_equiv, alg_equiv.of_linear_equiv_apply,
            linear_map.to_matrix_id]

@[simp]
lemma matrix.to_lin_alg_equiv_one : matrix.to_lin_alg_equiv v₁ 1 = id :=
by rw [← linear_map.to_matrix_alg_equiv_id v₁, matrix.to_lin_alg_equiv_to_matrix_alg_equiv]

theorem linear_map.to_matrix_alg_equiv_reindex_range [decidable_eq M₁]
  (f : M₁ →ₗ[R] M₁) (k i : n) :
  linear_map.to_matrix_alg_equiv v₁.reindex_range f
      ⟨v₁ k, mem_range_self k⟩ ⟨v₁ i, mem_range_self i⟩ =
    linear_map.to_matrix_alg_equiv v₁ f k i :=
by simp_rw [linear_map.to_matrix_alg_equiv_apply,
            basis.reindex_range_self, basis.reindex_range_repr]

lemma linear_map.to_matrix_alg_equiv_comp (f g : M₁ →ₗ[R] M₁) :
  linear_map.to_matrix_alg_equiv v₁ (f.comp g) =
  linear_map.to_matrix_alg_equiv v₁ f ⬝ linear_map.to_matrix_alg_equiv v₁ g :=
by simp [linear_map.to_matrix_alg_equiv, linear_map.to_matrix_comp v₁ v₁ v₁ f g]

lemma linear_map.to_matrix_alg_equiv_mul (f g : M₁ →ₗ[R] M₁) :
  linear_map.to_matrix_alg_equiv v₁ (f * g) =
    linear_map.to_matrix_alg_equiv v₁ f ⬝ linear_map.to_matrix_alg_equiv v₁ g :=
by { rw [show (@has_mul.mul (M₁ →ₗ[R] M₁) _) = linear_map.comp, from rfl,
         linear_map.to_matrix_alg_equiv_comp v₁ f g] }

lemma matrix.to_lin_alg_equiv_mul (A B : matrix n n R) :
  matrix.to_lin_alg_equiv v₁ (A ⬝ B) =
  (matrix.to_lin_alg_equiv v₁ A).comp (matrix.to_lin_alg_equiv v₁ B) :=
by convert matrix.to_lin_mul v₁ v₁ v₁ A B

end to_matrix

namespace algebra

section lmul

variables {R S T : Type*} [comm_ring R] [comm_ring S] [comm_ring T]
variables [algebra R S] [algebra S T] [algebra R T] [is_scalar_tower R S T]
variables {m n : Type*} [fintype m] [decidable_eq m] [decidable_eq n]
variables (b : basis m R S) (c : basis n S T)

open algebra

lemma to_matrix_lmul' (x : S) (i j) :
  linear_map.to_matrix b b (lmul R S x) i j = b.repr (x * b j) i :=
by rw [linear_map.to_matrix_apply', lmul_apply]

@[simp] lemma to_matrix_lsmul (x : R) (i j) :
  linear_map.to_matrix b b (algebra.lsmul R S x) i j = if i = j then x else 0 :=
by { rw [linear_map.to_matrix_apply', algebra.lsmul_coe, linear_equiv.map_smul, finsupp.smul_apply,
         b.repr_self_apply, smul_eq_mul, mul_boole],
     congr' 1; simp only [eq_comm] }

/-- `left_mul_matrix b x` is the matrix corresponding to the linear map `λ y, x * y`.

`left_mul_matrix_eq_repr_mul` gives a formula for the entries of `left_mul_matrix`.

This definition is useful for doing (more) explicit computations with `algebra.lmul`,
such as the trace form or norm map for algebras.
-/
noncomputable def left_mul_matrix : S →ₐ[R] matrix m m R :=
{ to_fun := λ x, linear_map.to_matrix b b (algebra.lmul R S x),
  map_zero' := by rw [alg_hom.map_zero, linear_equiv.map_zero],
  map_one' := by rw [alg_hom.map_one, linear_map.to_matrix_one],
  map_add' := λ x y, by rw [alg_hom.map_add, linear_equiv.map_add],
  map_mul' := λ x y, by rw [alg_hom.map_mul, linear_map.to_matrix_mul, matrix.mul_eq_mul],
  commutes' := λ r, by { ext, rw [lmul_algebra_map, to_matrix_lsmul,
                                  algebra_map_matrix_apply, id.map_eq_self] } }

lemma left_mul_matrix_apply (x : S) :
  left_mul_matrix b x = linear_map.to_matrix b b (lmul R S x) := rfl

lemma left_mul_matrix_eq_repr_mul (x : S) (i j) :
  left_mul_matrix b x i j = b.repr (x * b j) i :=
-- This is defeq to just `to_matrix_lmul' b x i j`,
-- but the unfolding goes a lot faster with this explicit `rw`.
by rw [left_mul_matrix_apply, to_matrix_lmul' b x i j]

lemma left_mul_matrix_mul_vec_repr (x y : S) :
  (left_mul_matrix b x).mul_vec (b.repr y) = b.repr (x * y) :=
linear_map.to_matrix_mul_vec_repr b b (algebra.lmul R S x) y

@[simp] lemma to_matrix_lmul_eq (x : S) :
  linear_map.to_matrix b b (lmul R S x) = left_mul_matrix b x :=
rfl

lemma left_mul_matrix_injective : function.injective (left_mul_matrix b) :=
λ x x' h, calc x = algebra.lmul R S x 1 : (mul_one x).symm
             ... = algebra.lmul R S x' 1 : by rw (linear_map.to_matrix b b).injective h
             ... = x' : mul_one x'

variable [fintype n]

lemma smul_left_mul_matrix (x) (ik jk) :
  left_mul_matrix (b.smul c) x ik jk =
    left_mul_matrix b (left_mul_matrix c x ik.2 jk.2) ik.1 jk.1 :=
by simp only [left_mul_matrix_apply, linear_map.to_matrix_apply, mul_comm, basis.smul_apply,
              basis.smul_repr, finsupp.smul_apply, algebra.lmul_apply, id.smul_eq_mul,
              linear_equiv.map_smul, mul_smul_comm]

lemma smul_left_mul_matrix_algebra_map (x : S) :
  left_mul_matrix (b.smul c) (algebra_map _ _ x) = block_diagonal (λ k, left_mul_matrix b x) :=
begin
  ext ⟨i, k⟩ ⟨j, k'⟩,
  rw [smul_left_mul_matrix, alg_hom.commutes, block_diagonal_apply, algebra_map_matrix_apply],
  split_ifs with h; simp [h],
end

lemma smul_left_mul_matrix_algebra_map_eq (x : S) (i j k) :
  left_mul_matrix (b.smul c) (algebra_map _ _ x) (i, k) (j, k) = left_mul_matrix b x i j :=
by rw [smul_left_mul_matrix_algebra_map, block_diagonal_apply_eq]

lemma smul_left_mul_matrix_algebra_map_ne (x : S) (i j) {k k'}
  (h : k ≠ k') : left_mul_matrix (b.smul c) (algebra_map _ _ x) (i, k) (j, k') = 0 :=
by rw [smul_left_mul_matrix_algebra_map, block_diagonal_apply_ne _ _ _ h]

end lmul

end algebra

namespace linear_map

section finite_dimensional

open_locale classical

variables {K : Type*} [field K]
variables {V : Type*} [add_comm_group V] [module K V] [finite_dimensional K V]
variables {W : Type*} [add_comm_group W] [module K W] [finite_dimensional K W]

instance : finite_dimensional K (V →ₗ[K] W) :=
linear_equiv.finite_dimensional
  (linear_map.to_matrix (basis.of_vector_space K V) (basis.of_vector_space K W)).symm

/--
The dimension of the space of linear transformations is the product of the dimensions of the
domain and codomain.
-/
@[simp] lemma finrank_linear_map :
  finite_dimensional.finrank K (V →ₗ[K] W) =
  (finite_dimensional.finrank K V) * (finite_dimensional.finrank K W) :=
begin
  let hbV := basis.of_vector_space K V,
  let hbW := basis.of_vector_space K W,
  rw [linear_equiv.finrank_eq (linear_map.to_matrix hbV hbW), matrix.finrank_matrix,
    finite_dimensional.finrank_eq_card_basis hbV, finite_dimensional.finrank_eq_card_basis hbW,
    mul_comm],
end

end finite_dimensional
end linear_map

section

variables {R : Type v} [comm_ring R] {n : Type*} [decidable_eq n]
variables {M M₁ M₂ : Type*} [add_comm_group M] [module R M]
variables [add_comm_group M₁] [module R M₁] [add_comm_group M₂] [module R M₂]

/-- The natural equivalence between linear endomorphisms of finite free modules and square matrices
is compatible with the algebra structures. -/
def alg_equiv_matrix' [fintype n] : module.End R (n → R) ≃ₐ[R] matrix n n R :=
{ map_mul'  := linear_map.to_matrix'_comp,
  map_add'  := linear_map.to_matrix'.map_add,
  commutes' := λ r, by { change (r • (linear_map.id : module.End R _)).to_matrix' = r • 1,
                         rw ←linear_map.to_matrix'_id, refl, apply_instance },
  ..linear_map.to_matrix' }

/-- A linear equivalence of two modules induces an equivalence of algebras of their
endomorphisms. -/
def linear_equiv.alg_conj (e : M₁ ≃ₗ[R] M₂) :
  module.End R M₁ ≃ₐ[R] module.End R M₂ :=
{ map_mul'  := λ f g, by apply e.arrow_congr_comp,
  map_add'  := e.conj.map_add,
  commutes' := λ r, by { change e.conj (r • linear_map.id) = r • linear_map.id,
                         rw [linear_equiv.map_smul, linear_equiv.conj_id], },
  ..e.conj }

/-- A basis of a module induces an equivalence of algebras from the endomorphisms of the module to
square matrices. -/
def alg_equiv_matrix [fintype n] (h : basis n R M) : module.End R M ≃ₐ[R] matrix n n R :=
h.equiv_fun.alg_conj.trans alg_equiv_matrix'

end<|MERGE_RESOLUTION|>--- conflicted
+++ resolved
@@ -152,11 +152,7 @@
   (f * g).to_matrix' = f.to_matrix' ⬝ g.to_matrix' :=
 linear_map.to_matrix'_comp f g
 
-<<<<<<< HEAD
-lemma linear_map.to_matrix'_algebra_map (x : R) :
-=======
 @[simp] lemma linear_map.to_matrix'_algebra_map (x : R) :
->>>>>>> 54eb6037
   linear_map.to_matrix' (algebra_map R (module.End R (n → R)) x) = scalar n x :=
 by simp [module.algebra_map_End_eq_smul_id]
 
@@ -370,11 +366,7 @@
 by { rw [show (@has_mul.mul (M₁ →ₗ[R] M₁) _) = linear_map.comp, from rfl,
          linear_map.to_matrix_comp v₁ v₁ v₁ f g] }
 
-<<<<<<< HEAD
-@[simp] lemma linear_map.to_matrix_algebra_map (x : R) : 
-=======
 @[simp] lemma linear_map.to_matrix_algebra_map (x : R) :
->>>>>>> 54eb6037
   linear_map.to_matrix v₁ v₁ (algebra_map R (module.End R M₁) x) = scalar n x :=
 by simp [module.algebra_map_End_eq_smul_id, linear_map.to_matrix_id]
 
