--- conflicted
+++ resolved
@@ -2591,19 +2591,11 @@
 
 lemma map_equiv_eq_comap_symm (e : M ≃ₗ[R] M₂) (K : submodule R M) :
   K.map (e : M →ₗ[R] M₂) = K.comap e.symm :=
-<<<<<<< HEAD
-by ext; simp only [mem_map_equiv]; simp
-
-lemma comap_equiv_eq_map_symm (e : M ≃ₗ[R] M₂) (K : submodule R M₂) :
-  K.comap (e : M →ₗ[R] M₂) = K.map e.symm :=
-by rw [map_equiv_eq_comap_symm, linear_equiv.symm_symm]
-=======
 submodule.ext (λ _, by rw [mem_map_equiv, mem_comap, linear_equiv.coe_coe])
 
 lemma comap_equiv_eq_map_symm (e : M ≃ₗ[R] M₂) (K : submodule R M₂) :
   K.comap (e : M →ₗ[R] M₂) = K.map e.symm :=
 (map_equiv_eq_comap_symm e.symm K).symm
->>>>>>> cd6f2720
 
 lemma comap_le_comap_smul (f : M →ₗ[R] M₂) (c : R) :
   comap f q ≤ comap (c • f) q :=
