/-
Copyright (c) 2018 Mario Carneiro. All rights reserved.
Released under Apache 2.0 license as described in the file LICENSE.
Authors: Mario Carneiro, Johannes Hölzl, Sander Dahmen, Scott Morrison
-/
import linear_algebra.basis
import linear_algebra.std_basis
import set_theory.cofinality
import linear_algebra.invariant_basis_number

/-!
# Dimension of modules and vector spaces

## Main definitions

* The rank of a module is defined as `module.rank : cardinal`.
  This is defined as the supremum of the cardinalities of linearly independent subsets.

* The rank of a linear map is defined as the rank of its range.

## Main statements

* `linear_map.dim_le_of_injective`: the source of an injective linear map has dimension
  at most that of the target.
* `linear_map.dim_le_of_surjective`: the target of a surjective linear map has dimension
  at most that of that source.
* `basis_fintype_of_finite_spans`:
  the existence of a finite spanning set implies that any basis is finite.
* `infinite_basis_le_maximal_linear_independent`:
  if `b` is an infinite basis for a module `M`,
  and `s` is a maximal linearly independent set,
  then the cardinality of `b` is bounded by the cardinality of `s`.

For modules over rings satisfying the rank condition

* `basis.le_span`:
  the cardinality of a basis is bounded by the cardinality of any spanning set

For modules over rings satisfying the strong rank condition

* `linear_independent_le_span`:
  For any linearly independent family `v : ι → M`
  and any finite spanning set `w : set M`,
  the cardinality of `ι` is bounded by the cardinality of `w`.
* `linear_independent_le_basis`:
  If `b` is a basis for a module `M`,
  and `s` is a linearly independent set,
  then the cardinality of `s` is bounded by the cardinality of `b`.

For modules over rings with invariant basis number
(including all commutative rings and all noetherian rings)

* `mk_eq_mk_of_basis`: the dimension theorem, any two bases of the same vector space have the same
  cardinality.

For vector spaces (i.e. modules over a field), we have

* `dim_quotient_add_dim`: if `V₁` is a submodule of `V`, then
  `module.rank (V/V₁) + module.rank V₁ = module.rank V`.
* `dim_range_add_dim_ker`: the rank-nullity theorem.

## Implementation notes

There is a naming discrepancy: most of the theorem names refer to `dim`,
even though the definition is of `module.rank`.
This reflects that `module.rank` was originally called `dim`, and only defined for vector spaces.

Many theorems in this file are not universe-generic when they relate dimensions
in different universes. They should be as general as they can be without
inserting `lift`s. The types `V`, `V'`, ... all live in different universes,
and `V₁`, `V₂`, ... all live in the same universe.
-/

noncomputable theory

universes u v v' v'' u₁' w w'

variables {K : Type u} {V V₁ V₂ V₃ : Type v} {V' V'₁ : Type v'} {V'' : Type v''}
variables {ι : Type w} {ι' : Type w'} {η : Type u₁'} {φ : η → Type*}

open_locale classical big_operators

open basis submodule function set

section module

section
variables [semiring K] [add_comm_monoid V] [module K V]
include K

variables (K V)

/-- The rank of a module, defined as a term of type `cardinal`.

We define this as the supremum of the cardinalities of linearly independent subsets.

For a free module over any ring satisfying the strong rank condition
(e.g. left-noetherian rings, commutative rings, and in particular division rings and fields),
this is the same as the dimension of the space (i.e. the cardinality of any basis).

In particular this agrees with the usual notion of the dimension of a vector space.

The definition is marked as protected to avoid conflicts with `_root_.rank`,
the rank of a linear map.
-/
protected def module.rank : cardinal :=
cardinal.sup.{v v}
  (λ ι : {s : set V // linear_independent K (coe : s → V)}, cardinal.mk ι.1)

end

section
variables {R : Type u} [ring R]
variables {M : Type v} [add_comm_group M] [module R M]
variables {M' : Type v'} [add_comm_group M'] [module R M']
variables {M₁ : Type v} [add_comm_group M₁] [module R M₁]

theorem linear_map.lift_dim_le_of_injective (f : M →ₗ[R] M') (i : injective f) :
  cardinal.lift.{v v'} (module.rank R M) ≤ cardinal.lift.{v' v} (module.rank R M') :=
begin
  dsimp [module.rank],
  fapply cardinal.lift_sup_le_lift_sup',
  { rintro ⟨s, li⟩,
    use f '' s,
    convert (li.map' f (linear_map.ker_eq_bot.mpr i)).comp
      (equiv.set.image ⇑f s i).symm (equiv.injective _),
    ext ⟨-, ⟨x, ⟨h, rfl⟩⟩⟩,
    simp, },
  { rintro ⟨s, li⟩,
    exact cardinal.lift_mk_le'.mpr ⟨(equiv.set.image f s i).to_embedding⟩, }
end

theorem linear_map.dim_le_of_injective (f : M →ₗ[R] M₁) (i : injective f) :
  module.rank R M ≤ module.rank R M₁ :=
cardinal.lift_le.1 (f.lift_dim_le_of_injective i)

theorem dim_le {n : ℕ}
  (H : ∀ s : finset M, linear_independent R (λ i : s, (i : M)) → s.card ≤ n) :
  module.rank R M ≤ n :=
begin
  apply cardinal.sup_le.mpr,
  rintro ⟨s, li⟩,
  exact linear_independent_bounded_of_finset_linear_independent_bounded H _ li,
end

lemma lift_dim_range_le (f : M →ₗ[R] M') :
  cardinal.lift.{v' v} (module.rank R f.range) ≤ cardinal.lift.{v v'} (module.rank R M) :=
begin
  dsimp [module.rank],
  apply cardinal.lift_sup_le,
  rintro ⟨s, li⟩,
  apply le_trans,
  swap 2,
  apply cardinal.lift_le.mpr,
  refine (cardinal.le_sup _ ⟨range_splitting f '' s, _⟩),
  { apply linear_independent.of_comp f.range_restrict,
    convert li.comp (equiv.set.range_splitting_image_equiv f s) (equiv.injective _) using 1, },
  { exact (cardinal.lift_mk_eq'.mpr ⟨equiv.set.range_splitting_image_equiv f s⟩).ge, },
end

lemma dim_range_le (f : M →ₗ[R] M₁) : module.rank R f.range ≤ module.rank R M :=
by simpa using lift_dim_range_le f

lemma lift_dim_map_le (f : M →ₗ[R] M') (p : submodule R M) :
  cardinal.lift.{v' v} (module.rank R (p.map f)) ≤ cardinal.lift.{v v'} (module.rank R p) :=
begin
  have h := lift_dim_range_le (f.comp (submodule.subtype p)),
  rwa [linear_map.range_comp, range_subtype] at h,
end

lemma dim_map_le (f : M →ₗ[R] M₁) (p : submodule R M) : module.rank R (p.map f) ≤ module.rank R p :=
by simpa using lift_dim_map_le f p

lemma dim_le_of_submodule (s t : submodule R M) (h : s ≤ t) :
  module.rank R s ≤ module.rank R t :=
(of_le h).dim_le_of_injective $ assume ⟨x, hx⟩ ⟨y, hy⟩ eq,
  subtype.eq $ show x = y, from subtype.ext_iff_val.1 eq

/-- Two linearly equivalent vector spaces have the same dimension, a version with different
universes. -/
theorem linear_equiv.lift_dim_eq (f : M ≃ₗ[R] M') :
  cardinal.lift.{v v'} (module.rank R M) = cardinal.lift.{v' v} (module.rank R M') :=
begin
  apply le_antisymm,
  { exact f.to_linear_map.lift_dim_le_of_injective f.injective, },
  { exact f.symm.to_linear_map.lift_dim_le_of_injective f.symm.injective, },
end

/-- Two linearly equivalent vector spaces have the same dimension. -/
theorem linear_equiv.dim_eq (f : M ≃ₗ[R] M₁) :
  module.rank R M = module.rank R M₁ :=
cardinal.lift_inj.1 f.lift_dim_eq

lemma dim_eq_of_injective (f : M →ₗ[R] M₁) (h : injective f) :
  module.rank R M = module.rank R f.range :=
(linear_equiv.of_injective f (linear_map.ker_eq_bot.mpr h)).dim_eq

/-- Pushforwards of submodules along a `linear_equiv` have the same dimension. -/
lemma linear_equiv.dim_map_eq (f : M ≃ₗ[R] M₁) (p : submodule R M) :
  module.rank R (p.map (f : M →ₗ[R] M₁)) = module.rank R p :=
(f.of_submodule p).dim_eq.symm

variables (R M)

@[simp] lemma dim_top : module.rank R (⊤ : submodule R M) = module.rank R M :=
begin
  have : (⊤ : submodule R M) ≃ₗ[R] M := linear_equiv.of_top ⊤ rfl,
  rw this.dim_eq,
end

variables {R M}

lemma dim_range_of_surjective (f : M →ₗ[R] M') (h : surjective f) :
  module.rank R f.range = module.rank R M' :=
by rw [linear_map.range_eq_top.2 h, dim_top]

lemma dim_submodule_le (s : submodule R M) : module.rank R s ≤ module.rank R M :=
begin
  rw ←dim_top R M,
  exact dim_le_of_submodule _ _ le_top,
end

lemma linear_map.dim_le_of_surjective (f : M →ₗ[R] M₁) (h : surjective f) :
  module.rank R M₁ ≤ module.rank R M :=
begin
  rw ←dim_range_of_surjective f h,
  apply dim_range_le,
end

theorem dim_quotient_le (p : submodule R M) :
  module.rank R p.quotient ≤ module.rank R M :=
(mkq p).dim_le_of_surjective (surjective_quot_mk _)

variables [nontrivial R]

lemma {m} cardinal_lift_le_dim_of_linear_independent
  {ι : Type w} {v : ι → M} (hv : linear_independent R v) :
  cardinal.lift.{w (max v m)} (cardinal.mk ι) ≤ cardinal.lift.{v (max w m)} (module.rank R M) :=
begin
  apply le_trans,
  { exact cardinal.lift_mk_le.mpr
      ⟨(equiv.of_injective _ hv.injective).to_embedding⟩, },
  { simp only [cardinal.lift_le],
    apply le_trans,
    swap,
    exact cardinal.le_sup _ ⟨range v, hv.coe_range⟩,
    exact le_refl _, },
end

lemma cardinal_le_dim_of_linear_independent
  {ι : Type v} {v : ι → M} (hv : linear_independent R v) :
  cardinal.mk ι ≤ module.rank R M :=
by simpa using cardinal_lift_le_dim_of_linear_independent hv

lemma cardinal_le_dim_of_linear_independent'
  {s : set M} (hs : linear_independent R (λ x, x : s → M)) :
  cardinal.mk s ≤ module.rank R M :=
cardinal_le_dim_of_linear_independent hs

variables (R M)

@[simp] lemma dim_punit : module.rank R punit = 0 :=
begin
  apply le_bot_iff.mp,
  apply cardinal.sup_le.mpr,
  rintro ⟨s, li⟩,
  apply le_bot_iff.mpr,
  apply cardinal.mk_emptyc_iff.mpr,
  simp only [subtype.coe_mk],
  by_contradiction h,
  have ne : s.nonempty := ne_empty_iff_nonempty.mp h,
  simpa using linear_independent.ne_zero (⟨_, ne.some_mem⟩ : s) li,
end

@[simp] lemma dim_bot : module.rank R (⊥ : submodule R M) = 0 :=
begin
  have : (⊥ : submodule R M) ≃ₗ[R] punit := bot_equiv_punit,
  rw [this.dim_eq, dim_punit],
end

variables {R M}

/--
Over any nontrivial ring, the existence of a finite spanning set implies that any basis is finite.
-/
-- One might hope that a finite spanning set implies that any linearly independent set is finite.
-- While this is true over a division ring
-- (simply because any linearly independent set can be extended to a basis),
-- I'm not certain what more general statements are possible.
def basis_fintype_of_finite_spans (w : set M) [fintype w] (s : span R w = ⊤)
  {ι : Type w} (b : basis ι R M) : fintype ι :=
begin
  -- We'll work by contradiction, assuming `ι` is infinite.
  apply fintype_of_not_infinite _,
  introI i,
  -- Let `S` be the union of the supports of `x ∈ w` expressed as linear combinations of `b`.
  -- This is a finite set since `w` is finite.
  let S : finset ι := finset.univ.sup (λ x : w, (b.repr x).support),
  let bS : set M := b '' S,
  have h : ∀ x ∈ w, x ∈ span R bS,
  { intros x m,
    rw [←b.total_repr x, finsupp.span_image_eq_map_total, submodule.mem_map],
    use b.repr x,
    simp only [and_true, eq_self_iff_true, finsupp.mem_supported],
    change (b.repr x).support ≤ S,
    convert (finset.le_sup (by simp : (⟨x, m⟩ : w) ∈ finset.univ)),
    refl, },
  -- Thus this finite subset of the basis elements spans the entire module.
  have k : span R bS = ⊤ := eq_top_iff.2 (le_trans s.ge (span_le.2 h)),

  -- Now there is some `x : ι` not in `S`, since `ι` is infinite.
  obtain ⟨x, nm⟩ := infinite.exists_not_mem_finset S,
  -- However it must be in the span of the finite subset,
  have k' : b x ∈ span R bS, { rw k, exact mem_top, },
  -- giving the desire contradiction.
  refine b.linear_independent.not_mem_span_image _ k',
  exact nm,
end

/--
Over any ring `R`, if `b` is a basis for a module `M`,
and `s` is a maximal linearly independent set,
then the union of the supports of `x ∈ s` (when written out in the basis `b`) is all of `b`.
-/
-- From [Les familles libres maximales d'un module ont-elles le meme cardinal?][lazarus1973]
lemma union_support_maximal_linear_independent_eq_range_basis
  {ι : Type w} (b : basis ι R M)
  {κ : Type w'} (v : κ → M) (i : linear_independent R v) (m : i.maximal) :
  (⋃ k, ((b.repr (v k)).support : set ι)) = univ :=
begin
  -- If that's not the case,
  by_contradiction h,
  simp only [←ne.def, ne_univ_iff_exists_not_mem, mem_Union, not_exists_not,
    finsupp.mem_support_iff, finset.mem_coe] at h,
  -- We have some basis element `b b'` which is not in the support of any of the `v i`.
  obtain ⟨b', w⟩ := h,
  -- Using this, we'll construct a linearly independent family strictly larger than `v`,
  -- by also using this `b b'`.
  let v' : option κ → M := λ o, o.elim (b b') v,
  have r : range v ⊆ range v',
  { rintro - ⟨k, rfl⟩,
    use some k,
    refl, },
  have r' : b b' ∉ range v,
  { rintro ⟨k, p⟩,
    simpa [w] using congr_arg (λ m, (b.repr m) b') p, },
  have r'' : range v ≠ range v',
  { intro e,
    have p : b b' ∈ range v', { use none, refl, },
    rw ←e at p,
    exact r' p, },
  have inj' : injective v',
  { rintros (_|k) (_|k) z,
    { refl, },
    { exfalso, exact r' ⟨k, z.symm⟩, },
    { exfalso, exact r' ⟨k, z⟩, },
    { congr, exact i.injective z, }, },
  -- The key step in the proof is checking that this strictly larger family is linearly independent.
  have i' : linear_independent R (coe : range v' → M),
  { rw [linear_independent_subtype_range inj', linear_independent_iff],
    intros l z,
    rw [finsupp.total_option] at z,
    simp only [v', option.elim] at z,
    change _ + finsupp.total κ M R v l.some = 0 at z,
    -- We have some linear combination of `b b'` and the `v i`, which we want to show is trivial.
    -- We'll first show the coefficient of `b b'` is zero,
    -- by expressing the `v i` in the basis `b`, and using that the `v i` have no `b b'` term.
    have l₀ : l none = 0,
    { rw ←eq_neg_iff_add_eq_zero at z,
      replace z := eq_neg_of_eq_neg z,
      apply_fun (λ x, b.repr x b') at z,
      simp only [repr_self, linear_equiv.map_smul, mul_one, finsupp.single_eq_same, pi.neg_apply,
        finsupp.smul_single', linear_equiv.map_neg, finsupp.coe_neg] at z,
      erw finsupp.congr_fun (finsupp.apply_total R (b.repr : M →ₗ[R] ι →₀ R) v l.some) b' at z,
      simpa [finsupp.total_apply, w] using z, },
    -- Then all the other coefficients are zero, because `v` is linear independent.
    have l₁ : l.some = 0,
    { rw [l₀, zero_smul, zero_add] at z,
      exact linear_independent_iff.mp i _ z, },
    -- Finally we put those facts together to show the linear combination is trivial.
    ext (_|a),
    { simp only [l₀, finsupp.coe_zero, pi.zero_apply], },
    { erw finsupp.congr_fun l₁ a,
      simp only [finsupp.coe_zero, pi.zero_apply], }, },
  dsimp [linear_independent.maximal] at m,
  specialize m (range v') i' r,
  exact r'' m,
end

/--
Over any ring `R`, if `b` is an infinite basis for a module `M`,
and `s` is a maximal linearly independent set,
then the cardinality of `b` is bounded by the cardinality of `s`.
-/
lemma infinite_basis_le_maximal_linear_independent'
  {ι : Type w} (b : basis ι R M) [infinite ι]
  {κ : Type w'} (v : κ → M) (i : linear_independent R v) (m : i.maximal) :
  cardinal.lift.{w w'} (cardinal.mk ι) ≤ cardinal.lift.{w' w} (cardinal.mk κ) :=
begin
  let Φ := λ k : κ, (b.repr (v k)).support,
  have w₁ : cardinal.mk ι ≤ cardinal.mk (set.range Φ),
  { apply cardinal.le_range_of_union_finset_eq_top,
    exact union_support_maximal_linear_independent_eq_range_basis b v i m, },
  have w₂ :
    cardinal.lift.{w w'} (cardinal.mk (set.range Φ)) ≤ cardinal.lift.{w' w} (cardinal.mk κ) :=
    cardinal.mk_range_le_lift,
  exact (cardinal.lift_le.mpr w₁).trans w₂,
end

/--
Over any ring `R`, if `b` is an infinite basis for a module `M`,
and `s` is a maximal linearly independent set,
then the cardinality of `b` is bounded by the cardinality of `s`.
-/
-- (See `infinite_basis_le_maximal_linear_independent'` for the more general version
-- where the index types can live in different universes.)
lemma infinite_basis_le_maximal_linear_independent
  {ι : Type w} (b : basis ι R M) [infinite ι]
  {κ : Type w} (v : κ → M) (i : linear_independent R v) (m : i.maximal) :
  cardinal.mk ι ≤ cardinal.mk κ :=
cardinal.lift_le.mp (infinite_basis_le_maximal_linear_independent' b v i m)

end

section invariant_basis_number

variables {R : Type u} [ring R] [nontrivial R] [invariant_basis_number R]
variables {M : Type v} [add_comm_group M] [module R M]

/-- The dimension theorem: if `v` and `v'` are two bases, their index types
have the same cardinalities. -/
theorem mk_eq_mk_of_basis (v : basis ι R M) (v' : basis ι' R M) :
  cardinal.lift.{w w'} (cardinal.mk ι) = cardinal.lift.{w' w} (cardinal.mk ι') :=
begin
  by_cases h : cardinal.mk ι < cardinal.omega,
  { -- `v` is a finite basis, so by `basis_fintype_of_finite_spans` so is `v'`.
    haveI : fintype ι := (cardinal.lt_omega_iff_fintype.mp h).some,
    haveI : fintype (range v) := set.fintype_range ⇑v,
    haveI := basis_fintype_of_finite_spans _ v.span_eq v',
    -- We clean up a little:
    rw [cardinal.fintype_card, cardinal.fintype_card],
    simp only [cardinal.lift_nat_cast, cardinal.nat_cast_inj],
    -- Now we can use invariant basis number to show they have the same cardinality.
    apply card_eq_of_lequiv R,
<<<<<<< HEAD
    exact (((finsupp.linear_equiv_fun_on_fintype R R ι).symm.trans v.repr.symm) ≫ₗ
      v'.repr) ≫ₗ (finsupp.linear_equiv_fun_on_fintype R R ι'), },
=======
    exact (((finsupp.linear_equiv_fun_on_fintype R R ι).symm.trans v.repr.symm) ≪≫ₗ
      v'.repr) ≪≫ₗ (finsupp.linear_equiv_fun_on_fintype R R ι'), },
>>>>>>> 463e7534
  { -- `v` is an infinite basis,
    -- so by `infinite_basis_le_maximal_linear_independent`, `v'` is at least as big,
    -- and then applying `infinite_basis_le_maximal_linear_independent` again
    -- we see they have the same cardinality.
    simp only [not_lt] at h,
    haveI : infinite ι := cardinal.infinite_iff.mpr h,
    have w₁ :=
      infinite_basis_le_maximal_linear_independent' v _ v'.linear_independent v'.maximal,
    haveI : infinite ι' := cardinal.infinite_iff.mpr (begin
      apply cardinal.lift_le.{w' w}.mp,
      have p := (cardinal.lift_le.mpr h).trans w₁,
      rw cardinal.lift_omega at ⊢ p,
      exact p,
    end),
    have w₂ :=
      infinite_basis_le_maximal_linear_independent' v' _ v.linear_independent v.maximal,
    exact le_antisymm w₁ w₂, }
end

theorem mk_eq_mk_of_basis' {ι' : Type w} (v : basis ι R M) (v' : basis ι' R M) :
  cardinal.mk ι = cardinal.mk ι' :=
cardinal.lift_inj.1 $ mk_eq_mk_of_basis v v'

end invariant_basis_number

section rank_condition

variables {R : Type u} [ring R] [rank_condition R]
variables {M : Type v} [add_comm_group M] [module R M]

/--
An auxiliary lemma for `basis.le_span`.

If `R` satisfies the rank condition,
then for any finite basis `b : basis ι R M`,
and any finite spanning set `w : set M`,
the cardinality of `ι` is bounded by the cardinality of `w`.
-/
lemma basis.le_span'' {ι : Type*} [fintype ι] (b : basis ι R M)
  {w : set M} [fintype w] (s : span R w = ⊤) :
  fintype.card ι ≤ fintype.card w :=
begin
   -- We construct an surjective linear map `(w → R) →ₗ[R] (ι → R)`,
   -- by expressing a linear combination in `w` as a linear combination in `ι`.
   fapply card_le_of_surjective' R,
   { exact b.repr.to_linear_map.comp (finsupp.total w M R coe), },
   { apply surjective.comp,
    apply linear_equiv.surjective,
    rw [←linear_map.range_eq_top, finsupp.range_total],
    simpa using s, },
end

variables [nontrivial R]

/--
Another auxiliary lemma for `basis.le_span`, which does not require assuming the basis is finite,
but still assumes we have a finite spanning set.
-/
lemma basis_le_span' {ι : Type*} (b : basis ι R M)
  {w : set M} [fintype w] (s : span R w = ⊤) :
  cardinal.mk ι ≤ fintype.card w :=
begin
  haveI := basis_fintype_of_finite_spans w s b,
  rw cardinal.fintype_card ι,
  simp only [cardinal.nat_cast_le],
  exact basis.le_span'' b s,
end

/--
If `R` satisfies the rank condition,
then the cardinality of any basis is bounded by the cardinality of any spanning set.
-/
-- Note that if `R` satisfies the strong rank condition,
-- this also follows from `linear_independent_le_span` below.
theorem basis.le_span {J : set M} (v : basis ι R M)
   (hJ : span R J = ⊤) : cardinal.mk (range v) ≤ cardinal.mk J :=
begin
  cases le_or_lt cardinal.omega (cardinal.mk J) with oJ oJ,
  { have := cardinal.mk_range_eq_of_injective v.injective,
    let S : J → set ι := λ j, ↑(v.repr j).support,
    let S' : J → set M := λ j, v '' S j,
    have hs : range v ⊆ ⋃ j, S' j,
    { intros b hb,
      rcases mem_range.1 hb with ⟨i, hi⟩,
      have : span R J ≤ comap v.repr.to_linear_map (finsupp.supported R R (⋃ j, S j)) :=
        span_le.2 (λ j hj x hx, ⟨_, ⟨⟨j, hj⟩, rfl⟩, hx⟩),
      rw hJ at this,
      replace : v.repr (v i) ∈ (finsupp.supported R R (⋃ j, S j)) := this trivial,
      rw [v.repr_self, finsupp.mem_supported,
        finsupp.support_single_ne_zero one_ne_zero] at this,
      { subst b,
        rcases mem_Union.1 (this (finset.mem_singleton_self _)) with ⟨j, hj⟩,
        exact mem_Union.2 ⟨j, (mem_image _ _ _).2 ⟨i, hj, rfl⟩⟩ },
      { apply_instance } },
    refine le_of_not_lt (λ IJ, _),
    suffices : cardinal.mk (⋃ j, S' j) < cardinal.mk (range v),
    { exact not_le_of_lt this ⟨set.embedding_of_subset _ _ hs⟩ },
    refine lt_of_le_of_lt (le_trans cardinal.mk_Union_le_sum_mk
      (cardinal.sum_le_sum _ (λ _, cardinal.omega) _)) _,
    { exact λ j, le_of_lt (cardinal.lt_omega_iff_finite.2 $ (finset.finite_to_set _).image _) },
    { rwa [cardinal.sum_const, cardinal.mul_eq_max oJ (le_refl _), max_eq_left oJ] } },
  { haveI : fintype J := (cardinal.lt_omega_iff_fintype.mp oJ).some,
    rw [←cardinal.lift_le, cardinal.mk_range_eq_of_injective v.injective, cardinal.fintype_card J],
    convert cardinal.lift_le.{w v}.2 (basis_le_span' v hJ),
    simp, },
end

end rank_condition

section strong_rank_condition

variables {R : Type u} [ring R] [strong_rank_condition R]
variables {M : Type v} [add_comm_group M] [module R M]

open submodule

-- An auxiliary lemma for `linear_independent_le_span'`,
-- with the additional assumption that the linearly independent family is finite.
lemma linear_independent_le_span_aux'
  {ι : Type*} [fintype ι] (v : ι → M) (i : linear_independent R v)
  (w : set M) [fintype w] (s : range v ≤ span R w) :
  fintype.card ι ≤ fintype.card w :=
begin
  -- We construct an injective linear map `(ι → R) →ₗ[R] (w → R)`,
  -- by thinking of `f : ι → R` as a linear combination of the finite family `v`,
  -- and expressing that (using the axiom of choice) as a linear combination over `w`.
  -- We can do this linearly by constructing the map on a basis.
  fapply card_le_of_injective' R,
  { apply finsupp.total,
    exact λ i, span.repr R w ⟨v i, s (mem_range_self i)⟩, },
  { intros f g h,
    apply_fun finsupp.total w M R coe at h,
    simp only [finsupp.total_total, submodule.coe_mk, span.finsupp_total_repr] at h,
    rw [←sub_eq_zero, ←linear_map.map_sub] at h,
    exact sub_eq_zero.mp (linear_independent_iff.mp i _ h), },
end

/--
If `R` satisfies the strong rank condition,
then any linearly independent family `v : ι → M`
contained in the span of some finite `w : set M`,
is itself finite.
-/
def linear_independent_fintype_of_le_span_fintype
  {ι : Type*} (v : ι → M) (i : linear_independent R v)
  (w : set M) [fintype w] (s : range v ≤ span R w) : fintype ι :=
fintype_of_finset_card_le (fintype.card w) (λ t, begin
  let v' := λ x : (t : set ι), v x,
  have i' : linear_independent R v' := i.comp _ subtype.val_injective,
  have s' : range v' ≤ span R w := (range_comp_subset_range _ _).trans s,
  simpa using linear_independent_le_span_aux' v' i' w s',
end)

/--
If `R` satisfies the strong rank condition,
then for any linearly independent family `v : ι → M`
contained in the span of some finite `w : set M`,
the cardinality of `ι` is bounded by the cardinality of `w`.
-/
lemma linear_independent_le_span' {ι : Type*} (v : ι → M) (i : linear_independent R v)
  (w : set M) [fintype w] (s : range v ≤ span R w) :
  cardinal.mk ι ≤ fintype.card w :=
begin
  haveI : fintype ι := linear_independent_fintype_of_le_span_fintype v i w s,
  rw cardinal.fintype_card,
  simp only [cardinal.nat_cast_le],
  exact linear_independent_le_span_aux' v i w s,
end

/--
If `R` satisfies the strong rank condition,
then for any linearly independent family `v : ι → M`
and any finite spanning set `w : set M`,
the cardinality of `ι` is bounded by the cardinality of `w`.
-/
lemma linear_independent_le_span {ι : Type*} (v : ι → M) (i : linear_independent R v)
  (w : set M) [fintype w] (s : span R w = ⊤) :
  cardinal.mk ι ≤ fintype.card w :=
begin
  apply linear_independent_le_span' v i w,
  rw s,
  exact le_top,
end

/--
An auxiliary lemma for `linear_independent_le_basis`:
we handle the case where the basis `b` is infinite.
-/
lemma linear_independent_le_infinite_basis
  {ι : Type*} (b : basis ι R M) [infinite ι]
  {κ : Type*} (v : κ → M) (i : linear_independent R v) :
  cardinal.mk κ ≤ cardinal.mk ι :=
begin
  by_contradiction,
  simp only [not_le] at h,
  have w : cardinal.mk (finset ι) = cardinal.mk ι :=
    cardinal.mk_finset_eq_mk (cardinal.infinite_iff.mp ‹infinite ι›),
  rw ←w at h,
  let Φ := λ k : κ, (b.repr (v k)).support,
  obtain ⟨s, w : infinite ↥(Φ ⁻¹' {s})⟩ := cardinal.exists_infinite_fiber Φ h
    (by { rw [cardinal.infinite_iff, w], exact (cardinal.infinite_iff.mp ‹infinite ι›), }),
  let v' := λ k : Φ ⁻¹' {s}, v k,
  have i' : linear_independent R v' := i.comp _ subtype.val_injective,
  have w' : fintype (Φ ⁻¹' {s}),
  { apply linear_independent_fintype_of_le_span_fintype v' i' (s.image b),
    rintros m ⟨⟨p,⟨rfl⟩⟩,rfl⟩,
    simp only [set_like.mem_coe, subtype.coe_mk, finset.coe_image],
    apply basis.mem_span_repr_support, },
  exactI w.false,
end

/--
Over any ring `R` satisfying the strong rank condition,
if `b` is a basis for a module `M`,
and `s` is a linearly independent set,
then the cardinality of `s` is bounded by the cardinality of `b`.
-/
lemma linear_independent_le_basis
  {ι : Type*} (b : basis ι R M)
  {κ : Type*} (v : κ → M) (i : linear_independent R v) :
  cardinal.mk κ ≤ cardinal.mk ι :=
begin
  -- We split into cases depending on whether `ι` is infinite.
  cases fintype_or_infinite ι; resetI,
  { -- When `ι` is finite, we have `linear_independent_le_span`,
    rw cardinal.fintype_card ι,
    haveI : nontrivial R := nontrivial_of_invariant_basis_number R,
    rw fintype.card_congr (equiv.of_injective b b.injective),
    exact linear_independent_le_span v i (range b) b.span_eq, },
  { -- and otherwise we have `linear_indepedent_le_infinite_basis`.
    exact linear_independent_le_infinite_basis b v i, },
end

/--
Over any ring `R` satisfying the strong rank condition,
if `b` is an infinite basis for a module `M`,
then every maximal linearly independent set has the same cardinality as `b`.

This proof (along with some of the lemmas above) comes from
[Les familles libres maximales d'un module ont-elles le meme cardinal?][lazarus1973]
-/
-- When the basis is not infinite this need not be true!
lemma maximal_linear_independent_eq_infinite_basis
  {ι : Type*} (b : basis ι R M) [infinite ι]
  {κ : Type*} (v : κ → M) (i : linear_independent R v) (m : i.maximal) :
  cardinal.mk κ = cardinal.mk ι :=
begin
  apply le_antisymm,
  { exact linear_independent_le_basis b v i, },
  { haveI : nontrivial R := nontrivial_of_invariant_basis_number R,
    exact infinite_basis_le_maximal_linear_independent b v i m, }
end

variables [nontrivial R]

theorem basis.mk_eq_dim'' {ι : Type v} (v : basis ι R M) :
  cardinal.mk ι = module.rank R M :=
begin
  apply le_antisymm,
  { transitivity,
    swap,
    apply cardinal.le_sup,
    exact ⟨set.range v, by { convert v.reindex_range.linear_independent, ext, simp }⟩,
    exact (cardinal.eq_congr (equiv.of_injective v v.injective)).le, },
  { apply cardinal.sup_le.mpr,
    rintro ⟨s, li⟩,
    apply linear_independent_le_basis v _ li, },
end

-- By this stage we want to have a complete API for `module.rank`,
-- so we set it `irreducible` here, to keep ourselves honest.
attribute [irreducible] module.rank

theorem basis.mk_range_eq_dim (v : basis ι R M) :
  cardinal.mk (range v) = module.rank R M :=
v.reindex_range.mk_eq_dim''

/-- If a vector space has a finite basis, then its dimension (seen as a cardinal) is equal to the
cardinality of the basis. -/
lemma dim_eq_card_basis {ι : Type w} [fintype ι] (h : basis ι R M) :
  module.rank R M = fintype.card ι :=
by rw [←h.mk_range_eq_dim, cardinal.fintype_card,
       set.card_range_of_injective h.injective]

theorem basis.mk_eq_dim (v : basis ι R M) :
  cardinal.lift.{w v} (cardinal.mk ι) = cardinal.lift.{v w} (module.rank R M) :=
by rw [←v.mk_range_eq_dim, cardinal.mk_range_eq_of_injective v.injective]

theorem {m} basis.mk_eq_dim' (v : basis ι R M) :
  cardinal.lift.{w (max v m)} (cardinal.mk ι) = cardinal.lift.{v (max w m)} (module.rank R M) :=
by simpa using v.mk_eq_dim

/-- If a module has a finite dimension, all bases are indexed by a finite type. -/
lemma basis.nonempty_fintype_index_of_dim_lt_omega {ι : Type*}
  (b : basis ι R M) (h : module.rank R M < cardinal.omega) :
  nonempty (fintype ι) :=
by rwa [← cardinal.lift_lt, ← b.mk_eq_dim,
        -- ensure `omega` has the correct universe
        cardinal.lift_omega, ← cardinal.lift_omega.{u_1 v},
        cardinal.lift_lt, cardinal.lt_omega_iff_fintype] at h

/-- If a module has a finite dimension, all bases are indexed by a finite type. -/
noncomputable def basis.fintype_index_of_dim_lt_omega {ι : Type*}
  (b : basis ι R M) (h : module.rank R M < cardinal.omega) :
  fintype ι :=
classical.choice (b.nonempty_fintype_index_of_dim_lt_omega h)

/-- If a module has a finite dimension, all bases are indexed by a finite set. -/
lemma basis.finite_index_of_dim_lt_omega {ι : Type*} {s : set ι}
  (b : basis s R M) (h : module.rank R M < cardinal.omega) :
  s.finite :=
b.nonempty_fintype_index_of_dim_lt_omega h

lemma dim_span {v : ι → M} (hv : linear_independent R v) :
  module.rank R ↥(span R (range v)) = cardinal.mk (range v) :=
by rw [←cardinal.lift_inj, ← (basis.span hv).mk_eq_dim,
    cardinal.mk_range_eq_of_injective (@linear_independent.injective ι R M v _ _ _ _ hv)]

lemma dim_span_set {s : set M} (hs : linear_independent R (λ x, x : s → M)) :
  module.rank R ↥(span R s) = cardinal.mk s :=
by { rw [← @set_of_mem_eq _ s, ← subtype.range_coe_subtype], exact dim_span hs }

variables (R)

lemma dim_self : module.rank R R = 1 :=
by rw [←cardinal.lift_inj, ← (basis.singleton punit R).mk_eq_dim, cardinal.mk_punit]

end strong_rank_condition

section division_ring
variables [division_ring K] [add_comm_group V] [module K V] [add_comm_group V₁] [module K V₁]
variables {K V}

/-- If a vector space has a finite dimension, the index set of `basis.of_vector_space` is finite. -/
lemma basis.finite_of_vector_space_index_of_dim_lt_omega (h : module.rank K V < cardinal.omega) :
  (basis.of_vector_space_index K V).finite :=
(basis.of_vector_space K V).nonempty_fintype_index_of_dim_lt_omega h

variables [add_comm_group V'] [module K V']

/-- Two vector spaces are isomorphic if they have the same dimension. -/
theorem nonempty_linear_equiv_of_lift_dim_eq
  (cond : cardinal.lift.{v v'} (module.rank K V) = cardinal.lift.{v' v} (module.rank K V')) :
  nonempty (V ≃ₗ[K] V') :=
begin
  let B := basis.of_vector_space K V,
  let B' := basis.of_vector_space K V',
  have : cardinal.lift.{v v'} (cardinal.mk _) = cardinal.lift.{v' v} (cardinal.mk _),
    by rw [B.mk_eq_dim'', cond, B'.mk_eq_dim''],
  exact (cardinal.lift_mk_eq.{v v' 0}.1 this).map (B.equiv B')
end

/-- Two vector spaces are isomorphic if they have the same dimension. -/
theorem nonempty_linear_equiv_of_dim_eq (cond : module.rank K V = module.rank K V₁) :
  nonempty (V ≃ₗ[K] V₁) :=
nonempty_linear_equiv_of_lift_dim_eq $ congr_arg _ cond

section

variables (V V' V₁)

/-- Two vector spaces are isomorphic if they have the same dimension. -/
def linear_equiv.of_lift_dim_eq
  (cond : cardinal.lift.{v v'} (module.rank K V) = cardinal.lift.{v' v} (module.rank K V')) :
  V ≃ₗ[K] V' :=
classical.choice (nonempty_linear_equiv_of_lift_dim_eq cond)

/-- Two vector spaces are isomorphic if they have the same dimension. -/
def linear_equiv.of_dim_eq (cond : module.rank K V = module.rank K V₁) : V ≃ₗ[K] V₁ :=
classical.choice (nonempty_linear_equiv_of_dim_eq cond)

end

/-- Two vector spaces are isomorphic if and only if they have the same dimension. -/
theorem linear_equiv.nonempty_equiv_iff_lift_dim_eq :
  nonempty (V ≃ₗ[K] V') ↔
    cardinal.lift.{v v'} (module.rank K V) = cardinal.lift.{v' v} (module.rank K V') :=
⟨λ ⟨h⟩, linear_equiv.lift_dim_eq h, λ h, nonempty_linear_equiv_of_lift_dim_eq h⟩

/-- Two vector spaces are isomorphic if and only if they have the same dimension. -/
theorem linear_equiv.nonempty_equiv_iff_dim_eq :
  nonempty (V ≃ₗ[K] V₁) ↔ module.rank K V = module.rank K V₁ :=
⟨λ ⟨h⟩, linear_equiv.dim_eq h, λ h, nonempty_linear_equiv_of_dim_eq h⟩

-- TODO how far can we generalise this?
-- When `s` is finite, we could prove this for any ring satisfying the strong rank condition
-- using `linear_independent_le_span'`
lemma dim_span_le (s : set V) : module.rank K (span K s) ≤ cardinal.mk s :=
begin
  classical,
  rcases
    exists_linear_independent (linear_independent_empty K V) (set.empty_subset s)
    with ⟨b, hb, _, hsb, hlib⟩,
  have hsab : span K s = span K b,
    from span_eq_of_le _ hsb (span_le.2 (λ x hx, subset_span (hb hx))),
  convert cardinal.mk_le_mk_of_subset hb,
  rw [hsab, dim_span_set hlib]
end

lemma dim_span_of_finset (s : finset V) :
  module.rank K (span K (↑s : set V)) < cardinal.omega :=
calc module.rank K (span K (↑s : set V)) ≤ cardinal.mk (↑s : set V) : dim_span_le ↑s
                             ... = s.card : by rw [cardinal.finset_card, finset.coe_sort_coe]
                             ... < cardinal.omega : cardinal.nat_lt_omega _

theorem dim_prod : module.rank K (V × V₁) = module.rank K V + module.rank K V₁ :=
begin
  let b := basis.of_vector_space K V,
  let c := basis.of_vector_space K V₁,
  rw [← cardinal.lift_inj,
      ← (basis.prod b c).mk_eq_dim,
      cardinal.lift_add, cardinal.lift_mk,
      ← b.mk_eq_dim, ← c.mk_eq_dim,
      cardinal.lift_mk, cardinal.lift_mk,
      cardinal.add_def (ulift _)],
  exact cardinal.lift_inj.1 (cardinal.lift_mk_eq.2
      ⟨equiv.ulift.trans (equiv.sum_congr equiv.ulift equiv.ulift).symm ⟩),
end

-- TODO the remainder of this section should generalize beyond division rings.

lemma dim_zero_iff_forall_zero : module.rank K V = 0 ↔ ∀ x : V, x = 0 :=
begin
  split,
  { intros h x,
    have card_mk_range := (basis.of_vector_space K V).mk_range_eq_dim,
    rw [h, cardinal.mk_emptyc_iff, coe_of_vector_space, subtype.range_coe] at card_mk_range,
    simpa [card_mk_range] using (of_vector_space K V).mem_span x },
  { intro h,
    have : (⊤ : submodule K V) = ⊥,
    { ext x, simp [h x] },
    rw [←dim_top, this, dim_bot] }
end

lemma dim_zero_iff : module.rank K V = 0 ↔ subsingleton V :=
dim_zero_iff_forall_zero.trans (subsingleton_iff_forall_eq 0).symm

lemma dim_pos_iff_exists_ne_zero : 0 < module.rank K V ↔ ∃ x : V, x ≠ 0 :=
begin
  rw ←not_iff_not,
  simpa using dim_zero_iff_forall_zero
end

lemma dim_pos_iff_nontrivial : 0 < module.rank K V ↔ nontrivial V :=
dim_pos_iff_exists_ne_zero.trans (nontrivial_iff_exists_ne 0).symm

lemma dim_pos [h : nontrivial V] : 0 < module.rank K V :=
dim_pos_iff_nontrivial.2 h


section fintype
variable [fintype η]
variables [∀i, add_comm_group (φ i)] [∀i, module K (φ i)]

open linear_map

lemma dim_pi : module.rank K (Πi, φ i) = cardinal.sum (λi, module.rank K (φ i)) :=
begin
  let b := assume i, basis.of_vector_space K (φ i),
  let this : basis (Σ j, _) K (Π j, φ j) := pi.basis b,
  rw [←cardinal.lift_inj, ← this.mk_eq_dim],
  simp [λ i, (b i).mk_range_eq_dim.symm, cardinal.sum_mk]
end

lemma dim_fun {V η : Type u} [fintype η] [add_comm_group V] [module K V] :
  module.rank K (η → V) = fintype.card η * module.rank K V :=
by rw [dim_pi, cardinal.sum_const, cardinal.fintype_card]

lemma dim_fun_eq_lift_mul :
  module.rank K (η → V) = (fintype.card η : cardinal.{max u₁' v}) *
    cardinal.lift.{v u₁'} (module.rank K V) :=
by rw [dim_pi, cardinal.sum_const_eq_lift_mul, cardinal.fintype_card, cardinal.lift_nat_cast]

lemma dim_fun' : module.rank K (η → K) = fintype.card η :=
by rw [dim_fun_eq_lift_mul, dim_self, cardinal.lift_one, mul_one, cardinal.nat_cast_inj]

lemma dim_fin_fun (n : ℕ) : module.rank K (fin n → K) = n :=
by simp [dim_fun']

end fintype

end division_ring

section field
variables [field K] [add_comm_group V] [module K V] [add_comm_group V₁] [module K V₁]
variables [add_comm_group V'] [module K V']
variables {K V}

theorem dim_quotient_add_dim (p : submodule K V) :
  module.rank K p.quotient + module.rank K p = module.rank K V :=
by classical; exact let ⟨f⟩ := quotient_prod_linear_equiv p in dim_prod.symm.trans f.dim_eq

/-- rank-nullity theorem -/
theorem dim_range_add_dim_ker (f : V →ₗ[K] V₁) :
  module.rank K f.range + module.rank K f.ker = module.rank K V :=
begin
  haveI := λ (p : submodule K V), classical.dec_eq p.quotient,
  rw [← f.quot_ker_equiv_range.dim_eq, dim_quotient_add_dim]
end

lemma dim_eq_of_surjective (f : V →ₗ[K] V₁) (h : surjective f) :
  module.rank K V = module.rank K V₁ + module.rank K f.ker :=
by rw [← dim_range_add_dim_ker f, ← dim_range_of_surjective f h]

section
variables [add_comm_group V₂] [module K V₂]
variables [add_comm_group V₃] [module K V₃]
open linear_map

/-- This is mostly an auxiliary lemma for `dim_sup_add_dim_inf_eq`. -/
lemma dim_add_dim_split
  (db : V₂ →ₗ[K] V) (eb : V₃ →ₗ[K] V) (cd : V₁ →ₗ[K] V₂) (ce : V₁ →ₗ[K] V₃)
  (hde : ⊤ ≤ db.range ⊔ eb.range)
  (hgd : ker cd = ⊥)
  (eq : db.comp cd = eb.comp ce)
  (eq₂ : ∀d e, db d = eb e → (∃c, cd c = d ∧ ce c = e)) :
  module.rank K V + module.rank K V₁ = module.rank K V₂ + module.rank K V₃ :=
have hf : surjective (coprod db eb),
begin
  refine (range_eq_top.1 $ top_unique $ _),
  rwa [← map_top, ← prod_top, map_coprod_prod, ←range_eq_map, ←range_eq_map]
end,
begin
  conv {to_rhs, rw [← dim_prod, dim_eq_of_surjective _ hf] },
  congr' 1,
  apply linear_equiv.dim_eq,
  refine linear_equiv.of_bijective _ _ _,
  { refine cod_restrict _ (prod cd (- ce)) _,
    { assume c,
      simp only [add_eq_zero_iff_eq_neg, linear_map.prod_apply, mem_ker,
        coprod_apply, neg_neg, map_neg, neg_apply],
      exact linear_map.ext_iff.1 eq c } },
  { rw [ker_cod_restrict, ker_prod, hgd, bot_inf_eq] },
  { rw [eq_top_iff, range_cod_restrict, ← map_le_iff_le_comap, map_top, range_subtype],
    rintros ⟨d, e⟩,
    have h := eq₂ d (-e),
    simp only [add_eq_zero_iff_eq_neg, linear_map.prod_apply, mem_ker, set_like.mem_coe,
      prod.mk.inj_iff, coprod_apply, map_neg, neg_apply, linear_map.mem_range] at ⊢ h,
    assume hde,
    rcases h hde with ⟨c, h₁, h₂⟩,
    refine ⟨c, h₁, _⟩,
    rw [h₂, _root_.neg_neg] }
end

lemma dim_sup_add_dim_inf_eq (s t : submodule K V) :
  module.rank K (s ⊔ t : submodule K V) + module.rank K (s ⊓ t : submodule K V) =
    module.rank K s + module.rank K t :=
dim_add_dim_split (of_le le_sup_left) (of_le le_sup_right) (of_le inf_le_left) (of_le inf_le_right)
  begin
    rw [← map_le_map_iff' (ker_subtype $ s ⊔ t), map_sup, map_top,
      ← linear_map.range_comp, ← linear_map.range_comp, subtype_comp_of_le, subtype_comp_of_le,
      range_subtype, range_subtype, range_subtype],
    exact le_refl _
  end
  (ker_of_le _ _ _)
  begin ext ⟨x, hx⟩, refl end
  begin
    rintros ⟨b₁, hb₁⟩ ⟨b₂, hb₂⟩ eq,
    have : b₁ = b₂ := congr_arg subtype.val eq,
    subst this,
    exact ⟨⟨b₁, hb₁, hb₂⟩, rfl, rfl⟩
  end

lemma dim_add_le_dim_add_dim (s t : submodule K V) :
  module.rank K (s ⊔ t : submodule K V) ≤ module.rank K s + module.rank K t :=
by { rw [← dim_sup_add_dim_inf_eq], exact self_le_add_right _ _ }

end

lemma exists_mem_ne_zero_of_ne_bot {s : submodule K V} (h : s ≠ ⊥) : ∃ b : V, b ∈ s ∧ b ≠ 0 :=
begin
  classical,
  by_contradiction hex,
  have : ∀x∈s, (x:V) = 0, { simpa only [not_exists, not_and, not_not, ne.def] using hex },
  exact (h $ bot_unique $ assume s hs, (submodule.mem_bot K).2 $ this s hs)
end

lemma exists_mem_ne_zero_of_dim_pos {s : submodule K V} (h : 0 < module.rank K s) :
  ∃ b : V, b ∈ s ∧ b ≠ 0 :=
exists_mem_ne_zero_of_ne_bot $ assume eq, by rw [eq, dim_bot] at h; exact lt_irrefl _ h

section rank

-- TODO This definition, and some of the results about it, could be generalized to arbitrary rings.
/-- `rank f` is the rank of a `linear_map f`, defined as the dimension of `f.range`. -/
def rank (f : V →ₗ[K] V') : cardinal := module.rank K f.range

lemma rank_le_domain (f : V →ₗ[K] V₁) : rank f ≤ module.rank K V :=
by { rw [← dim_range_add_dim_ker f], exact self_le_add_right _ _ }

lemma rank_le_range (f : V →ₗ[K] V₁) : rank f ≤ module.rank K V₁ :=
dim_submodule_le _

lemma rank_add_le (f g : V →ₗ[K] V') : rank (f + g) ≤ rank f + rank g :=
calc rank (f + g) ≤ module.rank K (f.range ⊔ g.range : submodule K V') :
  begin
    refine dim_le_of_submodule _ _ _,
    exact (linear_map.range_le_iff_comap.2 $ eq_top_iff'.2 $
      assume x, show f x + g x ∈ (f.range ⊔ g.range : submodule K V'), from
        mem_sup.2 ⟨_, ⟨x, rfl⟩, _, ⟨x, rfl⟩, rfl⟩)
  end
  ... ≤ rank f + rank g : dim_add_le_dim_add_dim _ _

@[simp] lemma rank_zero : rank (0 : V →ₗ[K] V') = 0 :=
by rw [rank, linear_map.range_zero, dim_bot]

lemma rank_finset_sum_le {η} (s : finset η) (f : η → V →ₗ[K] V') :
  rank (∑ d in s, f d) ≤ ∑ d in s, rank (f d) :=
@finset.sum_hom_rel _ _ _ _ _ (λa b, rank a ≤ b) f (λ d, rank (f d)) s (le_of_eq rank_zero)
      (λ i g c h, le_trans (rank_add_le _ _) (add_le_add_left h _))

variables [add_comm_group V''] [module K V'']

lemma rank_comp_le1 (g : V →ₗ[K] V') (f : V' →ₗ[K] V'') : rank (f.comp g) ≤ rank f :=
begin
  refine dim_le_of_submodule _ _ _,
  rw [linear_map.range_comp],
  exact linear_map.map_le_range,
end

variables [add_comm_group V'₁] [module K V'₁]

lemma rank_comp_le2 (g : V →ₗ[K] V') (f : V' →ₗ[K] V'₁) : rank (f.comp g) ≤ rank g :=
by rw [rank, rank, linear_map.range_comp]; exact dim_map_le _ _

end rank

-- TODO The remainder of this file could be generalized to arbitrary rings.


/-- The `ι` indexed basis on `V`, where `ι` is an empty type and `V` is zero-dimensional.

See also `finite_dimensional.fin_basis`.
-/
def basis.of_dim_eq_zero {ι : Type*} [is_empty ι] (hV : module.rank K V = 0) :
  basis ι K V :=
begin
  haveI : subsingleton V := dim_zero_iff.1 hV,
  exact basis.empty _
end

@[simp] lemma basis.of_dim_eq_zero_apply {ι : Type*} [is_empty ι]
  (hV : module.rank K V = 0) (i : ι) :
  basis.of_dim_eq_zero hV i = 0 :=
rfl

lemma le_dim_iff_exists_linear_independent {c : cardinal} :
  c ≤ module.rank K V ↔ ∃ s : set V, cardinal.mk s = c ∧ linear_independent K (coe : s → V) :=
begin
  split,
  { intro h,
    let t := basis.of_vector_space K V,
    rw [← t.mk_eq_dim'', cardinal.le_mk_iff_exists_subset] at h,
    rcases h with ⟨s, hst, hsc⟩,
    exact ⟨s, hsc, (of_vector_space_index.linear_independent K V).mono hst⟩ },
  { rintro ⟨s, rfl, si⟩,
    exact cardinal_le_dim_of_linear_independent si }
end

lemma le_dim_iff_exists_linear_independent_finset {n : ℕ} :
  ↑n ≤ module.rank K V ↔
    ∃ s : finset V, s.card = n ∧ linear_independent K (coe : (s : set V) → V) :=
begin
  simp only [le_dim_iff_exists_linear_independent, cardinal.mk_eq_nat_iff_finset],
  split,
  { rintro ⟨s, ⟨t, rfl, rfl⟩, si⟩,
    exact ⟨t, rfl, si⟩ },
  { rintro ⟨s, rfl, si⟩,
    exact ⟨s, ⟨s, rfl, rfl⟩, si⟩ }
end

lemma le_rank_iff_exists_linear_independent {c : cardinal} {f : V →ₗ[K] V'} :
  c ≤ rank f ↔
  ∃ s : set V, cardinal.lift.{v v'} (cardinal.mk s) = cardinal.lift.{v' v} c ∧
    linear_independent K (λ x : s, f x) :=
begin
  rcases f.range_restrict.exists_right_inverse_of_surjective f.range_range_restrict with ⟨g, hg⟩,
  have fg : left_inverse f.range_restrict g, from linear_map.congr_fun hg,
  refine ⟨λ h, _, _⟩,
  { rcases le_dim_iff_exists_linear_independent.1 h with ⟨s, rfl, si⟩,
    refine ⟨g '' s, cardinal.mk_image_eq_lift _ _ fg.injective, _⟩,
    replace fg : ∀ x, f (g x) = x, by { intro x, convert congr_arg subtype.val (fg x) },
    replace si : linear_independent K (λ x : s, f (g x)),
      by simpa only [fg] using si.map' _ (ker_subtype _),
    exact si.image_of_comp s g f },
  { rintro ⟨s, hsc, si⟩,
    have : linear_independent K (λ x : s, f.range_restrict x),
      from linear_independent.of_comp (f.range.subtype) (by convert si),
    convert cardinal_le_dim_of_linear_independent this.image,
    rw [← cardinal.lift_inj, ← hsc, cardinal.mk_image_eq_of_inj_on_lift],
    exact inj_on_iff_injective.2 this.injective }
end

lemma le_rank_iff_exists_linear_independent_finset {n : ℕ} {f : V →ₗ[K] V'} :
  ↑n ≤ rank f ↔ ∃ s : finset V, s.card = n ∧ linear_independent K (λ x : (s : set V), f x) :=
begin
  simp only [le_rank_iff_exists_linear_independent, cardinal.lift_nat_cast,
    cardinal.lift_eq_nat_iff, cardinal.mk_eq_nat_iff_finset],
  split,
  { rintro ⟨s, ⟨t, rfl, rfl⟩, si⟩,
    exact ⟨t, rfl, si⟩ },
  { rintro ⟨s, rfl, si⟩,
    exact ⟨s, ⟨s, rfl, rfl⟩, si⟩ }
end

/-- A vector space has dimension at most `1` if and only if there is a
single vector of which all vectors are multiples. -/
lemma dim_le_one_iff : module.rank K V ≤ 1 ↔ ∃ v₀ : V, ∀ v, ∃ r : K, r • v₀ = v :=
begin
  let b := basis.of_vector_space K V,
  split,
  { intro hd,
    rw [← b.mk_eq_dim'', cardinal.le_one_iff_subsingleton, subsingleton_coe] at hd,
    rcases eq_empty_or_nonempty (of_vector_space_index K V) with hb | ⟨⟨v₀, hv₀⟩⟩,
    { use 0,
      have h' : ∀ v : V, v = 0, { simpa [hb, submodule.eq_bot_iff] using b.span_eq.symm },
      intro v,
      simp [h' v] },
    { use v₀,
      have h' : (K ∙ v₀) = ⊤, { simpa [hd.eq_singleton_of_mem hv₀] using b.span_eq },
      intro v,
      have hv : v ∈ (⊤ : submodule K V) := mem_top,
      rwa [←h', mem_span_singleton] at hv } },
  { rintros ⟨v₀, hv₀⟩,
    have h : (K ∙ v₀) = ⊤,
    { ext, simp [mem_span_singleton, hv₀] },
    rw [←dim_top, ←h],
    convert dim_span_le _,
    simp }
end

/-- A submodule has dimension at most `1` if and only if there is a
single vector in the submodule such that the submodule is contained in
its span. -/
lemma dim_submodule_le_one_iff (s : submodule K V) : module.rank K s ≤ 1 ↔ ∃ v₀ ∈ s, s ≤ K ∙ v₀ :=
begin
  simp_rw [dim_le_one_iff, le_span_singleton_iff],
  split,
  { rintro ⟨⟨v₀, hv₀⟩, h⟩,
    use [v₀, hv₀],
    intros v hv,
    obtain ⟨r, hr⟩ := h ⟨v, hv⟩,
    use r,
    simp_rw [subtype.ext_iff, coe_smul, submodule.coe_mk] at hr,
    exact hr },
  { rintro ⟨v₀, hv₀, h⟩,
    use ⟨v₀, hv₀⟩,
    rintro ⟨v, hv⟩,
    obtain ⟨r, hr⟩ := h v hv,
    use r,
    simp_rw [subtype.ext_iff, coe_smul, submodule.coe_mk],
    exact hr }
end

/-- A submodule has dimension at most `1` if and only if there is a
single vector, not necessarily in the submodule, such that the
submodule is contained in its span. -/
lemma dim_submodule_le_one_iff' (s : submodule K V) : module.rank K s ≤ 1 ↔ ∃ v₀, s ≤ K ∙ v₀ :=
begin
  rw dim_submodule_le_one_iff,
  split,
  { rintros ⟨v₀, hv₀, h⟩,
    exact ⟨v₀, h⟩ },
  { rintros ⟨v₀, h⟩,
    by_cases hw : ∃ w : V, w ∈ s ∧ w ≠ 0,
    { rcases hw with ⟨w, hw, hw0⟩,
      use [w, hw],
      rcases mem_span_singleton.1 (h hw) with ⟨r', rfl⟩,
      have h0 : r' ≠ 0,
      { rintro rfl,
        simpa using hw0 },
      rwa span_singleton_smul_eq _ h0 },
    { push_neg at hw,
      rw ←submodule.eq_bot_iff at hw,
      simp [hw] } }
end

end field

end module<|MERGE_RESOLUTION|>--- conflicted
+++ resolved
@@ -442,13 +442,8 @@
     simp only [cardinal.lift_nat_cast, cardinal.nat_cast_inj],
     -- Now we can use invariant basis number to show they have the same cardinality.
     apply card_eq_of_lequiv R,
-<<<<<<< HEAD
-    exact (((finsupp.linear_equiv_fun_on_fintype R R ι).symm.trans v.repr.symm) ≫ₗ
-      v'.repr) ≫ₗ (finsupp.linear_equiv_fun_on_fintype R R ι'), },
-=======
     exact (((finsupp.linear_equiv_fun_on_fintype R R ι).symm.trans v.repr.symm) ≪≫ₗ
       v'.repr) ≪≫ₗ (finsupp.linear_equiv_fun_on_fintype R R ι'), },
->>>>>>> 463e7534
   { -- `v` is an infinite basis,
     -- so by `infinite_basis_le_maximal_linear_independent`, `v'` is at least as big,
     -- and then applying `infinite_basis_le_maximal_linear_independent` again
