--- conflicted
+++ resolved
@@ -171,16 +171,6 @@
   simp only [h0, ring_hom.map_neg, sub_eq_add_neg],
 end
 
-<<<<<<< HEAD
-=======
-end ring
-
-section is_domain
-
-variables [is_domain A] [ring B] [algebra A B]
-variables {x : B}
-
->>>>>>> 4ce2a5f1
 /-- If `a` strictly divides the minimal polynomial of `x`, then `x` cannot be a root for `a`. -/
 lemma aeval_ne_zero_of_dvd_not_unit_minpoly {a : polynomial A} (hx : is_integral A x)
   (hamonic : a.monic) (hdvd : dvd_not_unit a (minpoly A x)) :
@@ -206,14 +196,10 @@
   exact_mod_cast lt_add_of_pos_right _ degbzero,
 end
 
-<<<<<<< HEAD
 end ring
 
 section domain
-variables [integral_domain A] [domain B] [algebra A B] {x : B}
-=======
-variables [is_domain B]
->>>>>>> 4ce2a5f1
+variables [is_domain A] [ring B] [algebra A B] {x : B}
 
 /-- A minimal polynomial is irreducible. -/
 lemma irreducible (hx : is_integral A x) : irreducible (minpoly A x) :=
