--- conflicted
+++ resolved
@@ -313,12 +313,8 @@
 
 include hS
 
-<<<<<<< HEAD
-/-- A (random) hom from an algebraic extension of R into an algebraically closed extension of R. -/
-=======
 /-- A (random) homomorphism from an algebraic extension of R into an algebraically
   closed extension of R. -/
->>>>>>> d0027691
 
 @[irreducible] noncomputable def lift : S →ₐ[R] M :=
 begin
@@ -369,13 +365,8 @@
   [is_scalar_tower K J L]
 
 
-<<<<<<< HEAD
-/-- An equiv between an algebraic closure of `R` and an algebraic closure of an algebraic
-  extension of `R` -/
-=======
 /-- A (random) isomorphism between an algebraic closure of `R` and an algebraic closure of
   an algebraic extension of `R` -/
->>>>>>> d0027691
 noncomputable def equiv_of_algebraic' [nontrivial S] [no_zero_smul_divisors R S]
   (hRL : algebra.is_algebraic R L) : L ≃ₐ[R] M :=
 begin
@@ -392,13 +383,8 @@
   exact is_alg_closure.equiv _ _ _
 end
 
-<<<<<<< HEAD
-/-- An equiv between an algebraic closure of `K` and an algebraic closure of an algebraic
-  extension of `K` -/
-=======
 /-- A (random) isomorphism between an algebraic closure of `K` and an algebraic closure
   of an algebraic extension of `K` -/
->>>>>>> d0027691
 noncomputable def equiv_of_algebraic (hKJ : algebra.is_algebraic K J) : L ≃ₐ[K] M :=
 equiv_of_algebraic' K J _ _ (algebra.is_algebraic_trans hKJ is_alg_closure.algebraic)
 
