--- conflicted
+++ resolved
@@ -34,10 +34,6 @@
  - `ratfunc.num` and `ratfunc.denom` give the numerator and denominator.
    These values are chosen to be coprime and such that `ratfunc.denom` is monic.
 
-<<<<<<< HEAD
-Embedding rational functions over fields into Laurent series
- - `ratfunc.coe_def` and `ratfunc.coe_div` provide the implementation.
-=======
 Embedding of rational functions into Laurent series, provided as a coercion, utilizing
 the underlying `ratfunc.coe_alg_hom`.
 
@@ -48,7 +44,6 @@
       where `[comm_ring K] [field L]`
   - `ratfunc.lift_alg_hom` lifts an injective `polynomial K →ₐ[S] L` to a `ratfunc K →ₐ[S] L`,
       where `[comm_ring K] [field L] [comm_semiring S] [algebra S (polynomial K)] [algebra S L]`
->>>>>>> 592090f6
 
 We also have a set of recursion and induction principles:
  - `ratfunc.lift_on`: define a function by mapping a fraction of polynomials `p/q` to `f p q`,
@@ -584,19 +579,12 @@
   ratfunc.mk p q = (algebra_map _ _ p / algebra_map _ _ q) :=
 by simp only [mk_eq_div', of_fraction_ring_div, of_fraction_ring_algebra_map]
 
-<<<<<<< HEAD
 @[simp] lemma div_smul {R} [monoid R] [distrib_mul_action R (polynomial K)]
   [is_scalar_tower R (polynomial K) (polynomial K)] (c : R) (p q : polynomial K) :
   algebra_map _ (ratfunc K) (c • p) / (algebra_map _ _ q) =
     c • (algebra_map _ _ p / algebra_map _ _ q) :=
 by rw [←mk_eq_div, mk_smul, mk_eq_div]
 
-=======
-@[simp] lemma div_smul (p q : polynomial K) (r : K) :
-  (algebra_map (polynomial K) (ratfunc K) (r • p) / algebra_map _ _ q) =
-    r • (algebra_map _ _ p / algebra_map _ _ q):=
-by rw [←mk_eq_div, mk_smul, mk_eq_div]
-
 lemma algebra_map_apply {R : Type*} [comm_semiring R] [algebra R (polynomial K)] (x : R) :
   algebra_map R (ratfunc K) x = (algebra_map _ _ (algebra_map R (polynomial K) x)) /
     (algebra_map (polynomial K) _ 1) :=
@@ -617,7 +605,6 @@
   lift_ring_hom φ hφ (algebra_map _ _ p / algebra_map _ _ q) = φ p / φ q :=
 lift_monoid_with_zero_hom_apply_div _ _ _ _
 
->>>>>>> 592090f6
 variables (K)
 
 lemma of_fraction_ring_comp_algebra_map :
@@ -1104,49 +1091,6 @@
 
 section laurent_series
 
-<<<<<<< HEAD
-omit hring
-variables {K' : Type u} [field K'] (f : ratfunc K') (p q : polynomial K')
-
-open power_series laurent_series
-
-instance coe_to_laurent_series : has_coe (ratfunc K') (laurent_series K') :=
-⟨λ f, (f.num : power_series K') / f.denom⟩
-
-lemma coe_def : (f : laurent_series K') = (f.num : power_series K') / f.denom := rfl
-
-@[simp] lemma coe_div : (((algebra_map (polynomial K') (ratfunc K') p /
-  algebra_map (polynomial K') (ratfunc K') q) : ratfunc K') : laurent_series K') = p / q :=
-begin
-  simp_rw [coe_def],
-  by_cases hp : p = 0,
-  { simp only [hp, polynomial.coe_zero, coe_zero, num_zero, zero_div, map_zero, coe_coe], },
-  by_cases hq : q = 0,
-  { simp only [div_zero, polynomial.coe_zero, ratfunc.num_zero, hahn_series.emb_domain_zero,
-               zero_div, polynomial.coe_one, eq_self_iff_true, hahn_series.of_power_series_apply,
-               ratfunc.denom_zero, ring_equiv.map_zero, map_zero, coe_zero, coe_coe, hq] },
-  have : ¬ q / gcd p q = 0,
-  { rw [polynomial.div_eq_zero_iff],
-    { rw [not_lt], convert polynomial.degree_gcd_le_right p hq },
-    { simp [gcd_eq_zero_iff, hp, hq] } },
-  rw [num_div _ hq, denom_div _ hq, polynomial.coe_mul, coe_coe, polynomial.coe_mul,
-      polynomial.coe_C, coe_mul, coe_mul, coe_C, mul_div_mul_left, div_eq_div_iff, coe_coe,
-      ←coe_mul, ←polynomial.coe_mul, coe_coe, ←coe_mul, ←polynomial.coe_mul,
-      ←euclidean_domain.mul_div_assoc, mul_comm, ←euclidean_domain.mul_div_assoc, mul_comm],
-  { apply gcd_dvd_left },
-  { apply gcd_dvd_right },
-  { rwa [ne.def, coe_power_series,
-         map_eq_zero_iff (hahn_series.of_power_series ℤ K') hahn_series.of_power_series_injective,
-         polynomial.coe_eq_zero_iff] },
-  { rwa [ne.def, coe_coe, coe_power_series,
-         map_eq_zero_iff (hahn_series.of_power_series ℤ K') hahn_series.of_power_series_injective,
-         polynomial.coe_eq_zero_iff] },
-  { rwa [ne.def,
-         map_eq_zero_iff (hahn_series.C : K' →+* laurent_series K') (hahn_series.C_injective),
-        _root_.inv_eq_zero, polynomial.leading_coeff_eq_zero] }
-end
-
-=======
 open power_series laurent_series hahn_series
 
 omit hring
@@ -1212,7 +1156,6 @@
 instance : is_scalar_tower (polynomial F) (ratfunc F) (laurent_series F) :=
 ⟨λ x y z, by { ext, simp }⟩
 
->>>>>>> 592090f6
 end laurent_series
 
 end ratfunc