/-
Copyright (c) 2018 . All rights reserved.
Released under Apache 2.0 license as described in the file LICENSE.
Authors: Chris Hughes, Thomas Browning
-/

import group_theory.index
import group_theory.group_action.conj_act
import group_theory.perm.cycle_type
import group_theory.quotient_group

/-!
# p-groups

This file contains a proof that if `G` is a `p`-group acting on a finite set `α`,
then the number of fixed points of the action is congruent mod `p` to the cardinality of `α`.
It also contains proofs of some corollaries of this lemma about existence of fixed points.
-/

open_locale big_operators

open fintype mul_action

variables (p : ℕ) (G : Type*) [group G]

/-- A p-group is a group in which every element has prime power order -/
def is_p_group : Prop := ∀ g : G, ∃ k : ℕ, g ^ (p ^ k) = 1

variables {p} {G}

namespace is_p_group

lemma iff_order_of [hp : fact p.prime] :
  is_p_group p G ↔ ∀ g : G, ∃ k : ℕ, order_of g = p ^ k :=
forall_congr (λ g, ⟨λ ⟨k, hk⟩, exists_imp_exists (by exact λ j, Exists.snd)
  ((nat.dvd_prime_pow hp.out).mp (order_of_dvd_of_pow_eq_one hk)),
  exists_imp_exists (λ k hk, by rw [←hk, pow_order_of_eq_one])⟩)

lemma of_card [fintype G] {n : ℕ} (hG : card G = p ^ n) : is_p_group p G :=
λ g, ⟨n, by rw [←hG, pow_card_eq_one]⟩

lemma of_bot : is_p_group p (⊥ : subgroup G) :=
of_card (subgroup.card_bot.trans (pow_zero p).symm)

lemma iff_card [fact p.prime] [fintype G] :
  is_p_group p G ↔ ∃ n : ℕ, card G = p ^ n :=
begin
  have hG : 0 < card G := card_pos_iff.mpr has_one.nonempty,
  refine ⟨λ h, _, λ ⟨n, hn⟩, of_card hn⟩,
  suffices : ∀ q ∈ nat.factors (card G), q = p,
  { use (card G).factors.length,
    rw [←list.prod_repeat, ←list.eq_repeat_of_mem this, nat.prod_factors hG] },
  intros q hq,
  obtain ⟨hq1, hq2⟩ := (nat.mem_factors hG).mp hq,
  haveI : fact q.prime := ⟨hq1⟩,
  obtain ⟨g, hg⟩ := equiv.perm.exists_prime_order_of_dvd_card q hq2,
  obtain ⟨k, hk⟩ := (iff_order_of.mp h) g,
  exact (hq1.pow_eq_iff.mp (hg.symm.trans hk).symm).1.symm,
end

section G_is_p_group

variables (hG : is_p_group p G)

include hG

lemma of_injective {H : Type*} [group H] (ϕ : H →* G) (hϕ : function.injective ϕ) :
  is_p_group p H :=
begin
  simp_rw [is_p_group, ←hϕ.eq_iff, ϕ.map_pow, ϕ.map_one],
  exact λ h, hG (ϕ h),
end

lemma to_subgroup (H : subgroup G) : is_p_group p H :=
hG.of_injective H.subtype subtype.coe_injective

lemma of_surjective {H : Type*} [group H] (ϕ : G →* H) (hϕ : function.surjective ϕ) :
  is_p_group p H :=
begin
  refine λ h, exists.elim (hϕ h) (λ g hg, exists_imp_exists (λ k hk, _) (hG g)),
  rw [←hg, ←ϕ.map_pow, hk, ϕ.map_one],
end

lemma to_quotient (H : subgroup G) [H.normal] :
  is_p_group p (quotient_group.quotient H) :=
hG.of_surjective (quotient_group.mk' H) quotient.surjective_quotient_mk'

lemma of_equiv {H : Type*} [group H] (ϕ : G ≃* H) : is_p_group p H :=
hG.of_surjective ϕ.to_monoid_hom ϕ.surjective

variables [hp : fact p.prime]

include hp

lemma index (H : subgroup G) [fintype (quotient_group.quotient H)] :
  ∃ n : ℕ, H.index = p ^ n :=
begin
  obtain ⟨n, hn⟩ := iff_card.mp (hG.to_quotient H.normal_core),
  obtain ⟨k, hk1, hk2⟩ := (nat.dvd_prime_pow hp.out).mp ((congr_arg _
    (H.normal_core.index_eq_card.trans hn)).mp (subgroup.index_dvd_of_le H.normal_core_le)),
  exact ⟨k, hk2⟩,
end

variables {α : Type*} [mul_action G α]

lemma card_orbit (a : α) [fintype (orbit G a)] :
  ∃ n : ℕ, card (orbit G a) = p ^ n :=
begin
  let ϕ := orbit_equiv_quotient_stabilizer G a,
  haveI := fintype.of_equiv (orbit G a) ϕ,
  rw [card_congr ϕ, ←subgroup.index_eq_card],
  exact hG.index (stabilizer G a),
end

variables (α) [fintype α] [fintype (fixed_points G α)]

/-- If `G` is a `p`-group acting on a finite set `α`, then the number of fixed points
  of the action is congruent mod `p` to the cardinality of `α` -/
lemma card_modeq_card_fixed_points : card α ≡ card (fixed_points G α) [MOD p] :=
begin
  classical,
  calc card α = card (Σ y : quotient (orbit_rel G α), {x // quotient.mk' x = y}) :
    card_congr (equiv.sigma_preimage_equiv (@quotient.mk' _ (orbit_rel G α))).symm
  ... = ∑ a : quotient (orbit_rel G α), card {x // quotient.mk' x = a} : card_sigma _
  ... ≡ ∑ a : fixed_points G α, 1 [MOD p] : _
  ... = _ : by simp; refl,
  rw [←zmod.eq_iff_modeq_nat p, nat.cast_sum, nat.cast_sum],
  have key : ∀ x, card {y // (quotient.mk' y : quotient (orbit_rel G α)) = quotient.mk' x} =
    card (orbit G x) := λ x, by simp only [quotient.eq']; congr,
  refine eq.symm (finset.sum_bij_ne_zero (λ a _ _, quotient.mk' a.1) (λ _ _ _, finset.mem_univ _)
    (λ a₁ a₂ _ _ _ _ h, subtype.eq ((mem_fixed_points' α).mp a₂.2 a₁.1 (quotient.exact' h)))
      (λ b, quotient.induction_on' b (λ b _ hb, _)) (λ a ha _, by
      { rw [key, mem_fixed_points_iff_card_orbit_eq_one.mp a.2] })),
  obtain ⟨k, hk⟩ := hG.card_orbit b,
  have : k = 0 := nat.le_zero_iff.1 (nat.le_of_lt_succ (lt_of_not_ge (mt (pow_dvd_pow p)
    (by rwa [pow_one, ←hk, ←nat.modeq_zero_iff_dvd, ←zmod.eq_iff_modeq_nat, ←key])))),
  exact ⟨⟨b, mem_fixed_points_iff_card_orbit_eq_one.2 $ by rw [hk, this, pow_zero]⟩,
    finset.mem_univ _, (ne_of_eq_of_ne nat.cast_one one_ne_zero), rfl⟩,
end

/-- If a p-group acts on `α` and the cardinality of `α` is not a multiple
  of `p` then the action has a fixed point. -/
lemma nonempty_fixed_point_of_prime_not_dvd_card (hpα : ¬ p ∣ card α) :
  (fixed_points G α).nonempty :=
@set.nonempty_of_nonempty_subtype _ _ begin
rw [←card_pos_iff, pos_iff_ne_zero],
  contrapose! hpα,
  rw [←nat.modeq_zero_iff_dvd, ←hpα],
  exact hG.card_modeq_card_fixed_points α,
end

/-- If a p-group acts on `α` and the cardinality of `α` is a multiple
  of `p`, and the action has one fixed point, then it has another fixed point. -/
lemma exists_fixed_point_of_prime_dvd_card_of_fixed_point
  (hpα : p ∣ card α) {a : α} (ha : a ∈ fixed_points G α) :
  ∃ b, b ∈ fixed_points G α ∧ a ≠ b :=
have hpf : p ∣ card (fixed_points G α) :=
  nat.modeq_zero_iff_dvd.mp ((hG.card_modeq_card_fixed_points α).symm.trans hpα.modeq_zero_nat),
have hα : 1 < card (fixed_points G α) :=
  (fact.out p.prime).one_lt.trans_le (nat.le_of_dvd (card_pos_iff.2 ⟨⟨a, ha⟩⟩) hpf),
let ⟨⟨b, hb⟩, hba⟩ := exists_ne_of_one_lt_card hα ⟨a, ha⟩ in
⟨b, hb, λ hab, hba (by simp_rw [hab])⟩

<<<<<<< HEAD
end mul_action

/-- `p`-groups have non-trivial `center` -/
lemma exists_ne_one_mem_center (hn : 0 < n): ∃ g ≠ (1 : G), g ∈ center G :=
have ∃ g : G, g ∈ fixed_points (conj G) G ∧ 1 ≠ g :=
  exists_fixed_point_of_prime_dvd_card_of_fixed_point G
    (conj.card.trans hG)
    (hG.symm ▸ (dvd_pow (dvd_refl p) (pos_iff_ne_zero.1 hn)))
    (show (1 : G) ∈ fixed_points (conj G) G,
      by simp [conj.fixed_points_eq_center, subgroup.one_mem]),
by simpa [conj.fixed_points_eq_center, eq_comm, and.comm]

/-- The cardinality of the `center` of a `p`-group is `p ^ k` where `k` is positive. -/
lemma card_center_eq_prime_pow (hn : 0 < n) : ∃ k > 0, card (center G) = p ^ k :=
have card (center G) ∣ p ^ n,
  from hG ▸ card_subgroup_dvd_card (center G),
begin
  rcases (nat.dvd_prime_pow (fact.out p.prime)).1 this with ⟨k, hkn, hk⟩,
  refine ⟨k, nat.pos_of_ne_zero (λ hk0, _), hk⟩,
  rw [hk0, pow_zero] at hk,
  rcases exists_ne_one_mem_center hG hn with ⟨g, hg1, hg⟩,
  have hg1' : (⟨g, hg⟩ : center G) ≠ 1, from λ h, hg1 (subtype.ext_iff.1 h),
  exact hg1' (fintype.card_le_one_iff.1 (le_of_eq hk) _ _)
end

omit hG

/-- The quotient by the center of a group of cardinality `p ^ 2` is cyclic. -/
def cyclic_center_quotient_of_card_eq_prime_sqr (hG : card G = p ^ 2) :
  is_cyclic (quotient_group.quotient (center G)) :=
begin
  rcases card_center_eq_prime_pow hG zero_lt_two with ⟨k, hk0, hk⟩,
  have hk2 : k ≤ 2, from (nat.pow_dvd_pow_iff_le_right (fact.out p.prime).one_lt).1
    (hG ▸ hk ▸ card_subgroup_dvd_card (center G)),
  rw [card_eq_card_quotient_mul_card_subgroup (center G), hk] at hG,
  rcases k with  _ | _ | _ | k,
  { exact (lt_irrefl _ hk0).elim },
  { rw [pow_two, pow_one, nat.mul_left_inj (fact.out p.prime).pos] at hG,
    exact is_cyclic_of_prime_card hG },
  { conv_rhs at hG { rw ← one_mul (p ^ 2) },
    rw [nat.mul_left_inj (pow_pos (fact.out p.prime).pos _)] at hG,
    exact @is_cyclic_of_subsingleton _ _ ⟨fintype.card_le_one_iff.1 (le_of_eq hG)⟩ },
  { simpa [nat.succ_le_succ_iff] using hk2 }
end

/-- A group of order `p ^ 2` is commutative. See also `comm_group_of_card_eq_prime_sqr` for the
`comm_group` instance. -/
lemma commutative_of_card_eq_prime_sqr (hG : card G = p ^ 2) : ∀ a b : G, a * b = b * a :=
by haveI : is_cyclic (quotient_group.quotient (center G)) :=
  cyclic_center_quotient_of_card_eq_prime_sqr hG;
exact commutative_of_cyclic_center_quotient (quotient_group.mk' (center G)) (by simp)

/-- A group of order `p ^ 2` is commutative. See also `commutative_of_card_eq_prime_sqr`
for just the proof that `∀ a b, a * b = b * a` -/
def comm_group_of_card_eq_prime_sqr (hG : card G = p ^ 2) : comm_group G :=
{ mul_comm := commutative_of_card_eq_prime_sqr hG,
  .. show group G, by apply_instance }

end p_group
=======
lemma center_nontrivial [nontrivial G] [fintype G] : nontrivial (subgroup.center G) :=
begin
  classical,
  have := (hG.of_equiv conj_act.to_conj_act).exists_fixed_point_of_prime_dvd_card_of_fixed_point G,
  rw conj_act.fixed_points_eq_center at this,
  obtain ⟨g, hg⟩ := this _ (subgroup.center G).one_mem,
  { exact ⟨⟨1, ⟨g, hg.1⟩, mt subtype.ext_iff.mp hg.2⟩⟩ },
  { obtain ⟨n, hn⟩ := is_p_group.iff_card.mp hG,
    rw hn,
    apply dvd_pow_self,
    rintro rfl,
    exact (fintype.one_lt_card).ne' hn },
end

lemma bot_lt_center [nontrivial G] [fintype G] : ⊥ < subgroup.center G :=
begin
  haveI := center_nontrivial hG,
  classical,
  exact bot_lt_iff_ne_bot.mpr ((subgroup.center G).one_lt_card_iff_ne_bot.mp fintype.one_lt_card),
end

end G_is_p_group

lemma to_le {H K : subgroup G} (hK : is_p_group p K) (hHK : H ≤ K) : is_p_group p H :=
hK.of_injective (subgroup.inclusion hHK) (λ a b h, subtype.ext (show _, from subtype.ext_iff.mp h))

lemma to_inf_left {H K : subgroup G} (hH : is_p_group p H) : is_p_group p (H ⊓ K : subgroup G) :=
hH.to_le inf_le_left

lemma to_inf_right {H K : subgroup G} (hK : is_p_group p K) : is_p_group p (H ⊓ K : subgroup G) :=
hK.to_le inf_le_right

lemma map {H : subgroup G} (hH : is_p_group p H) {K : Type*} [group K]
  (ϕ : G →* K) : is_p_group p (H.map ϕ) :=
begin
  rw [←H.subtype_range, monoid_hom.map_range],
  exact hH.of_surjective (ϕ.restrict H).range_restrict (ϕ.restrict H).range_restrict_surjective,
end

lemma comap_of_ker_is_p_group {H : subgroup G} (hH : is_p_group p H) {K : Type*} [group K]
  (ϕ : K →* G) (hϕ : is_p_group p ϕ.ker) : is_p_group p (H.comap ϕ) :=
begin
  intro g,
  obtain ⟨j, hj⟩ := hH ⟨ϕ g.1, g.2⟩,
  rw [subtype.ext_iff, H.coe_pow, subtype.coe_mk, ←ϕ.map_pow] at hj,
  obtain ⟨k, hk⟩ := hϕ ⟨g.1 ^ p ^ j, hj⟩,
  rwa [subtype.ext_iff, ϕ.ker.coe_pow, subtype.coe_mk, ←pow_mul, ←pow_add] at hk,
  exact ⟨j + k, by rwa [subtype.ext_iff, (H.comap ϕ).coe_pow]⟩,
end

lemma comap_of_injective {H : subgroup G} (hH : is_p_group p H) {K : Type*} [group K]
  (ϕ : K →* G) (hϕ : function.injective ϕ) : is_p_group p (H.comap ϕ) :=
begin
  apply hH.comap_of_ker_is_p_group ϕ,
  rw ϕ.ker_eq_bot_iff.mpr hϕ,
  exact is_p_group.of_bot,
end

lemma to_sup_of_normal_right {H K : subgroup G} (hH : is_p_group p H) (hK : is_p_group p K)
  [K.normal] : is_p_group p (H ⊔ K : subgroup G) :=
begin
  rw [←quotient_group.ker_mk K, ←subgroup.comap_map_eq],
  apply (hH.map (quotient_group.mk' K)).comap_of_ker_is_p_group,
  rwa quotient_group.ker_mk,
end

lemma to_sup_of_normal_left {H K : subgroup G} (hH : is_p_group p H) (hK : is_p_group p K)
  [H.normal] : is_p_group p (H ⊔ K : subgroup G) :=
(congr_arg (λ H : subgroup G, is_p_group p H) sup_comm).mp (to_sup_of_normal_right hK hH)

lemma to_sup_of_normal_right' {H K : subgroup G} (hH : is_p_group p H) (hK : is_p_group p K)
  (hHK : H ≤ K.normalizer) : is_p_group p (H ⊔ K : subgroup G) :=
let hHK' := to_sup_of_normal_right (hH.of_equiv (subgroup.comap_subtype_equiv_of_le hHK).symm)
  (hK.of_equiv (subgroup.comap_subtype_equiv_of_le subgroup.le_normalizer).symm) in
((congr_arg (λ H : subgroup K.normalizer, is_p_group p H)
  (subgroup.sup_subgroup_of_eq hHK subgroup.le_normalizer)).mp hHK').of_equiv
  (subgroup.comap_subtype_equiv_of_le (sup_le hHK subgroup.le_normalizer))

lemma to_sup_of_normal_left' {H K : subgroup G} (hH : is_p_group p H) (hK : is_p_group p K)
  (hHK : K ≤ H.normalizer) : is_p_group p (H ⊔ K : subgroup G) :=
(congr_arg (λ H : subgroup G, is_p_group p H) sup_comm).mp (to_sup_of_normal_right' hK hH hHK)

end is_p_group
>>>>>>> 6b47ccb7
<|MERGE_RESOLUTION|>--- conflicted
+++ resolved
@@ -161,7 +161,6 @@
 let ⟨⟨b, hb⟩, hba⟩ := exists_ne_of_one_lt_card hα ⟨a, ha⟩ in
 ⟨b, hb, λ hab, hba (by simp_rw [hab])⟩
 
-<<<<<<< HEAD
 end mul_action
 
 /-- `p`-groups have non-trivial `center` -/
@@ -221,7 +220,6 @@
   .. show group G, by apply_instance }
 
 end p_group
-=======
 lemma center_nontrivial [nontrivial G] [fintype G] : nontrivial (subgroup.center G) :=
 begin
   classical,
@@ -304,5 +302,4 @@
   (hHK : K ≤ H.normalizer) : is_p_group p (H ⊔ K : subgroup G) :=
 (congr_arg (λ H : subgroup G, is_p_group p H) sup_comm).mp (to_sup_of_normal_right' hK hH hHK)
 
-end is_p_group
->>>>>>> 6b47ccb7
+end is_p_group