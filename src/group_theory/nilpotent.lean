/-
Copyright (c) 2021 Kevin Buzzard. All rights reserved.
Released under Apache 2.0 license as described in the file LICENSE.
Authors: Kevin Buzzard, Ines Wright, Joachim Breitner
-/

import group_theory.general_commutator
import group_theory.quotient_group
import group_theory.solvable
import group_theory.p_group

/-!

# Nilpotent groups

An API for nilpotent groups, that is, groups for which the upper central series
reaches `⊤`.

## Main definitions

Recall that if `H K : subgroup G` then `⁅H, K⁆ : subgroup G` is the subgroup of `G` generated
by the commutators `hkh⁻¹k⁻¹`. Recall also Lean's conventions that `⊤` denotes the
subgroup `G` of `G`, and `⊥` denotes the trivial subgroup `{1}`.

* `upper_central_series G : ℕ → subgroup G` : the upper central series of a group `G`.
     This is an increasing sequence of normal subgroups `H n` of `G` with `H 0 = ⊥` and
     `H (n + 1) / H n` is the centre of `G / H n`.
* `lower_central_series G : ℕ → subgroup G` : the lower central series of a group `G`.
     This is a decreasing sequence of normal subgroups `H n` of `G` with `H 0 = ⊤` and
     `H (n + 1) = ⁅H n, G⁆`.
* `is_nilpotent` : A group G is nilpotent if its upper central series reaches `⊤`, or
    equivalently if its lower central series reaches `⊥`.
* `nilpotency_class` : the length of the upper central series of a nilpotent group.
* `is_ascending_central_series (H : ℕ → subgroup G) : Prop` and
* `is_descending_central_series (H : ℕ → subgroup G) : Prop` : Note that in the literature
    a "central series" for a group is usually defined to be a *finite* sequence of normal subgroups
    `H 0`, `H 1`, ..., starting at `⊤`, finishing at `⊥`, and with each `H n / H (n + 1)`
    central in `G / H (n + 1)`. In this formalisation it is convenient to have two weaker predicates
    on an infinite sequence of subgroups `H n` of `G`: we say a sequence is a *descending central
    series* if it starts at `G` and `⁅H n, ⊤⁆ ⊆ H (n + 1)` for all `n`. Note that this series
    may not terminate at `⊥`, and the `H i` need not be normal. Similarly a sequence is an
    *ascending central series* if `H 0 = ⊥` and `⁅H (n + 1), ⊤⁆ ⊆ H n` for all `n`, again with no
    requirement that the series reaches `⊤` or that the `H i` are normal.

## Main theorems

`G` is *defined* to be nilpotent if the upper central series reaches `⊤`.
* `nilpotent_iff_finite_ascending_central_series` : `G` is nilpotent iff some ascending central
    series reaches `⊤`.
* `nilpotent_iff_finite_descending_central_series` : `G` is nilpotent iff some descending central
    series reaches `⊥`.
* `nilpotent_iff_lower` : `G` is nilpotent iff the lower central series reaches `⊥`.
* The `nilpotency_class` can likeways be obtained from these equivalent
  definitions, see `least_ascending_central_series_length_eq_nilpotency_class`,
  `least_descending_central_series_length_eq_nilpotency_class` and
  `lower_central_series_length_eq_nilpotency_class`.
* If `G` is nilpotent, then so are its subgroups, images, quotients and preimages.
  Corresponding lemmas about the `nilpotency_class` are provided.
* The `nilpotency_class` of `G ⧸ center G` is given explicitly, and an induction principle
  is derived from that.
* `is_nilpotent.to_is_solvable`: If `G` is nilpotent, it is solvable.


## Warning

A "central series" is usually defined to be a finite sequence of normal subgroups going
from `⊥` to `⊤` with the property that each subquotient is contained within the centre of
the associated quotient of `G`. This means that if `G` is not nilpotent, then
none of what we have called `upper_central_series G`, `lower_central_series G` or
the sequences satisfying `is_ascending_central_series` or `is_descending_central_series`
are actually central series. Note that the fact that the upper and lower central series
are not central series if `G` is not nilpotent is a standard abuse of notation.

-/

open subgroup

variables {G : Type*} [group G] (H : subgroup G) [normal H]

/-- If `H` is a normal subgroup of `G`, then the set `{x : G | ∀ y : G, x*y*x⁻¹*y⁻¹ ∈ H}`
is a subgroup of `G` (because it is the preimage in `G` of the centre of the
quotient group `G/H`.)
-/
def upper_central_series_step : subgroup G :=
{ carrier := {x : G | ∀ y : G, x * y * x⁻¹ * y⁻¹ ∈ H},
  one_mem' := λ y, by simp [subgroup.one_mem],
  mul_mem' := λ a b ha hb y, begin
    convert subgroup.mul_mem _ (ha (b * y * b⁻¹)) (hb y) using 1,
    group,
  end,
  inv_mem' := λ x hx y, begin
    specialize hx y⁻¹,
    rw [mul_assoc, inv_inv] at ⊢ hx,
    exact subgroup.normal.mem_comm infer_instance hx,
  end }

lemma mem_upper_central_series_step (x : G) :
  x ∈ upper_central_series_step H ↔ ∀ y, x * y * x⁻¹ * y⁻¹ ∈ H := iff.rfl

open quotient_group

/-- The proof that `upper_central_series_step H` is the preimage of the centre of `G/H` under
the canonical surjection. -/
lemma upper_central_series_step_eq_comap_center :
  upper_central_series_step H = subgroup.comap (mk' H) (center (G ⧸ H)) :=
begin
  ext,
  rw [mem_comap, mem_center_iff, forall_coe],
  apply forall_congr,
  intro y,
  rw [coe_mk', ←quotient_group.coe_mul, ←quotient_group.coe_mul, eq_comm, eq_iff_div_mem,
    div_eq_mul_inv, mul_inv_rev, mul_assoc],
end

instance : normal (upper_central_series_step H) :=
begin
  rw upper_central_series_step_eq_comap_center,
  apply_instance,
end

variable (G)

/-- An auxiliary type-theoretic definition defining both the upper central series of
a group, and a proof that it is normal, all in one go. -/
def upper_central_series_aux : ℕ → Σ' (H : subgroup G), normal H
| 0 := ⟨⊥, infer_instance⟩
| (n + 1) := let un := upper_central_series_aux n, un_normal := un.2 in
   by exactI ⟨upper_central_series_step un.1, infer_instance⟩

/-- `upper_central_series G n` is the `n`th term in the upper central series of `G`. -/
def upper_central_series (n : ℕ) : subgroup G := (upper_central_series_aux G n).1

instance (n : ℕ) : normal (upper_central_series G n) := (upper_central_series_aux G n).2

@[simp] lemma upper_central_series_zero : upper_central_series G 0 = ⊥ := rfl

@[simp] lemma upper_central_series_one : upper_central_series G 1 = center G :=
begin
  ext,
  simp only [upper_central_series, upper_central_series_aux, upper_central_series_step, center,
    set.center, mem_mk, mem_bot, set.mem_set_of_eq],
  exact forall_congr (λ y, by rw [mul_inv_eq_one, mul_inv_eq_iff_eq_mul, eq_comm]),
end

/-- The `n+1`st term of the upper central series `H i` has underlying set equal to the `x` such
that `⁅x,G⁆ ⊆ H n`-/
lemma mem_upper_central_series_succ_iff (n : ℕ) (x : G) :
  x ∈ upper_central_series G (n + 1) ↔
  ∀ y : G, x * y * x⁻¹ * y⁻¹ ∈ upper_central_series G n := iff.rfl

-- is_nilpotent is already defined in the root namespace (for elements of rings).
/-- A group `G` is nilpotent if its upper central series is eventually `G`. -/
class group.is_nilpotent (G : Type*) [group G] : Prop :=
(nilpotent [] : ∃ n : ℕ, upper_central_series G n = ⊤)

open group

variable {G}

/-- A sequence of subgroups of `G` is an ascending central series if `H 0` is trivial and
  `⁅H (n + 1), G⁆ ⊆ H n` for all `n`. Note that we do not require that `H n = G` for some `n`. -/
def is_ascending_central_series (H : ℕ → subgroup G) : Prop :=
  H 0 = ⊥ ∧ ∀ (x : G) (n : ℕ), x ∈ H (n + 1) → ∀ g, x * g * x⁻¹ * g⁻¹ ∈ H n

/-- A sequence of subgroups of `G` is a descending central series if `H 0` is `G` and
  `⁅H n, G⁆ ⊆ H (n + 1)` for all `n`. Note that we do not requre that `H n = {1}` for some `n`. -/
def is_descending_central_series (H : ℕ → subgroup G) := H 0 = ⊤ ∧
  ∀ (x : G) (n : ℕ), x ∈ H n → ∀ g, x * g * x⁻¹ * g⁻¹ ∈ H (n + 1)

/-- Any ascending central series for a group is bounded above by the upper central series. -/
lemma ascending_central_series_le_upper (H : ℕ → subgroup G) (hH : is_ascending_central_series H) :
  ∀ n : ℕ, H n ≤ upper_central_series G n
| 0 := hH.1.symm ▸ le_refl ⊥
| (n + 1) := begin
  intros x hx,
  rw mem_upper_central_series_succ_iff,
  exact λ y, ascending_central_series_le_upper n (hH.2 x n hx y),
end

variable (G)

/-- The upper central series of a group is an ascending central series. -/
lemma upper_central_series_is_ascending_central_series :
  is_ascending_central_series (upper_central_series G) :=
⟨rfl, λ x n h, h⟩

lemma upper_central_series_mono : monotone (upper_central_series G) :=
begin
  refine monotone_nat_of_le_succ _,
  intros n x hx y,
  rw [mul_assoc, mul_assoc, ← mul_assoc y x⁻¹ y⁻¹],
  exact mul_mem (upper_central_series G n) hx
    (normal.conj_mem (upper_central_series.subgroup.normal G n) x⁻¹ (inv_mem _ hx) y),
end

/-- A group `G` is nilpotent iff there exists an ascending central series which reaches `G` in
  finitely many steps. -/
theorem nilpotent_iff_finite_ascending_central_series :
  is_nilpotent G ↔ ∃ n : ℕ, ∃ H : ℕ → subgroup G, is_ascending_central_series H ∧ H n = ⊤ :=
begin
  split,
  { rintro ⟨n, nH⟩,
    refine ⟨_, _, upper_central_series_is_ascending_central_series G, nH⟩ },
  { rintro ⟨n, H, hH, hn⟩,
    use n,
    rw [eq_top_iff, ←hn],
    exact ascending_central_series_le_upper H hH n }
end

lemma is_decending_rev_series_of_is_ascending
  {H: ℕ → subgroup G} {n : ℕ} (hn : H n = ⊤) (hasc : is_ascending_central_series H) :
  is_descending_central_series (λ (m : ℕ), H (n - m)) :=
begin
  cases hasc with h0 hH,
  refine ⟨hn, λ x m hx g, _⟩,
  dsimp at hx,
  by_cases hm : n ≤ m,
  { rw [tsub_eq_zero_of_le hm, h0, subgroup.mem_bot] at hx,
    subst hx,
    convert subgroup.one_mem _,
    group },
  { push_neg at hm,
    apply hH,
    convert hx,
    rw [tsub_add_eq_add_tsub (nat.succ_le_of_lt hm), nat.succ_sub_succ] },
end

lemma is_ascending_rev_series_of_is_descending
  {H: ℕ → subgroup G} {n : ℕ} (hn : H n = ⊥) (hdesc : is_descending_central_series H) :
  is_ascending_central_series (λ (m : ℕ), H (n - m)) :=
begin
  cases hdesc with h0 hH,
  refine ⟨hn, λ x m hx g, _⟩,
  dsimp only at hx ⊢,
  by_cases hm : n ≤ m,
  { have hnm : n - m = 0 := tsub_eq_zero_iff_le.mpr hm,
    rw [hnm, h0],
    exact mem_top _ },
  { push_neg at hm,
    convert hH x _ hx g,
    rw [tsub_add_eq_add_tsub (nat.succ_le_of_lt hm), nat.succ_sub_succ] },
end

/-- A group `G` is nilpotent iff there exists a descending central series which reaches the
  trivial group in a finite time. -/
theorem nilpotent_iff_finite_descending_central_series :
  is_nilpotent G ↔ ∃ n : ℕ, ∃ H : ℕ → subgroup G, is_descending_central_series H ∧ H n = ⊥ :=
begin
  rw nilpotent_iff_finite_ascending_central_series,
  split,
  { rintro ⟨n, H, hH, hn⟩,
    refine ⟨n, λ m, H (n - m), is_decending_rev_series_of_is_ascending G hn hH, _⟩,
    rw tsub_self,
    exact hH.1 },
  { rintro ⟨n, H, hH, hn⟩,
    refine ⟨n, λ m, H (n - m), is_ascending_rev_series_of_is_descending G hn hH, _⟩,
    rw tsub_self,
    exact hH.1 },
end

/-- The lower central series of a group `G` is a sequence `H n` of subgroups of `G`, defined
  by `H 0` is all of `G` and for `n≥1`, `H (n + 1) = ⁅H n, G⁆` -/
def lower_central_series (G : Type*) [group G] : ℕ → subgroup G
| 0 := ⊤
| (n+1) := ⁅lower_central_series n, ⊤⁆

variable {G}

@[simp] lemma lower_central_series_zero : lower_central_series G 0 = ⊤ := rfl

@[simp] lemma lower_central_series_one : lower_central_series G 1 = commutator G :=
by simp [lower_central_series]

lemma mem_lower_central_series_succ_iff (n : ℕ) (q : G) :
  q ∈ lower_central_series G (n + 1) ↔
  q ∈ closure {x | ∃ (p ∈ lower_central_series G n) (q ∈ (⊤ : subgroup G)), p * q * p⁻¹ * q⁻¹ = x}
:= iff.rfl

lemma lower_central_series_succ (n : ℕ) :
  lower_central_series G (n + 1) =
  closure {x | ∃ (p ∈ lower_central_series G n) (q ∈ (⊤ : subgroup G)), p * q * p⁻¹ * q⁻¹ = x} :=
rfl

instance (n : ℕ) : normal (lower_central_series G n) :=
begin
  induction n with d hd,
  { exact (⊤ : subgroup G).normal_of_characteristic },
  { exactI general_commutator_normal (lower_central_series G d) ⊤ },
end

lemma lower_central_series_antitone :
  antitone (lower_central_series G) :=
begin
  refine antitone_nat_of_succ_le (λ n x hx, _),
  simp only [mem_lower_central_series_succ_iff, exists_prop, mem_top, exists_true_left, true_and]
    at hx,
  refine closure_induction hx _ (subgroup.one_mem _) (@subgroup.mul_mem _ _ _)
    (@subgroup.inv_mem _ _ _),
  rintros y ⟨z, hz, a, ha⟩,
  rw [← ha, mul_assoc, mul_assoc, ← mul_assoc a z⁻¹ a⁻¹],
  exact mul_mem (lower_central_series G n) hz
    (normal.conj_mem (lower_central_series.subgroup.normal n) z⁻¹ (inv_mem _ hz) a),
end

/-- The lower central series of a group is a descending central series. -/
theorem lower_central_series_is_descending_central_series :
  is_descending_central_series (lower_central_series G) :=
begin
  split, refl,
  intros x n hxn g,
  exact general_commutator_containment _ _ hxn (subgroup.mem_top g),
end

/-- Any descending central series for a group is bounded below by the lower central series. -/
lemma descending_central_series_ge_lower (H : ℕ → subgroup G)
  (hH : is_descending_central_series H) : ∀ n : ℕ, lower_central_series G n ≤ H n
| 0 := hH.1.symm ▸ le_refl ⊤
| (n + 1) := begin
  specialize descending_central_series_ge_lower n,
  apply (general_commutator_le _ _ _).2,
  intros x hx q _,
  exact hH.2 x n (descending_central_series_ge_lower hx) q,
end

/-- A group is nilpotent if and only if its lower central series eventually reaches
  the trivial subgroup. -/
theorem nilpotent_iff_lower_central_series : is_nilpotent G ↔ ∃ n, lower_central_series G n = ⊥ :=
begin
  rw nilpotent_iff_finite_descending_central_series,
  split,
  { rintro ⟨n, H, ⟨h0, hs⟩, hn⟩,
    use n,
    rw [eq_bot_iff, ←hn],
    exact descending_central_series_ge_lower H ⟨h0, hs⟩ n },
  { rintro ⟨n, hn⟩,
    exact ⟨n, lower_central_series G, lower_central_series_is_descending_central_series, hn⟩ },
end

section classical

open_locale classical

variables [hG : is_nilpotent G]
include hG

variable (G)

/-- The nilpotency class of a nilpotent group is the smallest natural `n` such that
the `n`'th term of the upper central series is `G`. -/
noncomputable def group.nilpotency_class : ℕ :=
nat.find (is_nilpotent.nilpotent G)

variable {G}

@[simp]
lemma upper_central_series_nilpotency_class :
  upper_central_series G (group.nilpotency_class G) = ⊤ :=
nat.find_spec (is_nilpotent.nilpotent G)

lemma upper_central_series_eq_top_iff_nilpotency_class_le {n : ℕ} :
  (upper_central_series G n = ⊤) ↔ (group.nilpotency_class G ≤ n) :=
begin
  split,
  { intro h,
    exact (nat.find_le h), },
  { intro h,
    apply eq_top_iff.mpr,
    rw ← upper_central_series_nilpotency_class,
    exact (upper_central_series_mono _ h), }
end

/-- The nilpotency class of a nilpotent `G` is equal to the smallest `n` for which an ascending
central series reaches `G` in its `n`'th term. -/
lemma least_ascending_central_series_length_eq_nilpotency_class :
  nat.find ((nilpotent_iff_finite_ascending_central_series G).mp hG) = group.nilpotency_class G :=
begin
  refine le_antisymm (nat.find_mono _) (nat.find_mono _),
  { intros n hn,
    exact ⟨upper_central_series G, upper_central_series_is_ascending_central_series G, hn ⟩, },
  { rintros n ⟨H, ⟨hH, hn⟩⟩,
    rw [←top_le_iff, ←hn],
    exact ascending_central_series_le_upper H hH n, }
end

/-- The nilpotency class of a nilpotent `G` is equal to the smallest `n` for which the descending
central series reaches `⊥` in its `n`'th term. -/
lemma least_descending_central_series_length_eq_nilpotency_class :
  nat.find ((nilpotent_iff_finite_descending_central_series G).mp hG) = group.nilpotency_class G :=
begin
  rw ← least_ascending_central_series_length_eq_nilpotency_class,
  refine le_antisymm (nat.find_mono _) (nat.find_mono _),
  { rintros n ⟨H, ⟨hH, hn⟩⟩,
    refine ⟨(λ m, H (n - m)), is_decending_rev_series_of_is_ascending G hn hH, _⟩,
    rw tsub_self,
    exact hH.1 },
  { rintros n ⟨H, ⟨hH, hn⟩⟩,
    refine ⟨(λ m, H (n - m)), is_ascending_rev_series_of_is_descending G hn hH, _⟩,
    rw tsub_self,
    exact hH.1 },
end

/-- The nilpotency class of a nilpotent `G` is equal to the length of the lower central series. -/
lemma lower_central_series_length_eq_nilpotency_class :
  nat.find (nilpotent_iff_lower_central_series.mp hG) = @group.nilpotency_class G _ _ :=
begin
  rw ← least_descending_central_series_length_eq_nilpotency_class,
  refine le_antisymm (nat.find_mono _) (nat.find_mono _),
  { rintros n ⟨H, ⟨hH, hn⟩⟩,
    rw [←le_bot_iff, ←hn],
    exact (descending_central_series_ge_lower H hH n), },
  { rintros n h,
    exact ⟨lower_central_series G, ⟨lower_central_series_is_descending_central_series, h⟩⟩ },
end

@[simp]
lemma lower_central_series_nilpotency_class :
  lower_central_series G (group.nilpotency_class G) = ⊥ :=
begin
  rw ← lower_central_series_length_eq_nilpotency_class,
  exact (nat.find_spec (nilpotent_iff_lower_central_series.mp _))
end

lemma lower_central_series_eq_bot_iff_nilpotency_class_le {n : ℕ} :
  (lower_central_series G n = ⊥) ↔ (group.nilpotency_class G ≤ n) :=
begin
  split,
  { intro h,
    rw ← lower_central_series_length_eq_nilpotency_class,
    exact (nat.find_le h), },
  { intro h,
    apply eq_bot_iff.mpr,
    rw ← lower_central_series_nilpotency_class,
    exact (lower_central_series_antitone h), }
end

end classical

lemma lower_central_series_map_subtype_le (H : subgroup G) (n : ℕ) :
  (lower_central_series H n).map H.subtype ≤ lower_central_series G n :=
begin
  induction n with d hd,
  { simp },
  { rw [lower_central_series_succ, lower_central_series_succ, monoid_hom.map_closure],
    apply subgroup.closure_mono,
    rintros x1 ⟨x2, ⟨x3, hx3, x4, hx4, rfl⟩, rfl⟩,
    exact ⟨x3, (hd (mem_map.mpr ⟨x3, hx3, rfl⟩)), x4, by simp⟩ }
end

/-- A subgroup of a nilpotent group is nilpotent -/
instance subgroup.is_nilpotent (H : subgroup G) [hG : is_nilpotent G] :
  is_nilpotent H :=
begin
  rw nilpotent_iff_lower_central_series at *,
  rcases hG with ⟨n, hG⟩,
  use n,
  have := lower_central_series_map_subtype_le H n,
  simp only [hG, set_like.le_def, mem_map, forall_apply_eq_imp_iff₂, exists_imp_distrib] at this,
  exact eq_bot_iff.mpr (λ x hx, subtype.ext (this x hx)),
end

/-- A the nilpotency class of a subgroup is less or equal the the nilpotency class of the group -/
lemma subgroup.nilpotency_class_le (H : subgroup G) [hG : is_nilpotent G] :
  group.nilpotency_class H ≤ group.nilpotency_class G :=
begin
  repeat { rw ← lower_central_series_length_eq_nilpotency_class },
  apply nat.find_mono,
  intros n hG,
  have := lower_central_series_map_subtype_le H n,
  simp only [hG, set_like.le_def, mem_map, forall_apply_eq_imp_iff₂, exists_imp_distrib] at this,
  exact eq_bot_iff.mpr (λ x hx, subtype.ext (this x hx)),
end

@[priority 100]
instance is_nilpotent_of_subsingleton [subsingleton G] : is_nilpotent G :=
nilpotent_iff_lower_central_series.2 ⟨0, subsingleton.elim ⊤ ⊥⟩

lemma upper_central_series.map {H : Type*} [group H] {f : G →* H} (h : function.surjective f)
  (n : ℕ) : subgroup.map f (upper_central_series G n) ≤ upper_central_series H n :=
begin
  induction n with d hd,
  { simp },
  { rintros _ ⟨x, hx : x ∈ upper_central_series G d.succ, rfl⟩ y',
    rcases h y' with ⟨y, rfl⟩,
    simpa using hd (mem_map_of_mem f (hx y)) }
end

lemma lower_central_series.map {H : Type*} [group H] (f : G →* H) (n : ℕ) :
  subgroup.map f (lower_central_series G n) ≤ lower_central_series H n :=
begin
  induction n with d hd,
  { simp [nat.nat_zero_eq_zero] },
  { rintros a ⟨x, hx : x ∈ lower_central_series G d.succ, rfl⟩,
    refine closure_induction hx _ (by simp [f.map_one, subgroup.one_mem _])
      (λ y z hy hz, by simp [monoid_hom.map_mul, subgroup.mul_mem _ hy hz])
      (λ y hy, by simp [f.map_inv, subgroup.inv_mem _ hy]),
    rintros a ⟨y, hy, z, ⟨-, rfl⟩⟩,
    apply mem_closure.mpr,
    exact λ K hK, hK ⟨f y, hd (mem_map_of_mem f hy), by simp⟩ }
end

lemma lower_central_series_succ_eq_bot {n : ℕ} (h : lower_central_series G n ≤ center G) :
  lower_central_series G (n + 1) = ⊥ :=
begin
  rw [lower_central_series_succ, closure_eq_bot_iff, set.subset_singleton_iff],
  rintro x ⟨y, hy1, z, ⟨⟩, rfl⟩,
  rw [mul_assoc, ←mul_inv_rev, mul_inv_eq_one, eq_comm],
  exact mem_center_iff.mp (h hy1) z,
end

/-- The preimage of a nilpotent group is nilpotent if the kernel of the homomorphism is contained
in the center -/
lemma is_nilpotent_of_ker_le_center {H : Type*} [group H] (f : G →* H)
  (hf1 : f.ker ≤ center G) (hH : is_nilpotent H) : is_nilpotent G :=
begin
  rw nilpotent_iff_lower_central_series at *,
  rcases hH with ⟨n, hn⟩,
  use (n + 1),
  refine lower_central_series_succ_eq_bot (le_trans ((map_eq_bot_iff _).mp _) hf1),
  exact eq_bot_iff.mpr (hn ▸ (lower_central_series.map f n)),
end

section classical

open_locale classical

lemma nilpotency_class_le_of_ker_le_center {H : Type*} [group H] (f : G →* H)
  (hf1 : f.ker ≤ center G) (hH : is_nilpotent H) :
  @group.nilpotency_class G _ (is_nilpotent_of_ker_le_center f hf1 hH) ≤
    group.nilpotency_class H + 1 :=
begin
  rw ← lower_central_series_length_eq_nilpotency_class,
  apply nat.find_min',
  refine lower_central_series_succ_eq_bot (le_trans ((map_eq_bot_iff _).mp _) hf1),
  apply eq_bot_iff.mpr,
  apply (le_trans (lower_central_series.map f _)),
  simp only [lower_central_series_nilpotency_class, le_bot_iff],
end

end classical

/-- The range of a surejctive homomorphism from a nilpotent group is nilpotent -/
lemma nilpotent_of_surjective {G' : Type*} [group G'] [h : is_nilpotent G]
  (f : G →* G') (hf : function.surjective f) :
  is_nilpotent G' :=
begin
  unfreezingI { rcases h with ⟨n, hn⟩ },
  use n,
  apply eq_top_iff.mpr,
  calc ⊤ = f.range : symm (f.range_top_of_surjective hf)
    ... = subgroup.map f ⊤ : monoid_hom.range_eq_map _
    ... = subgroup.map f (upper_central_series G n) : by rw hn
    ... ≤ upper_central_series G' n : upper_central_series.map hf n,
end

/-- The nilpotency class of the range of a surejctive homomorphism from a
nilpotent group is less or equal the nilpotency class of the domain -/
lemma nilpotency_class_le_of_surjective
  {G' : Type*} [group G'] (f : G →* G') (hf : function.surjective f) [h : is_nilpotent G] :
  @group.nilpotency_class G' _ (nilpotent_of_surjective _ hf) ≤
    group.nilpotency_class G :=
begin
  apply nat.find_mono,
  intros n hn,
  apply eq_top_iff.mpr,
  calc ⊤ = f.range : symm (f.range_top_of_surjective hf)
    ... = subgroup.map f ⊤ : monoid_hom.range_eq_map _
    ... = subgroup.map f (upper_central_series G n) : by rw hn
    ... ≤ upper_central_series G' n : upper_central_series.map hf n,
end

/-- A quotient of a nilpotent group is nilpotent -/
instance nilpotent_quotient_of_nilpotent (H : subgroup G) [H.normal] [h : is_nilpotent G] :
  is_nilpotent (G ⧸ H) :=
 nilpotent_of_surjective _ (show function.surjective (quotient_group.mk' H), by tidy)

/-- The nilpotency class of a quotient of `G` is less or equal the nilpotency class of `G` -/
lemma nilpotency_class_quotient_le (H : subgroup G) [H.normal] [h : is_nilpotent G] :
  group.nilpotency_class (G ⧸ H) ≤ group.nilpotency_class G := nilpotency_class_le_of_surjective _ _

-- This technical lemma helps with rewriting the subgroup, which occurs in indices
private lemma comap_center_subst {H₁ H₂ : subgroup G} [normal H₁] [normal H₂] (h : H₁ = H₂) :
  comap (mk' H₁) (center (G ⧸ H₁)) = comap (mk' H₂) (center (G ⧸ H₂)) :=
by unfreezingI { subst h }

lemma comap_upper_central_series_quotient_center (n : ℕ) :
  comap (mk' (center G)) (upper_central_series (G ⧸ center G) n) = upper_central_series G n.succ :=
begin
  induction n with n ih,
  { simp, },
  { let Hn := upper_central_series (G ⧸ center G) n,
    calc comap (mk' (center G)) (upper_central_series_step Hn)
        = comap (mk' (center G)) (comap (mk' Hn) (center ((G ⧸ center G) ⧸ Hn))) :
        by rw upper_central_series_step_eq_comap_center
    ... = comap (mk' (comap (mk' (center G)) Hn)) (center (G ⧸ (comap (mk' (center G)) Hn))) :
        quotient_group.comap_comap_center
    ... = comap (mk' (upper_central_series G n.succ)) (center (G ⧸ upper_central_series G n.succ)) :
        comap_center_subst ih
    ... = upper_central_series_step (upper_central_series G n.succ) :
        symm (upper_central_series_step_eq_comap_center _), }
end

lemma nilpotency_class_zero_iff_subsingleton [is_nilpotent G] :
  group.nilpotency_class G = 0 ↔ subsingleton G :=
by simp [group.nilpotency_class, nat.find_eq_zero, subsingleton_iff_bot_eq_top]

section classical

open_locale classical

/-- Quotienting the `center G` reduces the nilpotency class by 1 -/
lemma nilpotency_class_quotient_center [hH : is_nilpotent G] :
  group.nilpotency_class (G ⧸ center G) = group.nilpotency_class G - 1 :=
begin
  generalize hn : group.nilpotency_class G = n,
  rcases n with rfl | n,
  { simp [nilpotency_class_zero_iff_subsingleton] at *,
    haveI := hn,
    apply_instance, },
  { suffices : group.nilpotency_class (G ⧸ center G) = n, by simpa,
    apply le_antisymm,
    { apply upper_central_series_eq_top_iff_nilpotency_class_le.mp,
      apply (@comap_injective G _ _ _ (mk' (center G)) (surjective_quot_mk _)),
      rw [ comap_upper_central_series_quotient_center, comap_top, ← hn],
      exact upper_central_series_nilpotency_class, },
    { apply le_of_add_le_add_right,
      calc n + 1 = n.succ : rfl
        ... = group.nilpotency_class G : symm hn
        ... ≤ group.nilpotency_class (G ⧸ center G) + 1
            : nilpotency_class_le_of_ker_le_center _ (le_of_eq (ker_mk _)) _, } }
end

/-- The nilpotency class of a non-trivial group is one more than its quotient by the center -/
lemma nilpotency_class_eq_quotient_center_plus_one [hH : is_nilpotent G] [nontrivial G] :
  group.nilpotency_class G = group.nilpotency_class (G ⧸ center G) + 1 :=
begin
  rw nilpotency_class_quotient_center,
  rcases h : group.nilpotency_class G,
  { exfalso,
    rw nilpotency_class_zero_iff_subsingleton at h, resetI,
    apply (false_of_nontrivial_of_subsingleton G), },
  { simp }
end

/-- If the quotient by `center G` is nilpotent, then so is G. -/
lemma of_quotient_center_nilpotent (h : is_nilpotent (G ⧸ center G)) : is_nilpotent G :=
begin
  obtain ⟨n, hn⟩ := h.nilpotent,
  use n.succ,
  simp [← comap_upper_central_series_quotient_center, hn],
end

end classical

/-- A custom induction principle for nilpotent groups. The base case is a trivial group
(`subsingleton G`), and in the induction step, one can assume the hypothesis for
the group quotiented by its center. -/
@[elab_as_eliminator]
lemma nilpotent_center_quotient_ind
  {P : Π G [group G], by exactI ∀ [is_nilpotent G], Prop}
  (G : Type*) [group G] [is_nilpotent G]
  (hbase : ∀ G [group G] [subsingleton G], by exactI P G)
  (hstep : ∀ G [group G], by exactI ∀ [is_nilpotent G], by exactI ∀ (ih : P (G ⧸ center G)), P G) :
  P G :=
begin
  obtain ⟨n, h⟩ : ∃ n, group.nilpotency_class G = n := ⟨ _, rfl⟩,
  unfreezingI { induction n with n ih generalizing G },
  { haveI := nilpotency_class_zero_iff_subsingleton.mp h,
    exact hbase _, },
  { have hn : group.nilpotency_class (G ⧸ center G) = n :=
      by simp [nilpotency_class_quotient_center, h],
    exact hstep _ (ih _ hn), },
end


lemma derived_le_lower_central (n : ℕ) : derived_series G n ≤ lower_central_series G n :=
by { induction n with i ih, { simp }, { apply general_commutator_mono ih, simp } }

/-- Abelian groups are nilpotent -/
@[priority 100]
instance comm_group.is_nilpotent {G : Type*} [comm_group G] : is_nilpotent G :=
begin
  use 1,
  rw upper_central_series_one,
  apply comm_group.center_eq_top,
end

/-- Abelian groups have nilpotency class at most one -/
lemma comm_group.nilpotency_class_le_one {G : Type*} [comm_group G] :
  group.nilpotency_class G ≤ 1 :=
begin
  apply upper_central_series_eq_top_iff_nilpotency_class_le.mp,
  rw upper_central_series_one,
  apply comm_group.center_eq_top,
end

/-- Groups with nilpotency class at most one are abelian -/
def comm_group_of_nilpotency_class [is_nilpotent G] (h : group.nilpotency_class G ≤ 1) :
  comm_group G :=
group.comm_group_of_center_eq_top $
begin
  rw ← upper_central_series_one,
  exact upper_central_series_eq_top_iff_nilpotency_class_le.mpr h,
end


/-- A nilpotent subgroup is solvable -/
@[priority 100]
instance is_nilpotent.to_is_solvable [h : is_nilpotent G]: is_solvable G :=
begin
  obtain ⟨n, hn⟩ := nilpotent_iff_lower_central_series.1 h,
  use n,
  rw [eq_bot_iff, ←hn],
  exact derived_le_lower_central n,
end

<<<<<<< HEAD
lemma normalizer_condition_of_is_nilpotent [h : is_nilpotent G] : normalizer_condition G :=
begin
  -- roughly based on https://groupprops.subwiki.org/wiki/Nilpotent_implies_normalizer_condition
  rw normalizer_condition_iff_only_full_group_self_normalizing,
  unfreezingI { induction h using nilpotent_center_quotient_ind }; clear _inst_1 G,
  { rintros H -,
    apply subsingleton.elim, },
  { unfreezingI { rename [ h_G → G , h_ih → ih ] },
    intros H hH,

    by_cases hch : center G ≤ H,
    { let H' := H.map (mk' (center G)),

      have hH' : H'.normalizer = H' :=
      begin
        apply (@comap_injective G _ _ _ (mk' (center G)) (surjective_quot_mk _)),
        rw comap_normalizer_eq_of_surjective,
        show function.surjective _, exact (surjective_quot_mk _),
        rw comap_map_eq_self,
        show (_ ≤ H), simp, exact hch,
        exact hH,
      end,

      specialize ih (H.map (mk' (center G))) hH',

      show H = ⊤,
      begin -- this needs to be prettier…
        rw eq_top_iff' at *,
        intro x,
        specialize ih (mk' (center G) x),
        simp at *,
        rcases ih with ⟨x', hx, heq⟩,
        rw [eq_iff_div_mem at heq, div_mem_comm_iff at heq],
        have := mul_mem H (hch heq) hx,
        simp at this,
        assumption,
      end },
    { exfalso, apply hch,
      calc center G ≤ H.normalizer : subgroup.center_le_normalizer
                ... = H : hH, } },
end
=======
section classical

open_locale classical -- to get the fintype instance for quotient groups

/-- A p-group is nilpotent -/
lemma is_p_group.is_nilpotent {G : Type*} [hG : group G] [hf : fintype G]
  {p : ℕ} (hp : fact (nat.prime p)) (h : is_p_group p G) :
  is_nilpotent G :=
begin
  unfreezingI
  { revert hG,
    induction hf using fintype.induction_subsingleton_or_nontrivial with G hG hS G hG hN ih },
  { apply_instance, },
  { introI _, intro h,
    have hc : center G > ⊥ := gt_iff_lt.mp h.bot_lt_center,
    have hcq : fintype.card (G ⧸ center G) < fintype.card G,
    { rw card_eq_card_quotient_mul_card_subgroup (center G),
      apply lt_mul_of_one_lt_right,
      exact (fintype.card_pos_iff.mpr has_one.nonempty),
      exact ((subgroup.one_lt_card_iff_ne_bot _).mpr (ne_of_gt hc)), },
    have hnq : is_nilpotent (G ⧸ center G) := ih _ hcq (h.to_quotient (center G)),
    exact (of_quotient_center_nilpotent hnq), }
end

end classical
>>>>>>> 1ed19a9d
<|MERGE_RESOLUTION|>--- conflicted
+++ resolved
@@ -713,7 +713,32 @@
   exact derived_le_lower_central n,
 end
 
-<<<<<<< HEAD
+section classical
+
+open_locale classical -- to get the fintype instance for quotient groups
+
+/-- A p-group is nilpotent -/
+lemma is_p_group.is_nilpotent {G : Type*} [hG : group G] [hf : fintype G]
+  {p : ℕ} (hp : fact (nat.prime p)) (h : is_p_group p G) :
+  is_nilpotent G :=
+begin
+  unfreezingI
+  { revert hG,
+    induction hf using fintype.induction_subsingleton_or_nontrivial with G hG hS G hG hN ih },
+  { apply_instance, },
+  { introI _, intro h,
+    have hc : center G > ⊥ := gt_iff_lt.mp h.bot_lt_center,
+    have hcq : fintype.card (G ⧸ center G) < fintype.card G,
+    { rw card_eq_card_quotient_mul_card_subgroup (center G),
+      apply lt_mul_of_one_lt_right,
+      exact (fintype.card_pos_iff.mpr has_one.nonempty),
+      exact ((subgroup.one_lt_card_iff_ne_bot _).mpr (ne_of_gt hc)), },
+    have hnq : is_nilpotent (G ⧸ center G) := ih _ hcq (h.to_quotient (center G)),
+    exact (of_quotient_center_nilpotent hnq), }
+end
+
+end classical
+
 lemma normalizer_condition_of_is_nilpotent [h : is_nilpotent G] : normalizer_condition G :=
 begin
   -- roughly based on https://groupprops.subwiki.org/wiki/Nilpotent_implies_normalizer_condition
@@ -754,31 +779,4 @@
     { exfalso, apply hch,
       calc center G ≤ H.normalizer : subgroup.center_le_normalizer
                 ... = H : hH, } },
-end
-=======
-section classical
-
-open_locale classical -- to get the fintype instance for quotient groups
-
-/-- A p-group is nilpotent -/
-lemma is_p_group.is_nilpotent {G : Type*} [hG : group G] [hf : fintype G]
-  {p : ℕ} (hp : fact (nat.prime p)) (h : is_p_group p G) :
-  is_nilpotent G :=
-begin
-  unfreezingI
-  { revert hG,
-    induction hf using fintype.induction_subsingleton_or_nontrivial with G hG hS G hG hN ih },
-  { apply_instance, },
-  { introI _, intro h,
-    have hc : center G > ⊥ := gt_iff_lt.mp h.bot_lt_center,
-    have hcq : fintype.card (G ⧸ center G) < fintype.card G,
-    { rw card_eq_card_quotient_mul_card_subgroup (center G),
-      apply lt_mul_of_one_lt_right,
-      exact (fintype.card_pos_iff.mpr has_one.nonempty),
-      exact ((subgroup.one_lt_card_iff_ne_bot _).mpr (ne_of_gt hc)), },
-    have hnq : is_nilpotent (G ⧸ center G) := ih _ hcq (h.to_quotient (center G)),
-    exact (of_quotient_center_nilpotent hnq), }
-end
-
-end classical
->>>>>>> 1ed19a9d
+end