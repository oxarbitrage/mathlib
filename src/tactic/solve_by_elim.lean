/-
Copyright (c) 2018 Simon Hudon. All rights reserved.
Released under Apache 2.0 license as described in the file LICENSE.
Authors: Simon Hudon, Scott Morrison
-/
import tactic.core

namespace tactic

/--
Builds a collection of lemmas for use in the backtracking search in `solve_by_elim`.

* By default, it includes all local hypotheses, along with `rfl`, `trivial`, `congr_fun` and
  `congr_arg`.
* The flag `no_dflt` removes these.
* The argument `hs` is a list of `simp_arg_type`s,
  and can be used to add, or remove, lemmas or expressions from the set.
* The argument `attr : list name` adds all lemmas tagged with one of a specified list of attributes.
-/
meta def mk_assumption_set (no_dflt : bool) (hs : list simp_arg_type) (attr : list name) :
  tactic (list expr) :=
do (hs, gex, hex, all_hyps) ← decode_simp_arg_list hs,
   hs ← hs.mmap i_to_expr_for_apply,
   l ← attr.mmap $ λ a, attribute.get_instances a,
   let l := l.join,
   m ← list.mmap mk_const l,
   let hs := (hs ++ m).filter $ λ h, expr.const_name h ∉ gex,
   hs ← if no_dflt then
          return hs
        else
          do { rfl_const ← mk_const `rfl,
               trivial_const ← mk_const `trivial,
               congr_fun ← mk_const `congr_fun,
               congr_arg ← mk_const `congr_arg,
               return (rfl_const :: trivial_const :: congr_fun :: congr_arg :: hs) },
   if ¬ no_dflt ∨ all_hyps then do
    ctx ← local_context,
    return $ hs.append (ctx.filter (λ h, h.local_uniq_name ∉ hex)) -- remove local exceptions
   else return hs

/--
The internal implementation of `solve_by_elim`, with a limiting counter.
-/
meta def solve_by_elim_aux (accept : list expr → tactic unit) (discharger : tactic unit)
  (original_goals : list expr) (lemmas : list expr)  : ℕ → tactic unit
| n := do
  -- First, check that progress so far is `accept`able.
  (original_goals.mmap instantiate_mvars >>= accept) >>
  -- Then check if we've finished.
  (done <|>
    -- Otherwise, if there's more time left,
    guard (n > 0) >>
    -- try either applying a lemma and recursing, or
    ((apply_any lemmas $ solve_by_elim_aux (n-1)) <|>
    -- if that does work, run the discharger and recurse.
     (discharger >> solve_by_elim_aux (n-1))))

/--
Configuration options for `solve_by_elim`.

* By default `solve_by_elim` operates only on the first goal,
  but with `backtrack_all_goals := true`, it operates on all goals at once,
  backtracking across goals as needed,
  and only succeeds if it discharges all goals.
* `accept` determines whether the current branch should be explored.
   It is passed the current state of original goals, and should fail if it wants to disregard this branch.
   By default `accept` always succeeds.
* `discharger` specifies an additional tactic to apply on subgoals for which no lemma applies.
  If that tactic succeeds, `solve_by_elim` will continue applying lemmas on resulting goals.
* `assumptions` generates the list of lemmas to use in the backtracking search.
* `max_steps` bounds the depth of the search.
-/
meta structure by_elim_opt :=
<<<<<<< HEAD
(backtrack_all_goals : bool := ff)
(accept : list expr → tactic unit := λ _, skip)
(discharger : tactic unit := done)
(lemmas : list expr := [])
(max_steps : ℕ := 3)
=======
  (backtrack_all_goals : bool := ff)
  (discharger : tactic unit := done)
  (lemmas : option (list expr) := none)
  (max_steps : ℕ := 3)
>>>>>>> e31120dc

meta def by_elim_opt.get_lemmas (opt : by_elim_opt) : tactic (list expr) :=
match opt.lemmas with
| none := mk_assumption_set ff [] []
| some lemmas := return lemmas
end

/--
`solve_by_elim` repeatedly tries `apply`ing a lemma
from the list of assumptions (passed via the `by_elim_opt` argument),
recursively operating on any generated subgoals.

It succeeds only if it discharges the first goal
(or with `backtrack_all_goals := tt`, if it discharges all goals.)

If passed an empty list of assumptions, `solve_by_elim` builds a default set
as per the interactive tactic, using the `local_context` along with
`rfl`, `trivial`, `congr_arg`, and `congr_fun`.
-/
meta def solve_by_elim (opt : by_elim_opt := { }) : tactic unit :=
do
  tactic.fail_if_no_goals,
  lemmas ← opt.get_lemmas,
  (if opt.backtrack_all_goals then id else focus1) $ (do
    gs ← get_goals,
    solve_by_elim_aux opt.accept opt.discharger gs lemmas opt.max_steps)

open interactive lean.parser interactive.types
local postfix `?`:9001 := optional

namespace interactive
/--
`apply_assumption` looks for an assumption of the form `... → ∀ _, ... → head`
where `head` matches the current goal.

If this fails, `apply_assumption` will call `symmetry` and try again.

If this also fails, `apply_assumption` will call `exfalso` and try again,
so that if there is an assumption of the form `P → ¬ Q`, the new tactic state
will have two goals, `P` and `Q`.

Optional arguments:
- `lemmas`: a list of expressions to apply, instead of the local constants
- `tac`: a tactic to run on each subgoal after applying an assumption; if
  this tactic fails, the corresponding assumption will be rejected and
  the next one will be attempted.
-/
meta def apply_assumption
  (lemmas : option (list expr) := none)
  (tac : tactic unit := skip) : tactic unit :=
do
  lemmas ← match lemmas with
  | none := local_context
  | some lemmas := return lemmas
  end,
  tactic.apply_any lemmas tac

add_tactic_doc
{ name        := "apply_assumption",
  category    := doc_category.tactic,
  decl_names  := [`tactic.interactive.apply_assumption],
  tags        := [] }

/--
`solve_by_elim` calls `apply` on the main goal to find an assumption whose head matches
and then repeatedly calls `apply` on the generated subgoals until no subgoals remain,
performing at most `max_steps` recursive steps.

`solve_by_elim` discharges the current goal or fails.

`solve_by_elim` performs back-tracking if subgoals can not be solved.

By default, the assumptions passed to `apply` are the local context, `rfl`, `trivial`,
`congr_fun` and `congr_arg`.

`solve_by_elim [h₁, h₂, ..., hᵣ]` also applies the named lemmas.

`solve_by_elim with attr₁ ... attrᵣ` also applies all lemmas tagged with the specified attributes.

`solve_by_elim only [h₁, h₂, ..., hᵣ]` does not include the local context, `rfl`, `trivial`,
`congr_fun`, or `congr_arg` unless they are explicitly included.

`solve_by_elim [-id]` removes a specified assumption.

`solve_by_elim*` tries to solve all goals together, using backtracking if a solution for one goal
makes other goals impossible.

optional arguments:
- discharger: a subsidiary tactic to try at each step (e.g. `cc` may be helpful)
- max_steps: number of attempts at discharging generated sub-goals

---

The tactic `solve_by_elim` repeatedly applies assumptions to the current goal, and succeeds if this
eventually discharges the main goal.
```lean
solve_by_elim { discharger := `[cc] }
```
also attempts to discharge the goal using congruence closure before each round of applying
assumptions.

`solve_by_elim*` tries to solve all goals together, using backtracking if a solution for one goal
makes other goals impossible.

By default `solve_by_elim` also applies `congr_fun` and `congr_arg` against the goal.

The assumptions can be modified with similar syntax as for `simp`:
* `solve_by_elim [h₁, h₂, ..., hᵣ]` also applies the named lemmas (or all lemmas tagged with the
  named attributes).
* `solve_by_elim only [h₁, h₂, ..., hᵣ]` does not include the local context, `congr_fun`, or
  `congr_arg` unless they are explicitly included.
* `solve_by_elim [-id_1, ... -id_n]` uses the default assumptions, removing the specified ones.

-/
meta def solve_by_elim (all_goals : parse $ (tk "*")?) (no_dflt : parse only_flag)
  (hs : parse simp_arg_list) (attr_names : parse with_ident_list) (opt : by_elim_opt := { }) :
  tactic unit :=
do lemmas ← mk_assumption_set no_dflt hs attr_names,
   tactic.solve_by_elim
   { backtrack_all_goals := all_goals.is_some ∨ opt.backtrack_all_goals,
     lemmas := lemmas,
     ..opt }

add_tactic_doc
{ name        := "solve_by_elim",
  category    := doc_category.tactic,
  decl_names  := [`tactic.interactive.solve_by_elim],
  tags        := ["search"] }

end interactive

end tactic<|MERGE_RESOLUTION|>--- conflicted
+++ resolved
@@ -71,18 +71,11 @@
 * `max_steps` bounds the depth of the search.
 -/
 meta structure by_elim_opt :=
-<<<<<<< HEAD
 (backtrack_all_goals : bool := ff)
 (accept : list expr → tactic unit := λ _, skip)
 (discharger : tactic unit := done)
-(lemmas : list expr := [])
+(lemmas : option (list expr) := none)
 (max_steps : ℕ := 3)
-=======
-  (backtrack_all_goals : bool := ff)
-  (discharger : tactic unit := done)
-  (lemmas : option (list expr) := none)
-  (max_steps : ℕ := 3)
->>>>>>> e31120dc
 
 meta def by_elim_opt.get_lemmas (opt : by_elim_opt) : tactic (list expr) :=
 match opt.lemmas with
