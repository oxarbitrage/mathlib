/-
Copyright (c) 2019 Yury Kudryashov. All rights reserved.
Released under Apache 2.0 license as described in the file LICENSE.
Authors: Yury Kudryashov
-/
import algebra.group.type_tags
import algebra.group.units_hom
import algebra.ring.basic
import data.equiv.mul_add

/-!
# Unbundled monoid and group homomorphisms (deprecated)

This file defines typeclasses for unbundled monoid and group homomorphisms. Though these classes are
deprecated, they are still widely used in mathlib, and probably will not go away before Lean 4
because Lean 3 often fails to coerce a bundled homomorphism to a function.

## main definitions

is_monoid_hom (deprecated), is_group_hom (deprecated)

## implementation notes

There's a coercion from bundled homs to fun, and the canonical
notation is to use the bundled hom as a function via this coercion.

There is no `group_hom` -- the idea is that `monoid_hom` is used.
The constructor for `monoid_hom` needs a proof of `map_one` as well
as `map_mul`; a separate constructor `monoid_hom.mk'` will construct
group homs (i.e. monoid homs between groups) given only a proof
that multiplication is preserved,

## Tags

is_group_hom, is_monoid_hom, monoid_hom

-/

/--
We have lemmas stating that the composition of two morphisms is again a morphism.
Since composition is reducible, type class inference will always succeed in applying these
instances. For example when the goal is just `⊢ is_mul_hom f` the instance `is_mul_hom.comp`
will still succeed, unifying `f` with `f ∘ (λ x, x)`.  This causes type class inference to loop.
To avoid this, we do not make these lemmas instances.
-/
library_note "no instance on morphisms"

universes u v
variables {α : Type u} {β : Type v}

/-- Predicate for maps which preserve an addition. -/
class is_add_hom {α β : Type*} [has_add α] [has_add β] (f : α → β) : Prop :=
(map_add [] : ∀ x y, f (x + y) = f x + f y)

/-- Predicate for maps which preserve a multiplication. -/
@[to_additive]
class is_mul_hom {α β : Type*} [has_mul α] [has_mul β] (f : α → β) : Prop :=
(map_mul [] : ∀ x y, f (x * y) = f x * f y)

namespace is_mul_hom
variables [has_mul α] [has_mul β] {γ : Type*} [has_mul γ]

/-- The identity map preserves multiplication. -/
@[to_additive "The identity map preserves addition"]
instance id : is_mul_hom (id : α → α) := {map_mul := λ _ _, rfl}

/-- The composition of maps which preserve multiplication, also preserves multiplication. -/
-- see Note [no instance on morphisms]
@[to_additive "The composition of addition preserving maps also preserves addition"]
lemma comp (f : α → β) (g : β → γ) [is_mul_hom f] [hg : is_mul_hom g] : is_mul_hom (g ∘ f) :=
{ map_mul := λ x y, by simp only [function.comp, map_mul f, map_mul g] }

/-- A product of maps which preserve multiplication,
preserves multiplication when the target is commutative. -/
@[instance, priority 10, to_additive]
lemma mul {α β} [semigroup α] [comm_semigroup β]
  (f g : α → β) [is_mul_hom f] [is_mul_hom g] :
  is_mul_hom (λa, f a * g a) :=
{ map_mul := assume a b, by simp only [map_mul f, map_mul g, mul_comm, mul_assoc, mul_left_comm] }

/-- The inverse of a map which preserves multiplication,
preserves multiplication when the target is commutative. -/
@[instance, to_additive]
lemma inv {α β} [has_mul α] [comm_group β] (f : α → β) [is_mul_hom f] :
  is_mul_hom (λa, (f a)⁻¹) :=
{ map_mul := assume a b, (map_mul f a b).symm ▸ mul_inv _ _ }

end is_mul_hom

/-- Predicate for add_monoid homomorphisms (deprecated -- use the bundled `monoid_hom` version). -/
class is_add_monoid_hom [add_zero_class α] [add_zero_class β] (f : α → β)
  extends is_add_hom f : Prop :=
(map_zero [] : f 0 = 0)

/-- Predicate for monoid homomorphisms (deprecated -- use the bundled `monoid_hom` version). -/
@[to_additive]
class is_monoid_hom [mul_one_class α] [mul_one_class β] (f : α → β) extends is_mul_hom f : Prop :=
(map_one [] : f 1 = 1)

namespace monoid_hom

/-!
Throughout this section, some `mul_one_class` arguments are specified with `{}` instead of `[]`.
See note [implicit instance arguments].
-/
variables {M : Type*} {N : Type*} [mM : mul_one_class M] [mN : mul_one_class N]

include mM mN
/-- Interpret a map `f : M → N` as a homomorphism `M →* N`. -/
@[to_additive "Interpret a map `f : M → N` as a homomorphism `M →+ N`."]
def of (f : M → N) [h : is_monoid_hom f] : M →* N :=
{ to_fun := f,
  map_one' := h.2,
  map_mul' := h.1.1 }

variables {mM mN}
@[simp, to_additive]
lemma coe_of (f : M → N) [is_monoid_hom f] : ⇑ (monoid_hom.of f) = f :=
rfl

@[to_additive]
instance (f : M →* N) : is_monoid_hom (f : M → N) :=
{ map_mul := f.map_mul,
  map_one := f.map_one }

end monoid_hom

namespace mul_equiv

variables {M : Type*} {N : Type*} [mul_one_class M] [mul_one_class N]

/-- A multiplicative isomorphism preserves multiplication (deprecated). -/
@[to_additive]
instance (h : M ≃* N) : is_mul_hom h := ⟨h.map_mul⟩

/-- A multiplicative bijection between two monoids is a monoid hom
  (deprecated -- use `mul_equiv.to_monoid_hom`). -/
@[to_additive]
instance (h : M ≃* N) : is_monoid_hom h := ⟨h.map_one⟩

end mul_equiv

namespace is_monoid_hom
variables [mul_one_class α] [mul_one_class β] (f : α → β) [is_monoid_hom f]

/-- A monoid homomorphism preserves multiplication. -/
@[to_additive]
lemma map_mul (x y) : f (x * y) = f x * f y :=
is_mul_hom.map_mul f x y

end is_monoid_hom

/-- A map to a group preserving multiplication is a monoid homomorphism. -/
@[to_additive]
theorem is_monoid_hom.of_mul [mul_one_class α] [group β] (f : α → β) [is_mul_hom f] :
  is_monoid_hom f :=
{ map_one := mul_right_eq_self.1 $ by rw [← is_mul_hom.map_mul f, one_mul] }

namespace is_monoid_hom
variables [mul_one_class α] [mul_one_class β] (f : α → β) [is_monoid_hom f]

/-- The identity map is a monoid homomorphism. -/
@[to_additive]
instance id : is_monoid_hom (@id α) := { map_one := rfl }

/-- The composite of two monoid homomorphisms is a monoid homomorphism. -/
@[to_additive] -- see Note [no instance on morphisms]
lemma comp {γ} [mul_one_class γ] (g : β → γ) [is_monoid_hom g] :
  is_monoid_hom (g ∘ f) :=
{ map_one := show g _ = 1, by rw [map_one f, map_one g], ..is_mul_hom.comp _ _ }

end is_monoid_hom

namespace is_add_monoid_hom

/-- Left multiplication in a ring is an additive monoid morphism. -/
instance is_add_monoid_hom_mul_left {γ : Type*} [non_unital_non_assoc_semiring γ] (x : γ) :
  is_add_monoid_hom (λ y : γ, x * y) :=
{ map_zero := mul_zero x, map_add := λ y z, mul_add x y z }

/-- Right multiplication in a ring is an additive monoid morphism. -/
instance is_add_monoid_hom_mul_right {γ : Type*} [non_unital_non_assoc_semiring γ] (x : γ) :
  is_add_monoid_hom (λ y : γ, y * x) :=
{ map_zero := zero_mul x, map_add := λ y z, add_mul y z x }

end is_add_monoid_hom

/-- Predicate for additive group homomorphism (deprecated -- use bundled `monoid_hom`). -/
class is_add_group_hom [add_group α] [add_group β] (f : α → β) extends is_add_hom f : Prop

/-- Predicate for group homomorphisms (deprecated -- use bundled `monoid_hom`). -/
@[to_additive]
class is_group_hom [group α] [group β] (f : α → β) extends is_mul_hom f : Prop

@[to_additive]
instance monoid_hom.is_group_hom {G H : Type*} {_ : group G} {_ : group H} (f : G →* H) :
  is_group_hom (f : G → H) :=
{ map_mul := f.map_mul }

@[to_additive]
instance mul_equiv.is_group_hom {G H : Type*} {_ : group G} {_ : group H} (h : G ≃* H) :
  is_group_hom h := { map_mul := h.map_mul }

/-- Construct `is_group_hom` from its only hypothesis. The default constructor tries to get
`is_mul_hom` from class instances, and this makes some proofs fail. -/
@[to_additive]
lemma is_group_hom.mk' [group α] [group β] {f : α → β} (hf : ∀ x y, f (x * y) = f x * f y) :
  is_group_hom f :=
{ map_mul := hf }

namespace is_group_hom
variables [group α] [group β] (f : α → β) [is_group_hom f]
open is_mul_hom (map_mul)

/-- A group homomorphism is a monoid homomorphism. -/
@[priority 100, to_additive] -- see Note [lower instance priority]
instance to_is_monoid_hom : is_monoid_hom f :=
is_monoid_hom.of_mul f

/-- A group homomorphism sends 1 to 1. -/
@[to_additive]
lemma map_one : f 1 = 1 := is_monoid_hom.map_one f

/-- A group homomorphism sends inverses to inverses. -/
@[to_additive]
theorem map_inv (a : α) : f a⁻¹ = (f a)⁻¹ :=
eq_inv_of_mul_eq_one $ by rw [← map_mul f, inv_mul_self, map_one f]

/-- The identity is a group homomorphism. -/
@[to_additive]
instance id : is_group_hom (@id α) := { }

/-- The composition of two group homomorphisms is a group homomorphism. -/
@[to_additive] -- see Note [no instance on morphisms]
lemma comp {γ} [group γ] (g : β → γ) [is_group_hom g] : is_group_hom (g ∘ f) :=
{ ..is_mul_hom.comp _ _ }

/-- A group homomorphism is injective iff its kernel is trivial. -/
@[to_additive]
lemma injective_iff (f : α → β) [is_group_hom f] :
  function.injective f ↔ (∀ a, f a = 1 → a = 1) :=
⟨λ h _, by rw ← is_group_hom.map_one f; exact @h _ _,
  λ h x y hxy, by rw [← inv_inv (f x), inv_eq_iff_mul_eq_one, ← map_inv f,
      ← map_mul f] at hxy;
    simpa using inv_eq_of_mul_eq_one (h _ hxy)⟩

/-- The product of group homomorphisms is a group homomorphism if the target is commutative. -/
@[instance, priority 10, to_additive]
lemma mul {α β} [group α] [comm_group β]
  (f g : α → β) [is_group_hom f] [is_group_hom g] :
  is_group_hom (λa, f a * g a) :=
{ }

/-- The inverse of a group homomorphism is a group homomorphism if the target is commutative. -/
@[instance, to_additive]
lemma inv {α β} [group α] [comm_group β] (f : α → β) [is_group_hom f] :
  is_group_hom (λa, (f a)⁻¹) :=
{ }

end is_group_hom


namespace ring_hom
/-!
These instances look redundant, because `deprecated.ring` provides `is_ring_hom` for a `→+*`.
Nevertheless these are harmless, and helpful for stripping out dependencies on `deprecated.ring`.
-/
variables {R : Type*} {S : Type*}

section
<<<<<<< HEAD
variables [semiring R] [semiring S]
=======
variables [non_assoc_semiring R] [non_assoc_semiring S]
>>>>>>> bcd61b1d

instance (f : R →+* S) : is_monoid_hom f :=
{ map_one := f.map_one,
  map_mul := f.map_mul }

instance (f : R →+* S) : is_add_monoid_hom f :=
{ map_zero := f.map_zero,
  map_add := f.map_add }
end

section
variables [ring R] [ring S]

instance (f : R →+* S) : is_add_group_hom f :=
{ map_add := f.map_add }
end

end ring_hom

/-- Inversion is a group homomorphism if the group is commutative. -/
@[instance, to_additive neg.is_add_group_hom
"Negation is an `add_group` homomorphism if the `add_group` is commutative."]
lemma inv.is_group_hom [comm_group α] : is_group_hom (has_inv.inv : α → α) :=
{ map_mul := mul_inv }

namespace is_add_group_hom
variables [add_group α] [add_group β] (f : α → β) [is_add_group_hom f]

/-- Additive group homomorphisms commute with subtraction. -/
lemma map_sub (a b) : f (a - b) = f a - f b :=
calc f (a - b) = f (a + -b)   : congr_arg f (sub_eq_add_neg a b)
           ... = f a + f (-b) : is_add_hom.map_add f _ _
           ... = f a + -f b   : by rw [map_neg f]
           ... = f a - f b    : (sub_eq_add_neg _ _).symm

end is_add_group_hom

/-- The difference of two additive group homomorphisms is an additive group
homomorphism if the target is commutative. -/
@[instance]
lemma is_add_group_hom.sub {α β} [add_group α] [add_comm_group β]
  (f g : α → β) [is_add_group_hom f] [is_add_group_hom g] :
  is_add_group_hom (λa, f a - g a) :=
by { simp only [sub_eq_add_neg], exact is_add_group_hom.add f (λa, - g a) }

namespace units

variables {M : Type*} {N : Type*} [monoid M] [monoid N]

/-- The group homomorphism on units induced by a multiplicative morphism. -/
@[reducible] def map' (f : M → N) [is_monoid_hom f] : units M →* units N :=
  map (monoid_hom.of f)

@[simp] lemma coe_map' (f : M → N) [is_monoid_hom f] (x : units M) :
  ↑((map' f : units M → units N) x) = f x :=
rfl

instance coe_is_monoid_hom : is_monoid_hom (coe : units M → M) := (coe_hom M).is_monoid_hom

end units

namespace is_unit

variables {M : Type*} {N : Type*} [monoid M] [monoid N] {x : M}

lemma map' (f : M → N) {x : M} (h : is_unit x) [is_monoid_hom f] :
  is_unit (f x) :=
h.map (monoid_hom.of f)

end is_unit

lemma additive.is_add_hom [has_mul α] [has_mul β] (f : α → β) [is_mul_hom f] :
  @is_add_hom (additive α) (additive β) _ _ f :=
{ map_add := @is_mul_hom.map_mul α β _ _ f _ }

lemma multiplicative.is_mul_hom [has_add α] [has_add β] (f : α → β) [is_add_hom f] :
  @is_mul_hom (multiplicative α) (multiplicative β) _ _ f :=
{ map_mul := @is_add_hom.map_add α β _ _ f _ }

lemma additive.is_add_monoid_hom [mul_one_class α] [mul_one_class β] (f : α → β) [is_monoid_hom f] :
  @is_add_monoid_hom (additive α) (additive β) _ _ f :=
{ map_zero := @is_monoid_hom.map_one α β _ _ f _,
  ..additive.is_add_hom f }

lemma multiplicative.is_monoid_hom
  [add_zero_class α] [add_zero_class β] (f : α → β) [is_add_monoid_hom f] :
  @is_monoid_hom (multiplicative α) (multiplicative β) _ _ f :=
{ map_one := @is_add_monoid_hom.map_zero α β _ _ f _,
  ..multiplicative.is_mul_hom f }

lemma additive.is_add_group_hom [group α] [group β] (f : α → β) [is_group_hom f] :
  @is_add_group_hom (additive α) (additive β) _ _ f :=
{ map_add := @is_mul_hom.map_mul α β _ _ f _ }

lemma multiplicative.is_group_hom [add_group α] [add_group β] (f : α → β) [is_add_group_hom f] :
  @is_group_hom (multiplicative α) (multiplicative β) _ _ f :=
{ map_mul := @is_add_hom.map_add α β _ _ f _ }<|MERGE_RESOLUTION|>--- conflicted
+++ resolved
@@ -268,11 +268,7 @@
 variables {R : Type*} {S : Type*}
 
 section
-<<<<<<< HEAD
-variables [semiring R] [semiring S]
-=======
 variables [non_assoc_semiring R] [non_assoc_semiring S]
->>>>>>> bcd61b1d
 
 instance (f : R →+* S) : is_monoid_hom f :=
 { map_one := f.map_one,
