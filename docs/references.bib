
# To normalize:
# bibtool --preserve.key.case=on --preserve.keys=on --pass.comments=on --print.use.tab=off -s -i docs/references.bib -o docs/references.bib

# https://www.zbmath.org/ and https://mathscinet.ams.org/mathscinet
# (or the free tool https://mathscinet.ams.org/mrlookup)
# are good sources of complete bibtex entries for mathematics

# To link to an entry in `references.bib`, use the following formats:
#   [Author, *Title* (optional location)][bibkey]
@Article{         ahrens2017,
  author        = {Benedikt Ahrens and Peter LeFanu Lumsdaine},
  year          = {2019},
  title         = {Displayed Categories},
  journal       = {Logical Methods in Computer Science},
  volume        = {15},
  issue         = {1},
  doi           = {10.23638/LMCS-15(1:20)2019}
}

@Book{            aluffi2016,
  title         = {Algebra: Chapter 0},
  author        = {Aluffi, Paolo},
  series        = {Graduate Studies in Mathematics},
  volume        = {104},
  year          = {2016},
  publisher     = {American Mathematical Society},
  edition       = {Reprinted with corrections by the American Mathematical
                  Society}
}

@Book{            atiyah-macdonald,
  author        = {Atiyah, M. F. and Macdonald, I. G.},
  title         = {Introduction to commutative algebra},
  publisher     = {Addison-Wesley Publishing Co., Reading, Mass.-London-Don
                  Mills, Ont.},
  year          = {1969},
  pages         = {ix+128},
  mrclass       = {13.00},
  mrnumber      = {0242802},
  mrreviewer    = {J. A. Johnson}
}

@InProceedings{   avigad-carneiro-hudon2019,
  author        = {Jeremy Avigad and Mario M. Carneiro and Simon Hudon},
  editor        = {John Harrison and John O'Leary and Andrew Tolmach},
  title         = {Data Types as Quotients of Polynomial Functors},
  booktitle     = {10th International Conference on Interactive Theorem
                  Proving, {ITP} 2019, September 9-12, 2019, Portland, OR,
                  {USA}},
  series        = {LIPIcs},
  volume        = {141},
  pages         = {6:1--6:19},
  publisher     = {Schloss Dagstuhl - Leibniz-Zentrum f{\"{u}}r Informatik},
  year          = {2019},
  url           = {https://doi.org/10.4230/LIPIcs.ITP.2019.6},
  doi           = {10.4230/LIPIcs.ITP.2019.6},
  timestamp     = {Fri, 27 Sep 2019 15:57:06 +0200},
  biburl        = {https://dblp.org/rec/conf/itp/AvigadCH19.bib},
  bibsource     = {dblp computer science bibliography, https://dblp.org}
}

@Misc{            avigad_moura_kong-2017,
  author        = {Jeremy Avigad and Leonardo de Moura and Soonho Kong},
  title         = {{T}heorem {P}roving in {L}ean},
  year          = {2017},
  howpublished  = {\url{https://leanprover.github.io/theorem_proving_in_lean/}}
}

@Book{            axler2015,
  author        = {Sheldon Axler},
  title         = {Linear algebra done right. 3rd ed.},
  fjournal      = {Undergraduate Texts in Mathematics},
  journal       = {Undergraduate Texts Math.},
  issn          = {0172-6056; 2197-5604/e},
  edition       = {3rd ed.},
  isbn          = {978-3-319-11079-0/hbk; 978-3-319-11080-6/ebook},
  pages         = {xvii + 340},
  year          = {2015},
  publisher     = {Springer}
}

@Manual{          banasiak,
  author        = {Banasiak},
  title         = {Banach Lattices in Applications},
  organization  = {University of Pretoria},
  address       = {Pretoria, South Africa}
}

@Book{            beals2004,
  author        = {Richard Beals},
  title         = {Analysis. An introduction},
  publisher     = {Cambridge University Press},
  isbn          = {0521600472},
  year          = {2004}
}

@Article{         bernstein1912,
  author        = {Bernstein, S.},
  year          = {1912},
  title         = {Démonstration du théorème de Weierstrass fondée sur le
                  calcul des probabilités},
  journal       = {Comm. Kharkov Math. Soc.},
  volume        = {13},
  number        = {1–2}
}

@InProceedings{   beylin1996,
  author        = "Beylin, Ilya and Dybjer, Peter",
  editor        = "Berardi, Stefano and Coppo, Mario",
  title         = "Extracting a proof of coherence for monoidal categories
                  from a proof of normalization for monoids",
  booktitle     = "Types for Proofs and Programs",
  year          = "1996",
  publisher     = "Springer Berlin Heidelberg",
  address       = "Berlin, Heidelberg",
  pages         = "47--61",
  abstract      = "This paper studies the problem of coherence in category
                  theory from a type-theoretic viewpoint. We first show how a
                  Curry-Howard interpretation of a formal proof of
                  normalization for monoids almost directly yields a
                  coherence proof for monoidal categories. Then we formalize
                  this coherence proof in intensional intuitionistic type
                  theory and show how it relies on explicit reasoning about
                  proof objects for intensional equality. This formalization
                  has been checked in the proof assistant ALF.",
  isbn          = "978-3-540-70722-6"
}

@Book{            billingsley1999,
  author        = {Billingsley, Patrick},
  title         = {Convergence of probability measures},
  series        = {Wiley Series in Probability and Statistics: Probability
                  and Statistics},
  edition       = {Second},
  note          = {A Wiley-Interscience Publication},
  publisher     = {John Wiley \& Sons, Inc., New York},
  year          = {1999},
  pages         = {x+277},
  isbn          = {0-471-19745-9},
  mrclass       = {60B10 (28A33 60F17)},
  mrnumber      = {1700749},
  doi           = {10.1002/9780470316962},
  url           = {https://doi.org/10.1002/9780470316962}
}

@Article{         birkhoff1942,
  author        = {Birkhoff, Garrett},
  title         = {Lattice, ordered groups},
  journal       = {Ann. of Math. (2)},
  fjournal      = {Annals of Mathematics. Second Series},
  volume        = {43},
  year          = {1942},
  pages         = {298--331},
  issn          = {0003-486X},
  mrclass       = {20.0X},
  mrnumber      = {6550},
  mrreviewer    = {H. Wallman},
  doi           = {10.2307/1968871},
  url           = {https://doi.org/10.2307/1968871}
}

@Book{            borceux-vol1,
  title         = {Handbook of Categorical Algebra: Volume 1, Basic Category
                  Theory},
  author        = {Borceux, Francis},
  series        = {Encyclopedia of Mathematics},
  volume        = {50},
  year          = {1994},
  publisher     = {Cambridge University Press}
}

@Book{            borceux-vol2,
  title         = {Handbook of Categorical Algebra: Volume 2, Categories and
                  Structures},
  author        = {Borceux, Francis},
  series        = {Encyclopedia of Mathematics},
  volume        = {51},
  year          = {1994},
  publisher     = {Cambridge University Press}
}

@Book{            bourbaki1966,
  author        = {Bourbaki, Nicolas},
  title         = {Elements of mathematics. {G}eneral topology. {P}art 1},
  publisher     = {Hermann, Paris; Addison-Wesley Publishing Co., Reading,
                  Mass.-London-Don Mills, Ont.},
  year          = {1966},
  pages         = {vii+437},
  mrclass       = {54.00 (00.00)},
  mrnumber      = {0205210}
}

@Book{            bourbaki1968,
  author        = {Bourbaki, Nicolas},
  title         = {Lie groups and {L}ie algebras. {C}hapters 4--6},
  series        = {Elements of Mathematics (Berlin)},
  note          = {Translated from the 1968 French original by Andrew
                  Pressley},
  publisher     = {Springer-Verlag, Berlin},
  year          = {2002},
  pages         = {xii+300},
  isbn          = {3-540-42650-7},
  mrclass       = {17-01 (00A05 20E42 20F55 22-01)},
  mrnumber      = {1890629}
}

@Book{            bourbaki1975,
  author        = {Bourbaki, Nicolas},
  title         = {Lie groups and {L}ie algebras. {C}hapters 1--3},
  series        = {Elements of Mathematics (Berlin)},
  note          = {Translated from the French, Reprint of the 1989 English
                  translation},
  publisher     = {Springer-Verlag, Berlin},
  year          = {1998},
  pages         = {xviii+450},
  isbn          = {3-540-64242-0},
  mrclass       = {17Bxx (00A05 22Exx)},
  mrnumber      = {1728312}
}

@Book{            bourbaki1975b,
  author        = {Bourbaki, Nicolas},
  title         = {Lie groups and {L}ie algebras. {C}hapters 7--9},
  series        = {Elements of Mathematics (Berlin)},
  note          = {Translated from the 1975 and 1982 French originals by
                  Andrew Pressley},
  publisher     = {Springer-Verlag, Berlin},
  year          = {2005},
  pages         = {xii+434},
  isbn          = {3-540-43405-4},
  mrclass       = {17-01 (01A75 22-01)},
  mrnumber      = {2109105}
}

@Book{            bourbaki1981,
  author        = {Bourbaki, N.},
  title         = {Algebra. {II}. {C}hapters 4--7},
  series        = {Elements of Mathematics (Berlin)},
  note          = {Translated from the French by P. M. Cohn and J. Howie},
  publisher     = {Springer-Verlag, Berlin},
  year          = {1990},
  pages         = {vii+461},
  isbn          = {3-540-19375-8},
  mrclass       = {00A05 (12-01 13-01)},
  mrnumber      = {1080964}
}

@Article{         cadiou1972,
  title         = {Recursive definitions of partial functions and their
                  computations},
  doi           = {10.1145/942580.807072},
  number        = {14},
  journal       = {ACM SIGACT News},
  author        = {Cadiou, Jean Marie Cadiou and Manna, Zohar},
  year          = {1972},
  month         = {Jan},
  pages         = {58–65}
}

@Book{            calugareanu,
  author        = {C\v{a}lug\v{a}reanu, Grigore},
  year          = {2000},
  month         = {01},
  pages         = {},
  title         = {Lattice Concepts of Module Theory},
  doi           = {10.1007/978-94-015-9588-9}
}

@Misc{            carneiro2018matiyasevic,
  title         = {A {L}ean formalization of {M}atiyasevi{\v c}'s theorem},
  author        = {Mario Carneiro},
  year          = {2018},
  eprint        = {1802.01795},
  archiveprefix = {arXiv},
  primaryclass  = {math.LO}
}

@InProceedings{   carneiro2019,
  author        = {Mario M. Carneiro},
  editor        = {John Harrison and John O'Leary and Andrew Tolmach},
  title         = {Formalizing Computability Theory via Partial Recursive
                  Functions},
  booktitle     = {10th International Conference on Interactive Theorem
                  Proving, {ITP} 2019, September 9-12, 2019, Portland, OR,
                  {USA}},
  series        = {LIPIcs},
  volume        = {141},
  pages         = {12:1--12:17},
  publisher     = {Schloss Dagstuhl - Leibniz-Zentrum f{\"{u}}r Informatik},
  year          = {2019},
  url           = {https://doi.org/10.4230/LIPIcs.ITP.2019.12},
  doi           = {10.4230/LIPIcs.ITP.2019.12},
  timestamp     = {Fri, 27 Sep 2019 15:57:06 +0200},
  biburl        = {https://dblp.org/rec/conf/itp/Carneiro19.bib},
  bibsource     = {dblp computer science bibliography, https://dblp.org}
}

@Book{            cassels1967algebraic,
  title         = {Algebraic number theory: proceedings of an instructional
                  conference},
  author        = {Cassels, John William Scott and Fr{\"o}lich, Albrecht},
  year          = {1967},
  publisher     = {Academic Pr}
}

@InProceedings{   Chou1994,
  author        = {Chou, Ching-Tsun},
  booktitle     = {Higher Order Logic Theorem Proving and Its Applications},
  title         = {A formal theory of undirected graphs in higher-order
                  logic},
  year          = {1994},
  address       = {Berlin, Heidelberg},
  editor        = {Melham, Thomas F. and Camilleri, Juanito},
  pages         = {144--157},
  publisher     = {Springer Berlin Heidelberg},
  isbn          = {978-3-540-48803-3}
}

@InProceedings{   CL21,
  author        = {Commelin, Johan and Lewis, Robert Y.},
  title         = {Formalizing the Ring of Witt Vectors},
  year          = {2021},
  isbn          = {9781450382991},
  publisher     = {Association for Computing Machinery},
  address       = {New York, NY, USA},
  url           = {https://doi.org/10.1145/3437992.3439919},
  doi           = {10.1145/3437992.3439919},
  abstract      = {The ring of Witt vectors W R over a base ring R is an
                  important tool in algebraic number theory and lies at the
                  foundations of modern p-adic Hodge theory. W R has the
                  interesting property that it constructs a ring of
                  characteristic 0 out of a ring of characteristic p &gt; 1,
                  and it can be used more specifically to construct from a
                  finite field containing ℤ/pℤ the corresponding
                  unramified field extension of the p-adic numbers ℚp
                  (which is unique up to isomorphism). We formalize the
                  notion of a Witt vector in the Lean proof assistant, along
                  with the corresponding ring operations and other algebraic
                  structure. We prove in Lean that, for prime p, the ring of
                  Witt vectors over ℤ/pℤ is isomorphic to the ring of
                  p-adic integers ℤp. In the process we develop idioms to
                  cleanly handle calculations of identities between
                  operations on the ring of Witt vectors. These calculations
                  are intractable with a naive approach, and require a proof
                  technique that is usually skimmed over in the informal
                  literature. Our proofs resemble the informal arguments
                  while being fully rigorous.},
  booktitle     = {Proceedings of the 10th ACM SIGPLAN International
                  Conference on Certified Programs and Proofs},
  pages         = {264–277},
  numpages      = {14},
  keywords      = {ring theory, formal math, proof assistant, Lean, number
                  theory},
  location      = {Virtual, Denmark},
  series        = {CPP 2021}
}

@Book{            conway2001,
  author        = {Conway, J. H.},
  title         = {On numbers and games},
  edition       = {Second},
  publisher     = {A K Peters, Ltd., Natick, MA},
  year          = {2001},
  pages         = {xii+242},
  isbn          = {1-56881-127-6},
  mrclass       = {00A08 (05-01 91A05)},
  mrnumber      = {1803095}
}

@InProceedings{   deligne_formulaire,
  author        = {Deligne, P.},
  title         = {Courbes elliptiques: formulaire d'apr\`es {J}. {T}ate},
  booktitle     = {Modular functions of one variable, {IV} ({P}roc.
                  {I}nternat. {S}ummer {S}chool, {U}niv. {A}ntwerp,
                  {A}ntwerp, 1972)},
  pages         = {53--73. Lecture Notes in Math., Vol. 476},
  year          = {1975},
  mrclass       = {14K15 (10D05)},
  mrnumber      = {0387292},
  mrreviewer    = {Jacques Velu}
}

@Article{         dyckhoff_1992,
  author        = {Dyckhoff, Roy},
  title         = {Contraction-free sequent calculi for intuitionistic
                  logic},
  journal       = {Journal of Symbolic Logic},
  number        = {3},
  year          = {1992},
  pages         = {795–807},
  volume        = {57},
  publisher     = {Cambridge University Press},
  doi           = {10.2307/2275431}
}

@Book{            EinsiedlerWard2017,
  author        = {Einsiedler, Manfred and Ward, Thomas},
  title         = {Functional Analysis, Spectral Theory, and Applications},
  year          = 2017,
  publisher     = {Springer},
  doi           = {10.1007/978-3-319-58540-6}
}

@Book{            Elephant,
  title         = {Sketches of an Elephant – A Topos Theory Compendium},
  author        = {Peter Johnstone},
  year          = {2002},
  publisher     = {Oxford University Press}
}

@Article{         erdosrenyisos,
  author        = {P. Erd\"os, A.R\'enyi, and V. S\'os},
  title         = {On a problem of graph theory},
  journal       = {Studia Sci. Math.},
  number        = {1},
  year          = {1966},
  pages         = {215--235},
  url           = {https://www.renyi.hu/~p_erdos/1966-06.pdf}
}

@Book{            Federer1996,
  author        = {Herbert Federer},
  title         = {Geometric Measure Theory},
  series        = {Classics in Mathematics},
  year          = {1996},
  publisher     = {Springer-Verlag Berlin Heidelberg},
  issn          = {1431-0821},
  doi           = {10.1007/978-3-642-62010-2},
  numpages      = {677}
}

@Article{         FennRourke1992,
  author        = {Fenn, Roger and Rourke, Colin},
  journal       = {Journal of Knot Theory and its Ramifications},
  title         = {Racks and links in codimension two},
  year          = {1992},
  issn          = {0218-2165},
  number        = {4},
  pages         = {343--406},
  volume        = {1},
  doi           = {10.1142/S0218216592000203},
  keywords      = {57M25 (57N10)},
  mrnumber      = {1194995}
}

@InProceedings{   flypitch_cpp,
  doi           = {10.1145/3372885.3373826},
  url           = {https://doi.org/10.1145/3372885.3373826},
  year          = {2020},
  month         = jan,
  publisher     = {{ACM}},
  author        = {Jesse Michael Han and Floris van Doorn},
  title         = {A formal proof of the independence of the continuum
                  hypothesis},
  booktitle     = {Proceedings of the 9th {ACM} {SIGPLAN} International
                  Conference on Certified Programs and Proofs}
}

@InProceedings{   flypitch_itp,
  author        = {Jesse Michael Han and Floris van Doorn},
  title         = {{A Formalization of Forcing and the Unprovability of the
                  Continuum Hypothesis}},
  booktitle     = {10th International Conference on Interactive Theorem
                  Proving (ITP 2019)},
  pages         = {19:1--19:19},
  series        = {Leibniz International Proceedings in Informatics
                  (LIPIcs)},
  isbn          = {978-3-95977-122-1},
  issn          = {1868-8969},
  year          = {2019},
  volume        = {141},
  editor        = {John Harrison and John O'Leary and Andrew Tolmach},
  publisher     = {Schloss Dagstuhl--Leibniz-Zentrum fuer Informatik},
  address       = {Dagstuhl, Germany},
  url           = {http://drops.dagstuhl.de/opus/volltexte/2019/11074},
  urn           = {urn:nbn:de:0030-drops-110742},
  doi           = {10.4230/LIPIcs.ITP.2019.19},
  annote        = {Keywords: Interactive theorem proving, formal
                  verification, set theory, forcing, independence proofs,
                  continuum hypothesis, Boolean-valued models, Lean}
}

@book {fremlin_vol2,
    AUTHOR = {Fremlin, David H.},
     TITLE = {Measure theory. {V}ol. 2},
      NOTE = {Broad foundations,
              2010 edition},
 PUBLISHER = {Torres Fremlin, Colchester},
      YEAR = {2010},
      ISBN = {0-9538129-2-8},
}

@Book{            fuchs1963,
  author        = {Fuchs, L.},
  title         = {Partially ordered algebraic systems},
  publisher     = {Pergamon Press, Oxford-London-New York-Paris;
                  Addison-Wesley Publishing Co., Inc., Reading, Mass.-Palo
                  Alto, Calif.-London},
  year          = {1963},
  pages         = {ix+229},
  mrclass       = {06.00 (20.00)},
  mrnumber      = {0171864},
  mrreviewer    = {P. F. Conrad}
}

@InProceedings{   fuerer-lochbihler-schneider-traytel2020,
  author        = {Basil F{\"{u}}rer and Andreas Lochbihler and Joshua
                  Schneider and Dmitriy Traytel},
  editor        = {Nicolas Peltier and Viorica Sofronie{-}Stokkermans},
  title         = {Quotients of Bounded Natural Functors},
  booktitle     = {Automated Reasoning - 10th International Joint Conference,
                  {IJCAR} 2020, Paris, France, July 1-4, 2020, Proceedings,
                  Part {II}},
  series        = {Lecture Notes in Computer Science},
  volume        = {12167},
  pages         = {58--78},
  publisher     = {Springer},
  year          = {2020},
  url           = {https://doi.org/10.1007/978-3-030-51054-1\_4},
  doi           = {10.1007/978-3-030-51054-1\_4},
  timestamp     = {Mon, 06 Jul 2020 09:05:32 +0200},
  biburl        = {https://dblp.org/rec/conf/cade/FurerLST20.bib},
  bibsource     = {dblp computer science bibliography, https://dblp.org}
}

@Article{         furedi-loeb1994,
  author        = {Zolt\'an {F\"uredi} and Peter A. {Loeb}},
  journal       = {{Proc. Am. Math. Soc.}},
  title         = {{On the best constant for the Besicovitch covering
                  theorem}},
  year          = {1994},
  issn          = {0002-9939},
  number        = {4},
  pages         = {1063--1073},
  volume        = {121},
  doi           = {10.2307/2161215},
  fjournal      = {{Proceedings of the American Mathematical Society}},
  language      = {English},
  msc2010       = {28A75 05B40 51M16},
  publisher     = {American Mathematical Society (AMS), Providence, RI},
  zbl           = {0802.28002}
}

@InProceedings{   Gallier2011Notes,
  title         = {Notes on Differential Geometry and Lie Groups},
  author        = {J. Gallier and J. Quaintance},
  year          = {2011},
  url           = {https://www.cis.upenn.edu/~cis610/diffgeom-n.pdf}
}

@Article{         ghys87:groupes,
  author        = {Étienne Ghys},
  title         = {Groupes d'homéomorphismes du cercle et cohomologie
                  bornée},
  journal       = {Contemporary Mathematics},
  year          = 1987,
  volume        = 58,
  number        = {III},
  pages         = {81-106},
  doi           = {10.1090/conm/058.3/893858},
  language      = {french}
}

@Article{         gibbons2009,
  title         = {The essence of the Iterator pattern},
  volume        = {19},
  issn          = {0956-7968, 1469-7653},
  url           = {https://www.cambridge.org/core/product/identifier/S0956796809007291/type/journal_article},
  doi           = {10.1017/S0956796809007291},
  language      = {en},
  number        = {3-4},
  urldate       = {2021-10-24},
  journal       = {Journal of Functional Programming},
  author        = {Gibbons, Jeremy and Oliveira, BRUNO C. d. S.},
  month         = jul,
  year          = {2009},
  pages         = {377--402}
}

@Book{            GierzEtAl1980,
  author        = {Gierz, Gerhard and Hofmann, Karl Heinrich and Keimel,
                  Klaus and Lawson, Jimmie D. and Mislove, Michael W. and
                  Scott, Dana S.},
  title         = {A compendium of continuous lattices},
  publisher     = {Springer-Verlag, Berlin-New York},
  year          = {1980},
  pages         = {xx+371},
  isbn          = {3-540-10111-X},
  mrclass       = {06B30 (03G10 30G30 54H12)},
  mrnumber      = {614752},
  mrreviewer    = {James W. Lea, Jr.}
}

@Book{            Gordon55,
  author        = {Russel A. Gordon},
  title         = {The integrals of Lebesgue, Denjoy, Perron, and Henstock},
  isbn          = {0-8218-3805-9},
  year          = {1955},
  series        = {Graduate Studies in Mathematics},
  volume        = 4,
  publisher     = {American Mathematical Society, Providence, R.I}
}

@Book{            gouvea1997,
  author        = {Gouv\^{e}a, Fernando Q.},
  title         = {{$p$}-adic numbers},
  series        = {Universitext},
  edition       = {Second},
  note          = {An introduction},
  publisher     = {Springer-Verlag, Berlin},
  year          = {1997},
  pages         = {vi+298},
  isbn          = {3-540-62911-4},
  mrclass       = {11S80 (11-01 12J25)},
  mrnumber      = {1488696},
  doi           = {10.1007/978-3-642-59058-0},
  url           = {https://doi.org/10.1007/978-3-642-59058-0}
}

@Book{            Gratzer2011,
  author        = {Gr{\"a}tzer, George},
  title         = {Lattice Theory: Foundation},
  year          = {2011},
  publisher     = {Springer, Basel},
  pages         = {xxx+614},
  isbn          = {978-3-0348-0018-1},
  doi           = {10.1007/978-3-0348-0018-1},
  mrnumber      = {2768581}
}

@Book{            gunter1992,
  title         = {Semantics of Programming Languages: Structures and
                  Techniques},
  isbn          = {0262570955},
  publisher     = {MIT Press},
  author        = {Gunter, Carl A.},
  year          = {1992}
}

@Article{         Gusakov2021,
  author        = {Alena Gusakov and Bhavik Mehta and Kyle A. Miller},
  title         = {Formalizing Hall's Marriage Theorem in Lean},
  eprint        = {2101.00127},
  eprintclass   = {math.CO},
  eprinttype    = {arXiv},
  keywords      = {math.CO, cs.LO, 05-04 (Primary) 05C70, 68R05 (Secondary)}
}

@Article{         Hall1935,
  author        = {P. Hall},
  journal       = {Journal of the London Mathematical Society},
  title         = {On Representatives of Subsets},
  year          = {1935},
  month         = {jan},
  number        = {1},
  pages         = {26--30},
  volume        = {s1-10},
  doi           = {10.1112/jlms/s1-10.37.26},
  publisher     = {Wiley}
}

@Book{            halmos1950measure,
  author        = {Halmos, Paul R},
  title         = {Measure theory},
  publisher     = {Springer-Verlag New York},
  year          = 1950,
  isbn          = {978-1-4684-9440-2},
  doi           = {10.1007/978-1-4684-9440-2}
}

@Book{            halmos2013measure,
  title         = {Measure theory},
  author        = {Halmos, Paul R},
  volume        = {18},
  year          = {1950},
  publisher     = {Springer},
  isbn          = {0-387-90088-8}
}

@Article{         Halpern1966,
  author        = {Halpern, James D.},
  journal       = {Proc. Amer. Math. Soc.},
  title         = {Bases in vector spaces and the axiom of choice},
  year          = {1966},
  issn          = {0002-9939},
  pages         = {670--673},
  volume        = {17},
  doi           = {10.2307/2035388},
  fjournal      = {Proceedings of the American Mathematical Society},
  mrclass       = {04.00},
  mrnumber      = {194340},
  mrreviewer    = {Ivan Singer}
}

@Book{            har77,
  author        = {Hartshorne, Robin},
  title         = {Algebraic geometry},
  note          = {Graduate Texts in Mathematics, No. 52},
  publisher     = {Springer-Verlag, New York-Heidelberg},
  year          = {1977},
  pages         = {xvi+496},
  isbn          = {0-387-90244-9},
  mrclass       = {14-01},
  mrnumber      = {0463157},
  mrreviewer    = {Robert Speiser}
}

@Book{            hardy2008introduction,
  title         = {An Introduction to the Theory of Numbers},
  author        = {Hardy, GH and Wright, EM and Heath-Brown, Roger and
                  Silverman, Joseph},
  year          = {2008},
  publisher     = {Oxford University Press}
}

@Article{         Haze09,
  title         = {Witt vectors. Part 1},
  isbn          = {9780444532572},
  issn          = {1570-7954},
  url           = {http://dx.doi.org/10.1016/S1570-7954(08)00207-6},
  doi           = {10.1016/s1570-7954(08)00207-6},
  journal       = {Handbook of Algebra},
  publisher     = {Elsevier},
  author        = {Hazewinkel, Michiel},
  year          = {2009},
  pages         = {319–472}
}

@Article{         Higman52,
  author        = {Higman, Graham},
  title         = {Ordering by Divisibility in Abstract Algebras},
  journal       = {Proceedings of the London Mathematical Society},
  volume        = {s3-2},
  number        = {1},
  pages         = {326-336},
  doi           = {https://doi.org/10.1112/plms/s3-2.1.326},
  year          = {1952}
}

@Book{            Hofstadter-1979,
  author        = "Douglas R Hofstadter",
  title         = "{{G}ödel, {E}scher, {B}ach: an eternal golden braid}",
  publisher     = "Basic Books",
  address       = "New York, NY",
  series        = "Penguin books",
  year          = "1979"
}

@Misc{            howard,
  title         = {Second Order Elliptic PDE: The Lax-Milgram Theorem},
  url           = {https://www.math.tamu.edu/~phoward/m612/s20/elliptic2.pdf},
  journal       = {M612: Partial Differential Equations},
  author        = {Howard, Peter}
}

@Book{            HubbardWest-ode,
  author        = {John H. Hubbard and Beverly H. West},
  title         = {Differential Equations: A Dynamical Systems Approach},
  subtitle      = {Ordinary Differential Equations},
  year          = {1991},
  publisher     = {Springer},
  location      = {New York},
  volume        = {5},
  isbn          = {978-1-4612-8693-6},
  doi           = {10.1007/978-1-4612-4192-8},
  pages         = {XX, 350}
}

@Article{         huneke2002,
  author        = {Huneke, Craig},
  title         = {The Friendship Theorem},
  publisher     = {Mathematical Association of America},
  year          = {2002},
  pages         = {192--194},
  journal       = {The American Mathematical Monthly},
  issn          = {00029890, 19300972},
  volume        = {109},
  number        = {2},
  doi           = {10.1080/00029890.2002.11919853},
  url           = {https://doi.org/10.1080/00029890.2002.11919853}
}

@Book{            james1999,
  author        = {James, Ioan},
  title         = {Topologies and uniformities},
  series        = {Springer Undergraduate Mathematics Series},
  note          = {Revised version of {{\i}t Topological and uniform spaces}
                  [Springer, New York, 1987; MR0884154 (89b:54001)]},
  publisher     = {Springer-Verlag London, Ltd., London},
  year          = {1999},
  pages         = {xvi+230},
  isbn          = {1-85233-061-9},
  mrclass       = {54-01 (54A05 54E15)},
  mrnumber      = {1687407},
  mrreviewer    = {Hans-Peter A. K\"{u}nzi},
  doi           = {10.1007/978-1-4471-3994-2},
  url           = {https://doi.org/10.1007/978-1-4471-3994-2}
}

@Article{         joyal1977,
  author        = {André Joyal},
  title         = {Remarques sur la théorie des jeux à deux personnes},
  journal       = {Gazette des Sciences Mathematiques du Québec},
  volume        = {1},
  number        = {4},
  pages         = {46--52},
  year          = {1977},
  note          = {(English translation at
                  https://bosker.files.wordpress.com/2010/12/joyal-games.pdf)}
}

@Article{         Joyce1982,
  author        = {David Joyce},
  title         = {A classifying invariant of knots, the knot quandle},
  journal       = {Journal of Pure and Applied Algebra},
  year          = {1982},
  volume        = {23},
  number        = {1},
  month         = {1},
  pages         = {37--65},
  doi           = {10.1016/0022-4049(82)90077-9},
  publisher     = {Elsevier {BV}}
}

@Book{            katz_mazur,
  author        = {Katz, Nicholas M. and Mazur, Barry},
  title         = {Arithmetic moduli of elliptic curves},
  series        = {Annals of Mathematics Studies},
  volume        = {108},
  publisher     = {Princeton University Press, Princeton, NJ},
  year          = {1985},
  pages         = {xiv+514},
  isbn          = {0-691-08349-5; 0-691-08352-5},
  mrclass       = {11G05 (11F11 14G25 14K15)},
  mrnumber      = {772569},
  mrreviewer    = {Kenneth A. Ribet},
  doi           = {10.1515/9781400881710},
  url           = {https://doi.org/10.1515/9781400881710}
}

<<<<<<< HEAD
@book {kechris1995,
    AUTHOR = {Kechris, Alexander S.},
     TITLE = {Classical descriptive set theory},
    SERIES = {Graduate Texts in Mathematics},
    VOLUME = {156},
 PUBLISHER = {Springer-Verlag, New York},
      YEAR = {1995},
     PAGES = {xviii+402},
      ISBN = {0-387-94374-9},
   MRCLASS = {03E15 (03-01 03-02 04A15 28A05 54H05 90D44)},
  MRNUMBER = {1321597},
MRREVIEWER = {Jakub Jasi\'{n}ski},
       DOI = {10.1007/978-1-4612-4190-4},
       URL = {https://doi.org/10.1007/978-1-4612-4190-4},
}

@article{         kleiman1979,
=======
@Article{         kleiman1979,
>>>>>>> 2508cbd9
  author        = {Kleiman, Steven Lawrence},
  title         = {Misconceptions about {$K\_X$}},
  journal       = {Enseign. Math. (2)},
  volume        = {25},
  year          = {1979},
  number        = {3-4},
  pages         = {203--206},
  url           = {http://dx.doi.org/10.5169/seals-50379}
}

@Article{         lazarus1973,
  author        = {Michel Lazarus},
  title         = {Les familles libres maximales d'un module ont-elles le
                  meme cardinal?},
  journal       = {Pub. Sem. Math. Rennes},
  volume        = {4},
  year          = {1973},
  pages         = {1--12},
  url           = {http://www.numdam.org/article/PSMIR_1973___4_A4_0.pdf}
}

@InProceedings{   lewis2019,
  author        = {Lewis, Robert Y.},
  title         = {A Formal Proof of {H}ensel's Lemma over the {$p$}-adic
                  Integers},
  booktitle     = {Proceedings of the 8th ACM SIGPLAN International
                  Conference on Certified Programs and Proofs},
  series        = {CPP 2019},
  year          = {2019},
  isbn          = {978-1-4503-6222-1},
  location      = {Cascais, Portugal},
  pages         = {15--26},
  numpages      = {12},
  url           = {http://doi.acm.org/10.1145/3293880.3294089},
  doi           = {10.1145/3293880.3294089},
  acmid         = {3294089},
  publisher     = {ACM},
  address       = {New York, NY, USA},
  keywords      = {Hensel's lemma, Lean, formal proof, p-adic}
}

@Book{            LurieSAG,
  title         = {Spectral Algebraic Geometry},
  author        = {Jacob Lurie},
  url           = {https://www.math.ias.edu/~lurie/papers/SAG-rootfile.pdf},
  year          = {last updated 2018}
}

@Book{            marcus1977number,
  title         = {Number fields},
  author        = {Marcus, Daniel A and Sacco, Emanuele},
  volume        = {2},
  year          = {1977},
  publisher     = {Springer}
}

@Article{         markowsky1976,
  title         = {Chain-complete posets and directed sets with
                  applications},
  volume        = {6},
  doi           = {10.1007/bf02485815},
  number        = {1},
  journal       = {Algebra Universalis},
  author        = {Markowsky, George},
  year          = {1976},
  month         = {Dec},
  pages         = {53–68}
}

@InProceedings{   mcbride1996,
  title         = {Inverting inductively defined relations in {LEGO}},
  author        = {McBride, Conor},
  booktitle     = {International Workshop on Types for Proofs and Programs},
  pages         = {236--253},
  year          = {1996},
  organization  = {Springer}
}

@Book{            MeyerNieberg1991,
  author        = {Meyer-Nieberg, Peter},
  title         = {Banach lattices},
  series        = {Universitext},
  publisher     = {Springer-Verlag, Berlin},
  year          = {1991},
  pages         = {xvi+395},
  isbn          = {3-540-54201-9},
  mrclass       = {46B42 (46A40 47B60)},
  mrnumber      = {1128093},
  mrreviewer    = {Yu. A. Abramovich},
  doi           = {10.1007/978-3-642-76724-1},
  url           = {https://doi.org/10.1007/978-3-642-76724-1}
}

@Book{            miraglia2006introduction,
  title         = {An Introduction to Partially Ordered Structures and
                  Sheaves},
  author        = {Miraglia, F.},
  isbn          = {9788876990359},
  series        = {Contemporary logic},
  year          = {2006},
  publisher     = {Polimetrica}
}

@Book{            MM92,
  title         = {Sheaves in geometry and logic: A first introduction to
                  topos theory},
  author        = {MacLane, Saunders and Moerdijk, Ieke},
  year          = {1992},
  publisher     = {Springer Science \& Business Media}
}

@Article{         MR0236876,
  title         = {A new proof that metric spaces are paracompact},
  author        = {Mary Ellen Rudin},
  year          = 1969,
  journal       = {Proc. Amer. Math. Soc.},
  volume        = {20},
  pages         = {603},
  mrnumber      = {0236876},
  doi           = {10.1090/S0002-9939-1969-0236876-3}
}

@Book{            MR0302656,
  author        = {Demazure, Michel and Gabriel, Pierre},
  title         = {Groupes alg\'{e}briques. {T}ome {I}: {G}\'{e}om\'{e}trie
                  alg\'{e}brique, g\'{e}n\'{e}ralit\'{e}s, groupes commutatifs},
  note          = {Avec un appendice {{\i}t Corps de classes local} par
                  Michiel Hazewinkel},
  publisher     = {Masson \& Cie, \'{E}diteur, Paris; North-Holland
                  Publishing Co., Amsterdam},
  year          = {1970},
  pages         = {xxvi+700},
  mrclass       = {14L15 (20G35)},
  mrnumber      = {0302656},
  mrreviewer    = {J.-E. Bertin}
}

@Article{         MR1167694,
  author        = {Blass, Andreas},
  title         = {A game semantics for linear logic},
  journal       = {Ann. Pure Appl. Logic},
  fjournal      = {Annals of Pure and Applied Logic},
  volume        = {56},
  year          = {1992},
  number        = {1-3},
  pages         = {183--220},
  issn          = {0168-0072},
  mrclass       = {03B70 (68Q55)},
  mrnumber      = {1167694},
  mrreviewer    = {Fangmin Song},
  doi           = {10.1016/0168-0072(92)90073-9},
  url           = {https://doi.org/10.1016/0168-0072(92)90073-9}
}

@Book{            MR1237403,
  author        = {Lidl, R. and Mullen, G. L. and Turnwald, G.},
  title         = {Dickson polynomials},
  series        = {Pitman Monographs and Surveys in Pure and Applied
                  Mathematics},
  volume        = {65},
  publisher     = {Longman Scientific \& Technical, Harlow; copublished in
                  the United States with John Wiley \& Sons, Inc., New York},
  year          = {1993},
  pages         = {vi+207},
  isbn          = {0-582-09119-5},
  mrclass       = {11T06 (12E05 13B25 33C80 94A60)},
  mrnumber      = {1237403},
  mrreviewer    = {S. D. Cohen}
}

@Article{         MR25465,
  author        = {van der Waerden, B. L.},
  title         = {Free products of groups},
  journal       = {Amer. J. Math.},
  fjournal      = {American Journal of Mathematics},
  volume        = {70},
  year          = {1948},
  pages         = {527--528},
  issn          = {0002-9327},
  mrclass       = {20.0X},
  mrnumber      = {25465},
  mrreviewer    = {P. Hall},
  doi           = {10.2307/2372196},
  url           = {https://doi.org/10.2307/2372196}
}

@Article{         MR317916,
  author        = {Davis, Martin},
  title         = {Hilbert's tenth problem is unsolvable},
  journal       = {Amer. Math. Monthly},
  fjournal      = {American Mathematical Monthly},
  volume        = {80},
  year          = {1973},
  pages         = {233--269},
  issn          = {0002-9890},
  mrclass       = {02G05 (10B99 10N05)},
  mrnumber      = {317916},
  mrreviewer    = {R. L. Goodstein},
  doi           = {10.2307/2318447},
  url           = {https://doi.org/10.2307/2318447}
}

@Article{         MR32592,
  author        = {Motzkin, Th.},
  title         = {The {E}uclidean algorithm},
  journal       = {Bull. Amer. Math. Soc.},
  fjournal      = {Bulletin of the American Mathematical Society},
  volume        = {55},
  year          = {1949},
  pages         = {1142--1146},
  issn          = {0002-9904},
  mrclass       = {09.1X},
  mrnumber      = {32592},
  mrreviewer    = {B. N. Moyls},
  doi           = {10.1090/S0002-9904-1949-09344-8},
  url           = {https://doi.org/10.1090/S0002-9904-1949-09344-8}
}

@Article{         MR3790629,
  author        = {Bell, J. S.},
  title         = {On the {E}instein {P}odolsky {R}osen paradox},
  journal       = {Phys. Phys. Fiz.},
  fjournal      = {Physics Physique Fizika},
  volume        = {1},
  year          = {1964},
  number        = {3},
  pages         = {195--200},
  issn          = {0554-128X},
  mrclass       = {DML},
  mrnumber      = {3790629},
  doi           = {10.1103/PhysicsPhysiqueFizika.1.195},
  url           = {https://doi.org/10.1103/PhysicsPhysiqueFizika.1.195}
}

@Article{         MR399081,
  author        = {Hiblot, Jean-Jacques},
  title         = {Des anneaux euclidiens dont le plus petit algorithme n'est
                  pas \`a valeurs finies},
  journal       = {C. R. Acad. Sci. Paris S\'{e}r. A-B},
  fjournal      = {Comptes Rendus Hebdomadaires des S\'{e}ances de
                  l'Acad\'{e}mie des Sciences. S\'{e}ries A et B},
  volume        = {281},
  year          = {1975},
  number        = {12},
  pages         = {Ai, A411--A414},
  issn          = {0151-0509},
  mrclass       = {13F15 (12A20)},
  mrnumber      = {399081},
  mrreviewer    = {N. Sankaran}
}

@InCollection{    MR541021,
  author        = {Nagata, Masayoshi},
  title         = {On {E}uclid algorithm},
  booktitle     = {C. {P}. {R}amanujam---a tribute},
  series        = {Tata Inst. Fund. Res. Studies in Math.},
  volume        = {8},
  pages         = {175--186},
  publisher     = {Springer, Berlin-New York},
  year          = {1978},
  mrclass       = {13F07},
  mrnumber      = {541021},
  mrreviewer    = {Daniel Lazard}
}

@Article{         MR577178,
  author        = {Cirel\cprime son, B. S.},
  title         = {Quantum generalizations of {B}ell's inequality},
  journal       = {Lett. Math. Phys.},
  fjournal      = {Letters in Mathematical Physics. A Journal for the Rapid
                  Dissemination of Short Contributions in the Field of
                  Mathematical Physics},
  volume        = {4},
  year          = {1980},
  number        = {2},
  pages         = {93--100},
  issn          = {0377-9017},
  mrclass       = {81B05},
  mrnumber      = {577178},
  doi           = {10.1007/BF00417500},
  url           = {https://doi.org/10.1007/BF00417500}
}

@Article{         Nash-Williams63,
  title         = {On well-quasi-ordering finite trees},
  volume        = {59},
  doi           = {10.1017/S0305004100003844},
  number        = {4},
  journal       = {Mathematical Proceedings of the Cambridge Philosophical
                  Society},
  publisher     = {Cambridge University Press},
  author        = {Nash-Williams, C. St. J. A.},
  year          = {1963},
  pages         = {833–835}
}

@Book{            Neukirch1992,
  author        = {Neukirch, J.},
  title         = {Algebraic number theory},
  series        = {Fundamental Principles of Mathematical Sciences},
  volume        = {322},
  note          = {Translated from the 1992 German original and with a note
                  by Norbert Schappacher, With a foreword by G. Harder},
  publisher     = {Springer-Verlag, Berlin},
  year          = {1999},
  pages         = {xviii+571},
  isbn          = {3-540-65399-6},
  doi           = {10.1007/978-3-662-03983-0}
}

@Article{         orosi2018faulhaber,
  author        = {Greg {Orosi}},
  title         = {{A simple derivation of Faulhaber's formula}},
  fjournal      = {{Applied Mathematics E-Notes}},
  journal       = {{Appl. Math. E-Notes}},
  issn          = {1607-2510/e},
  volume        = {18},
  pages         = {124--126},
  year          = {2018},
  publisher     = {Tsing Hua University, Department of Mathematics, Hsinchu},
  language      = {English},
  msc2010       = {41A58 30K05},
  zbl           = {1411.41023}
}

@Article{         phillips1940,
  author        = {Phillips, Ralph S.},
  title         = {Integration in a convex linear topological space},
  journal       = {Trans. Amer. Math. Soc.},
  fjournal      = {Transactions of the American Mathematical Society},
  volume        = {47},
  year          = {1940},
  pages         = {114--145},
  issn          = {0002-9947},
  mrclass       = {46.3X},
  mrnumber      = {2707},
  mrreviewer    = {B. J. Pettis},
  doi           = {10.2307/1990004},
  url           = {https://doi.org/10.2307/1990004}
}

@Misc{            ponton2020chebyshev,
  title         = {Roots of {C}hebyshev polynomials: a purely algebraic
                  approach},
  author        = {Lionel Ponton},
  year          = {2020},
  eprint        = {2008.03575},
  archiveprefix = {arXiv},
  primaryclass  = {math.NT}
}

@Misc{            pöschel2017siegelsternberg,
  title         = {On the Siegel-Sternberg linearization theorem},
  author        = {Jürgen Pöschel},
  year          = {2017},
  eprint        = {1702.03691},
  archiveprefix = {arXiv},
  primaryclass  = {math.DS}
}

@Book{            riehl2017,
  author        = {Riehl, Emily},
  title         = {Category theory in context},
  publisher     = {Dover Publications},
  year          = {2017},
  isbn          = {048680903X},
  url           = {http://www.math.jhu.edu/~eriehl/context.pdf}
}

@Book{            rudin2006real,
  title         = {Real and Complex Analysis},
  author        = {Rudin, Walter},
  year          = {1987},
  publisher     = {McGraw-Hill Book Company},
  edition       = {Third Edition},
  isbn          = {0-07-100276-6}
}

@Book{            samuel1967,
  author        = {Samuel, Pierre},
  title         = {Th\'{e}orie alg\'{e}brique des nombres},
  publisher     = {Hermann, Paris},
  year          = {1967},
  pages         = {130},
  mrclass       = {10.65 (12.00)},
  mrnumber      = {0215808}
}

@Book{            schaefer1966,
  title         = {Topological Vector Spaces},
  author        = {Schaefer, H.H.},
  lccn          = {65024692},
  series        = {Graduate Texts in Mathematics},
  year          = {1966},
  publisher     = {Macmillan}
}

@Misc{            schleicher_stoll,
  author        = {Dierk Schleicher and Michael Stoll},
  title         = {An introduction to {C}onway's games and numbers},
  url           = {http://www.cs.cmu.edu/afs/cs/academic/class/15859-s05/www/lecture-notes/comb-games-notes.pdf}
}

@Misc{            scholze2011perfectoid,
  title         = {Perfectoid spaces},
  author        = {Peter Scholze},
  year          = {2011},
  eprint        = {1111.4914},
  archiveprefix = {arXiv},
  primaryclass  = {math.AG}
}

@Book{            seligman1967,
  author        = {Seligman, G. B.},
  title         = {Modular {L}ie algebras},
  series        = {Ergebnisse der Mathematik und ihrer Grenzgebiete, Band
                  40},
  publisher     = {Springer-Verlag New York, Inc., New York},
  year          = {1967},
  pages         = {ix+165},
  mrclass       = {17.30 (22.00)},
  mrnumber      = {0245627},
  mrreviewer    = {R. E. Block}
}

@Book{            serre1965,
  author        = {Serre, Jean-Pierre},
  title         = {Complex semisimple {L}ie algebras},
  note          = {Translated from the French by G. A. Jones},
  publisher     = {Springer-Verlag, New York},
  year          = {1987},
  pages         = {x+74},
  isbn          = {0-387-96569-6},
  mrclass       = {17-01 (17B20)},
  mrnumber      = {914496},
  doi           = {10.1007/978-1-4757-3910-7},
  url           = {https://doi.org/10.1007/978-1-4757-3910-7}
}

@Book{            simon2011,
  author        = {Simon, Barry},
  title         = {Convexity: An Analytic Viewpoint},
  year          = {2011},
  series        = {Cambridge Tracts in Mathematics},
  publisher     = {Cambridge University Press},
  place         = {Cambridge},
  doi           = {10.1017/CBO9780511910135},
  collection    = {Cambridge Tracts in Mathematics}
}

@Book{            soare1987,
  author        = {Soare, Robert I.},
  title         = {Recursively enumerable sets and degrees},
  series        = {Perspectives in Mathematical Logic},
  note          = {A study of computable functions and computably generated
                  sets},
  publisher     = {Springer-Verlag, Berlin},
  year          = {1987},
  pages         = {xviii+437},
  isbn          = {3-540-15299-7},
  mrclass       = {03-02 (03D20 03D25 03D30)},
  mrnumber      = {882921},
  mrreviewer    = {Peter G. Hinman},
  doi           = {10.1007/978-3-662-02460-7}
}

@Article{         Stone1935,
  author        = {Stone, M. H.},
  year          = {1935},
  title         = {Postulates for Boolean Algebras and Generalized Boolean
                  Algebras},
  journal       = {American Journal of Mathematics},
  volume        = {57},
  issue         = {4},
  doi           = {10.2307/2371008}
}

@Article{         Stone1979,
  author        = {Stone, A. H.},
  journal       = {General Topology Appl.},
  title         = {Inverse limits of compact spaces},
  year          = {1979},
  issn          = {0016-660X},
  number        = {2},
  pages         = {203--211},
  volume        = {10},
  doi           = {10.1016/0016-660x(79)90008-4},
  fjournal      = {General Topology and its Applications},
  mrclass       = {54B25},
  mrnumber      = {527845},
  mrreviewer    = {J. Segal}
}

@Book{            tao2010,
  author        = {Tao, Terence},
  title         = {An Epsilon of Room, I: Real Analysis: Pages from Year
                  Three of a Mathematical Blog},
  year          = 2010,
  publisher     = {American Mathematical Society},
  url           = {https://terrytao.files.wordpress.com/2010/02/epsilon.pdf}
}

@Article{         Vaisala_2003,
  author        = {Jussi Väisälä},
  title         = {A Proof of the Mazur-Ulam Theorem},
  year          = 2003,
  journal       = {The American Mathematical Monthly},
  volume        = 110,
  number        = 7,
  publisher     = {Taylor & Francis, Ltd. on behalf of the Mathematical
                  Association of America},
  pages         = {633-635},
  url           = {https://www.jstor.org/stable/3647749},
  doi           = {10.2307/3647749}
}

@Article{         van_der_hoeven,
  author        = {van der Hoeven, Joris},
  year          = {2001},
  month         = {12},
  pages         = {},
  title         = {Operators on generalized power series},
  volume        = {45},
  journal       = {Illinois Journal of Mathematics},
  doi           = {10.1215/ijm/1258138061}
}

@Book{            wall2018analytic,
  title         = {Analytic Theory of Continued Fractions},
  author        = {Wall, H.S.},
  isbn          = {9780486830445},
  series        = {Dover Books on Mathematics},
  year          = {2018},
  publisher     = {Dover Publications}
}

@Book{            wasserman2003,
  author        = {Wasserman, Larry},
  title         = {All Of Statistics: A Concise Course in Statistical
                  Inference},
  year          = 2004,
  publisher     = {Springer}
}

@Misc{            wedhorn_adic,
  author        = {Torsten Wedhorn},
  title         = {Adic Spaces},
  year          = {2019},
  eprint        = {arXiv:1910.05934}
}

@TechReport{      zaanen1966,
  author        = {Zaanen, A. C.},
  title         = {Lectures on "Riesz Spaces"},
  institution   = {Euratom},
  year          = {1966},
  number        = {EUR 3140.e}
}

@Article{         zbMATH06785026,
  author        = {John F. {Clauser} and Michael A. {Horne} and Abner
                  {Shimony} and Richard A. {Holt}},
  title         = {{Proposed experiment to test local hidden-variable
                  theories}},
  fjournal      = {{Physical Review Letters}},
  journal       = {{Phys. Rev. Lett.}},
  issn          = {0031-9007; 1079-7114/e},
  volume        = {23},
  pages         = {880--883},
  year          = {1969},
  publisher     = {American Physical Society (APS), New York, NY},
  language      = {English},
  msc2010       = {81-05},
  zbl           = {1371.81014},
  doi           = {10.1103/PhysRevLett.23.880},
  url           = {https://doi.org/10.1103/PhysRevLett.23.880}
}<|MERGE_RESOLUTION|>--- conflicted
+++ resolved
@@ -839,8 +839,7 @@
   url           = {https://doi.org/10.1515/9781400881710}
 }
 
-<<<<<<< HEAD
-@book {kechris1995,
+@Book {kechris1995,
     AUTHOR = {Kechris, Alexander S.},
      TITLE = {Classical descriptive set theory},
     SERIES = {Graduate Texts in Mathematics},
@@ -856,10 +855,7 @@
        URL = {https://doi.org/10.1007/978-1-4612-4190-4},
 }
 
-@article{         kleiman1979,
-=======
 @Article{         kleiman1979,
->>>>>>> 2508cbd9
   author        = {Kleiman, Steven Lawrence},
   title         = {Misconceptions about {$K\_X$}},
   journal       = {Enseign. Math. (2)},
