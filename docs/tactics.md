--- conflicted
+++ resolved
@@ -1,976 +1,4 @@
 # Mathlib tactics
 
-<<<<<<< HEAD
-In addition to [core tactics](https://leanprover.github.io/reference/tactics.html),
-mathlib provides a number of specific interactive tactics and commands.
-Here we document the mostly commonly used ones.
-
-### tfae
-
-The `tfae` tactic suite is a set of tactics that help with proving that certain
-propositions are equivalent.
-In `data/list/basic.lean` there is a section devoted to propositions of the
-form
-```lean
-tfae [p1, p2, ..., pn]
-```
-where `p1`, `p2`, through, `pn` are terms of type `Prop`.
-This proposition asserts that all the `pi` are pairwise equivalent.
-There are results that allow to extract the equivalence
-of two propositions `pi` and `pj`.
-
-To prove a goal of the form `tfae [p1, p2, ..., pn]`, there are two
-tactics.  The first tactic is `tfae_have`.  As an argument it takes an
-expression of the form `i arrow j`, where `i` and `j` are two positive
-natural numbers, and `arrow` is an arrow such as `→`, `->`, `←`, `<-`,
-`↔`, or `<->`.  The tactic `tfae_have : i arrow j` sets up a subgoal in
-which the user has to prove the equivalence (or implication) of `pi` and `pj`.
-
-The remaining tactic, `tfae_finish`, is a finishing tactic. It
-collects all implications and equivalences from the local context and
-computes their transitive closure to close the
-main goal.
-
-`tfae_have` and `tfae_finish` can be used together in a proof as
-follows:
-
-```lean
-example (a b c d : Prop) : tfae [a,b,c,d] :=
-begin
-  tfae_have : 3 → 1,
-  { /- prove c → a -/ },
-  tfae_have : 2 → 3,
-  { /- prove b → c -/ },
-  tfae_have : 2 ← 1,
-  { /- prove a → b -/ },
-  tfae_have : 4 ↔ 2,
-  { /- prove d ↔ b -/ },
-    -- a b c d : Prop,
-    -- tfae_3_to_1 : c → a,
-    -- tfae_2_to_3 : b → c,
-    -- tfae_1_to_2 : a → b,
-    -- tfae_4_iff_2 : d ↔ b
-    -- ⊢ tfae [a, b, c, d]
-  tfae_finish,
-end
-```
-
-### rcases
-
-The `rcases` tactic is the same as `cases`, but with more flexibility in the
-`with` pattern syntax to allow for recursive case splitting. The pattern syntax
-uses the following recursive grammar:
-
-```lean
-patt ::= (patt_list "|")* patt_list
-patt_list ::= id | "_" | "⟨" (patt ",")* patt "⟩"
-```
-
-A pattern like `⟨a, b, c⟩ | ⟨d, e⟩` will do a split over the inductive
-datatype, naming the first three parameters of the first constructor as
-`a,b,c` and the first two of the second constructor `d,e`. If the list
-is not as long as the number of arguments to the constructor or the
-number of constructors, the remaining variables will be automatically
-named. If there are nested brackets such as `⟨⟨a⟩, b | c⟩ | d` then
-these will cause more case splits as necessary. If there are too many
-arguments, such as `⟨a, b, c⟩` for splitting on `∃ x, ∃ y, p x`, then it
-will be treated as `⟨a, ⟨b, c⟩⟩`, splitting the last parameter as
-necessary.
-
-`rcases` also has special support for quotient types: quotient induction into Prop works like
-matching on the constructor `quot.mk`.
-
-`rcases? e` will perform case splits on `e` in the same way as `rcases e`,
-but rather than accepting a pattern, it does a maximal cases and prints the
-pattern that would produce this case splitting. The default maximum depth is 5,
-but this can be modified with `rcases? e : n`.
-
-### rintro
-
-The `rintro` tactic is a combination of the `intros` tactic with `rcases` to
-allow for destructuring patterns while introducing variables. See `rcases` for
-a description of supported patterns. For example, `rintros (a | ⟨b, c⟩) ⟨d, e⟩`
-will introduce two variables, and then do case splits on both of them producing
-two subgoals, one with variables `a d e` and the other with `b c d e`.
-
-`rintro?` will introduce and case split on variables in the same way as
-`rintro`, but will also print the `rintro` invocation that would have the same
-result. Like `rcases?`, `rintro? : n` allows for modifying the
-depth of splitting; the default is 5.
-
-### simpa
-
-This is a "finishing" tactic modification of `simp`. It has two forms.
-
-* `simpa [rules, ...] using e` will simplify the goal and the type of
-  `e` using `rules`, then try to close the goal using `e`.
-
-  Simplifying the type of `e` makes it more likely to match the goal
-  (which has also been simplified). This construction also tends to be
-  more robust under changes to the simp lemma set.
-
-* `simpa [rules, ...]` will simplify the goal and the type of a
-  hypothesis `this` if present in the context, then try to close the goal using
-  the `assumption` tactic.
-
-### replace
-
-Acts like `have`, but removes a hypothesis with the same name as
-this one. For example if the state is `h : p ⊢ goal` and `f : p → q`,
-then after `replace h := f h` the goal will be `h : q ⊢ goal`,
-where `have h := f h` would result in the state `h : p, h : q ⊢ goal`.
-This can be used to simulate the `specialize` and `apply at` tactics
-of Coq.
-
-### elide/unelide
-
-The `elide n (at ...)` tactic hides all subterms of the target goal or hypotheses
-beyond depth `n` by replacing them with `hidden`, which is a variant
-on the identity function. (Tactics should still mostly be able to see
-through the abbreviation, but if you want to unhide the term you can use
-`unelide`.)
-
-The `unelide (at ...)` tactic removes all `hidden` subterms in the target
-types (usually added by `elide`).
-
-### finish/clarify/safe
-
-These tactics do straightforward things: they call the simplifier, split conjunctive assumptions,
-eliminate existential quantifiers on the left, and look for contradictions. They rely on ematching
-and congruence closure to try to finish off a goal at the end.
-
-The procedures *do* split on disjunctions and recreate the smt state for each terminal call, so
-they are only meant to be used on small, straightforward problems.
-
-* finish:  solves the goal or fails
-* clarify: makes as much progress as possible while not leaving more than one goal
-* safe:    splits freely, finishes off whatever subgoals it can, and leaves the rest
-
-All accept an optional list of simplifier rules, typically definitions that should be expanded.
-(The equations and identities should not refer to the local context.)
-
-### ring
-
-Evaluate expressions in the language of (semi-)rings.
-Based on [Proving Equalities in a Commutative Ring Done Right in Coq](http://www.cs.ru.nl/~freek/courses/tt-2014/read/10.1.1.61.3041.pdf) by Benjamin Grégoire and Assia Mahboubi.
-
-### congr'
-
-Same as the `congr` tactic, but takes an optional argument which gives
-the depth of recursive applications. This is useful when `congr`
-is too aggressive in breaking down the goal. For example, given
-`⊢ f (g (x + y)) = f (g (y + x))`, `congr'` produces the goals `⊢ x = y`
-and `⊢ y = x`, while `congr' 2` produces the intended `⊢ x + y = y + x`.
-If, at any point, a subgoal matches a hypothesis then the subgoal will be closed.
-
-### convert
-
-The `exact e` and `refine e` tactics require a term `e` whose type is
-definitionally equal to the goal. `convert e` is similar to `refine
-e`, but the type of `e` is not required to exactly match the
-goal. Instead, new goals are created for differences between the type
-of `e` and the goal. For example, in the proof state
-
-```lean
-n : ℕ,
-e : prime (2 * n + 1)
-⊢ prime (n + n + 1)
-```
-
-the tactic `convert e` will change the goal to
-
-```lean
-⊢ n + n = 2 * n
-```
-
-In this example, the new goal can be solved using `ring`.
-
-The syntax `convert ← e` will reverse the direction of the new goals
-(producing `⊢ 2 * n = n + n` in this example).
-
-Internally, `convert e` works by creating a new goal asserting that
-the goal equals the type of `e`, then simplifying it using
-`congr'`. The syntax `convert e using n` can be used to control the
-depth of matching (like `congr' n`). In the example, `convert e using
-1` would produce a new goal `⊢ n + n + 1 = 2 * n + 1`.
-
-### unfold_coes
-
-Unfold coercion-related definitions
-
-### Instance cache tactics
-
-For performance reasons, Lean does not automatically update its database
-of class instances during a proof. The group of tactics described below
-helps forcing such updates. For a simple (but very artificial) example,
-consider the function `default` from the core library. It has type
-`Π (α : Sort u) [inhabited α], α`, so one can use `default α` only if Lean
-can find a registered instance of `inhabited α`. Because the database of
-such instance is not automatically updated during a proof, the following
-attempt won't work (Lean will not pick up the instance from the local
-context):
-```lean
-def my_id (α : Type) : α → α :=
-begin
-  intro x,
-  have : inhabited α := ⟨x⟩,
-  exact default α, -- Won't work!
-end
-```
-However, it will work, producing the identity function, if one replaces have by its variant `haveI` described below.
-
-* `resetI`: Reset the instance cache. This allows any instances
-  currently in the context to be used in typeclass inference.
-
-* `unfreezeI`: Unfreeze local instances, which allows us to revert
-  instances in the context
-
-* `introI`/`introsI`: `intro`/`intros` followed by `resetI`. Like
-  `intro`/`intros`, but uses the introduced variable in typeclass inference.
-
-* `haveI`/`letI`: `have`/`let` followed by `resetI`. Used to add typeclasses
-  to the context so that they can be used in typeclass inference. The syntax
-  `haveI := <proof>` and `haveI : t := <proof>` is supported, but
-  `haveI : t, from _` and `haveI : t, { <proof> }` are not; in these cases
-  use `have : t, { <proof> }, resetI` directly).
-
-* `exactI`: `resetI` followed by `exact`. Like `exact`, but uses all
-  variables in the context for typeclass inference.
-
-### library_search
-
-`library_search` is a tactic to identify existing lemmas in the library. It tries to close the
-current goal by applying a lemma from the library, then discharging any new goals using
-`solve_by_elim`.
-
-Typical usage is:
-```
-example (n m k : ℕ) : n * (m - k) = n * m - n * k :=
-by library_search -- exact nat.mul_sub_left_distrib n m k
-```
-
-`library_search` prints a trace message showing the proof it found, shown above as a comment.
-Typically you will then copy and paste this proof, replacing the call to `library_search`.
-
-### find
-
-The `find` command from `tactic.find` allows to find lemmas using
-pattern matching. For instance:
-
-```lean
-import tactic.find
-
-#find _ + _ = _ + _
-#find (_ : ℕ) + _ = _ + _
-```
-
-### solve_by_elim
-
-The tactic `solve_by_elim` repeatedly applies assumptions to the current goal, and succeeds if this eventually discharges the main goal.
-```lean
-solve_by_elim { discharger := `[cc] }
-```
-also attempts to discharge the goal using congruence closure before each round of applying assumptions.
-
-`solve_by_elim*` tries to solve all goals together, using backtracking if a solution for one goal
-makes other goals impossible.
-
-By default `solve_by_elim` also applies `congr_fun` and `congr_arg` against the goal.
-
-The assumptions can be modified with similar syntax as for `simp`:
-* `solve_by_elim [h₁, h₂, ..., hᵣ]` also applies the named lemmas (or all lemmas tagged with the named
-attributes).
-* `solve_by_elim only [h₁, h₂, ..., hᵣ]` does not include the local context, `congr_fun`, or `congr_arg`
-unless they are explicitly included.
-* `solve_by_elim [-id_1, ... -id_n]` uses the default assumptions, removing the specified ones.
-
-### ext1 / ext
-
- * `ext1 id` selects and apply one extensionality lemma (with
-    attribute `extensionality`), using `id`, if provided, to name a
-    local constant introduced by the lemma. If `id` is omitted, the
-    local constant is named automatically, as per `intro`.
-
- * `ext` applies as many extensionality lemmas as possible;
- * `ext ids`, with `ids` a list of identifiers, finds extentionality
-    and applies them until it runs out of identifiers in `ids` to name
-    the local constants.
-
-When trying to prove:
-
-  ```lean
-  α β : Type,
-  f g : α → set β
-  ⊢ f = g
-  ```
-
-applying `ext x y` yields:
-
-  ```lean
-  α β : Type,
-  f g : α → set β,
-  x : α,
-  y : β
-  ⊢ y ∈ f x ↔ y ∈ g x
-  ```
-
-by applying functional extensionality and set extensionality.
-
-A maximum depth can be provided with `ext x y z : 3`.
-
-### The `extensionality` attribute
-
- Tag lemmas of the form:
-
- ```lean
- @[extensionality]
- lemma my_collection.ext (a b : my_collection)
-   (h : ∀ x, a.lookup x = b.lookup y) :
-   a = b := ...
- ```
-
- The attribute indexes extensionality lemma using the type of the
- objects (i.e. `my_collection`) which it gets from the statement of
- the lemma.  In some cases, the same lemma can be used to state the
- extensionality of multiple types that are definitionally equivalent.
-
- ```lean
- attribute [extensionality [(→),thunk,stream]] funext
- ```
-
- Those parameters are cumulative. The following are equivalent:
-
- ```lean
- attribute [extensionality [(→),thunk]] funext
- attribute [extensionality [stream]] funext
- ```
-
- and
-
- ```lean
- attribute [extensionality [(→),thunk,stream]] funext
- ```
-
- One removes type names from the list for one lemma with:
-
- ```lean
- attribute [extensionality [-stream,-thunk]] funext
- ```
-
- Finally, the following:
-
- ```lean
- @[extensionality]
- lemma my_collection.ext (a b : my_collection)
-   (h : ∀ x, a.lookup x = b.lookup y) :
-   a = b := ...
- ```
-
- is equivalent to
-
- ```lean
- @[extensionality *]
- lemma my_collection.ext (a b : my_collection)
-   (h : ∀ x, a.lookup x = b.lookup y) :
-   a = b := ...
- ```
-
- The `*` parameter indicates to simply infer the
- type from the lemma's statement.
-
- This allows us specify type synonyms along with the type
- that referred to in the lemma statement.
-
- ```lean
- @[extensionality [*,my_type_synonym]]
- lemma my_collection.ext (a b : my_collection)
-   (h : ∀ x, a.lookup x = b.lookup y) :
-   a = b := ...
- ```
-
-### refine_struct
-
-`refine_struct { .. }` acts like `refine` but works only with structure instance
-literals. It creates a goal for each missing field and tags it with the name of the
-field so that `have_field` can be used to generically refer to the field currently
-being refined.
-
-As an example, we can use `refine_struct` to automate the construction semigroup
-instances:
-
-```lean
-refine_struct ( { .. } : semigroup α ),
--- case semigroup, mul
--- α : Type u,
--- ⊢ α → α → α
-
--- case semigroup, mul_assoc
--- α : Type u,
--- ⊢ ∀ (a b c : α), a * b * c = a * (b * c)
-```
-
-`have_field`, used after `refine_struct _` poses `field` as a local constant
-with the type of the field of the current goal:
-
-```lean
-refine_struct ({ .. } : semigroup α),
-{ have_field, ... },
-{ have_field, ... },
-```
-behaves like
-```lean
-refine_struct ({ .. } : semigroup α),
-{ have field := @semigroup.mul, ... },
-{ have field := @semigroup.mul_assoc, ... },
-```
-
-### back
-
-`back` performs backwards reasoning, recursively applying lemmas against the goal.
-
-Lemmas can be specified via an optional argument, e.g. as `back [foo, bar]`. Every lemma
-tagged with an attribute `qux` may be included using `back using qux`.
-Additionally, `back` always includes any lemmas tagged with the attribute `@[back]`,
-and all local propositional hypotheses.
-
-(If the goal is a proposition, `back` is more aggressive and includes all hypotheses. This
-can be achieved in other cases using `back [*]`.)
-
-Lemmas which were included because of the `@[back]` attribute, or local hypotheses,
-can be excluded using the notation `back [-h]`.
-
-Further, lemmas can be tagged with the `@[back!]` attribute, or appear in the list with
-a leading `!`, e.g. as `back [!foo]` or `back using !qux`. The tactic `back` will return
-successfully if it either discharges the goal, or applies at least one `!` lemma.
-(More precisely, `back` will apply a non-empty and maximal collection of the lemmas,
-subject to the condition that if any lemma not marked with `!` is applied, all resulting
-subgoals are later dischargeed.)
-
-Finally, the search depth can be controlled e.g. as `back 5`. The default value is 100.
-
-`back?` will print a trace message showing the term it constructed. (Possibly with placeholders,
-for use with `refine`.)
-
-`back` will apply lemmas even if this introduces new metavariables (so for example it is possible
-to apply transitivity lemmas), but with the proviso that any subgoals containing metavariables must
-be subsequently discharged in a single step.
-
-### h_generalize
-
-`h_generalize Hx : e == x` matches on `cast _ e` in the goal and replaces it with
-`x`. It also adds `Hx : e == x` as an assumption. If `cast _ e` appears multiple
-times (not necessarily with the same proof), they are all replaced by `x`. `cast`
-`eq.mp`, `eq.mpr`, `eq.subst`, `eq.substr`, `eq.rec` and `eq.rec_on` are all treated
-as casts.
-
- - `h_generalize Hx : e == x with h` adds hypothesis `α = β` with `e : α, x : β`;
- - `h_generalize Hx : e == x with _` chooses automatically chooses the name of
-    assumption `α = β`;
-  - `h_generalize! Hx : e == x` reverts `Hx`;
-  - when `Hx` is omitted, assumption `Hx : e == x` is not added.
-
-### pi_instance
-
-`pi_instance` constructs an instance of `my_class (Π i : I, f i)`
-where we know `Π i, my_class (f i)`. If an order relation is required,
-it defaults to `pi.partial_order`. Any field of the instance that
-`pi_instance` cannot construct is left untouched and generated as a
-new goal.
-
-### assoc_rewrite
-
-`assoc_rewrite [h₀, ← h₁] at ⊢ h₂` behaves like
-`rewrite [h₀, ← h₁] at ⊢ h₂` with the exception that associativity is
-used implicitly to make rewriting possible.
-
-### restate_axiom
-
-`restate_axiom` makes a new copy of a structure field, first definitionally simplifying the type.
-This is useful to remove `auto_param` or `opt_param` from the statement.
-
-As an example, we have:
-```lean
-structure A :=
-(x : ℕ)
-(a' : x = 1 . skip)
-
-example (z : A) : z.x = 1 := by rw A.a' -- rewrite tactic failed, lemma is not an equality nor a iff
-
-restate_axiom A.a'
-example (z : A) : z.x = 1 := by rw A.a
-```
-
-By default, `restate_axiom` names the new lemma by removing a trailing `'`, or otherwise appending
-`_lemma` if there is no trailing `'`. You can also give `restate_axiom` a second argument to
-specify the new name, as in
-```lean
-restate_axiom A.a f
-example (z : A) : z.x = 1 := by rw A.f
-```
-
-### def_replacer
-
-`def_replacer foo` sets up a stub definition `foo : tactic unit`, which can
-effectively be defined and re-defined later, by tagging definitions with `@[foo]`.
-
-- `@[foo] meta def foo_1 : tactic unit := ...` replaces the current definition of `foo`.
-- `@[foo] meta def foo_2 (old : tactic unit) : tactic unit := ...` replaces the current
-  definition of `foo`, and provides access to the previous definition via `old`.
-  (The argument can also be an `option (tactic unit)`, which is provided as `none` if
-  this is the first definition tagged with `@[foo]` since `def_replacer` was invoked.)
-
-`def_replacer foo : α → β → tactic γ` allows the specification of a replacer with
-custom input and output types. In this case all subsequent redefinitions must have the
-same type, or the type `α → β → tactic γ → tactic γ` or
-`α → β → option (tactic γ) → tactic γ` analogously to the previous cases.
-
-### tidy
-
-`tidy` attempts to use a variety of conservative tactics to solve the goals.
-In particular, `tidy` uses the `chain` tactic to repeatedly apply a list of tactics to
-the goal and recursively on new goals, until no tactic makes further progress.
-
-`tidy` can report the tactic script it found using `tidy?`. As an example
-```lean
-example : ∀ x : unit, x = unit.star :=
-begin
-  tidy? -- Prints the trace message: "intros x, exact dec_trivial"
-end
-```
-
-The default list of tactics can be found by looking up the definition of
-[`default_tidy_tactics`](https://github.com/leanprover/mathlib/blob/master/tactic/tidy.lean).
-
-This list can be overriden using `tidy { tactics :=  ... }`. (The list must be a list of
-`tactic string`, so that `tidy?` can report a usable tactic script.)
-
-### linarith
-
-`linarith` attempts to find a contradiction between hypotheses that are linear (in)equalities.
-Equivalently, it can prove a linear inequality by assuming its negation and proving `false`.
-
-In theory, `linarith` should prove any goal that is true in the theory of linear arithmetic over the rationals. While there is some special handling for non-dense orders like `nat` and `int`, this tactic is not complete for these theories and will not prove every true goal.
-
-An example:
-```lean
-example (x y z : ℚ) (h1 : 2*x  < 3*y) (h2 : -4*x + 2*z < 0)
-        (h3 : 12*y - 4* z < 0)  : false :=
-by linarith
-```
-
-`linarith` will use all appropriate hypotheses and the negation of the goal, if applicable.
-
-`linarith [t1, t2, t3]` will additionally use proof terms `t1, t2, t3`.
-
-`linarith only [h1, h2, h3, t1, t2, t3]` will use only the goal (if relevant), local hypotheses
-h1, h2, h3, and proofs t1, t2, t3. It will ignore the rest of the local context.
-
-`linarith!` will use a stronger reducibility setting to try to identify atoms. For example,
-```lean
-example (x : ℚ) : id x ≥ x :=
-by linarith
-```
-will fail, because `linarith` will not identify `x` and `id x`. `linarith!` will.
-This can sometimes be expensive.
-
-`linarith {discharger := tac, restrict_type := tp, exfalso := ff}` takes a config object with three optional
-arguments.
-* `discharger` specifies a tactic to be used for reducing an algebraic equation in the
-proof stage. The default is `ring`. Other options currently include `ring SOP` or `simp` for basic
-problems.
-* `restrict_type` will only use hypotheses that are inequalities over `tp`. This is useful
-if you have e.g. both integer and rational valued inequalities in the local context, which can
-sometimes confuse the tactic.
-* If `exfalso` is false, `linarith` will fail when the goal is neither an inequality nor `false`. (True by default.)
-
-### choose
-
-`choose a b h using hyp` takes an hypothesis `hyp` of the form
-`∀ (x : X) (y : Y), ∃ (a : A) (b : B), P x y a b` for some `P : X → Y → A → B → Prop` and outputs
-into context a function `a : X → Y → A`, `b : X → Y → B` and a proposition `h` stating
-`∀ (x : X) (y : Y), P x y (a x y) (b x y)`. It presumably also works with dependent versions.
-
-Example:
-
-```lean
-example (h : ∀n m : ℕ, ∃i j, m = n + i ∨ m + j = n) : true :=
-begin
-  choose i j h using h,
-  guard_hyp i := ℕ → ℕ → ℕ,
-  guard_hyp j := ℕ → ℕ → ℕ,
-  guard_hyp h := ∀ (n m : ℕ), m = n + i n m ∨ m + j n m = n,
-  trivial
-end
-```
-
-### squeeze_simp / squeeze_simpa
-
-`squeeze_simp` and `squeeze_simpa` perform the same task with
-the difference that `squeeze_simp` relates to `simp` while
-`squeeze_simpa` relates to `simpa`. The following applies to both
-`squeeze_simp` and `squeeze_simpa`.
-
-`squeeze_simp` behaves like `simp` (including all its arguments)
-and prints a `simp only` invokation to skip the search through the
-`simp` lemma list.
-
-For instance, the following is easily solved with `simp`:
-
-```lean
-example : 0 + 1 = 1 + 0 := by simp
-```
-
-To guide the proof search and speed it up, we may replace `simp`
-with `squeeze_simp`:
-
-```lean
-example : 0 + 1 = 1 + 0 := by squeeze_simp
--- prints: simp only [add_zero, eq_self_iff_true, zero_add]
-```
-
-`squeeze_simp` suggests a replacement which we can use instead of
-`squeeze_simp`.
-
-```lean
-example : 0 + 1 = 1 + 0 := by simp only [add_zero, eq_self_iff_true, zero_add]
-```
-
-`squeeze_simp only` prints nothing as it already skips the `simp` list.
-
-This tactic is useful for speeding up the compilation of a complete file.
-Steps:
-
-   1. search and replace ` simp` with ` squeeze_simp` (the space helps avoid the
-      replacement of `simp` in `@[simp]`) throughout the file.
-   2. Starting at the beginning of the file, go to each printout in turn, copy
-      the suggestion in place of `squeeze_simp`.
-   3. after all the suggestions were applied, search and replace `squeeze_simp` with
-      `simp` to remove the occurrences of `squeeze_simp` that did not produce a suggestion.
-
-Known limitation(s):
-  * in cases where `squeeze_simp` is used after a `;` (e.g. `cases x; squeeze_simp`),
-    `squeeze_simp` will produce as many suggestions as the number of goals it is applied to.
-    It is likely that none of the suggestion is a good replacement but they can all be
-    combined by concatenating their list of lemmas.
-
-### fin_cases
-`fin_cases h` performs case analysis on a hypothesis of the form
-1) `h : A`, where `[fintype A]` is available, or
-2) `h ∈ A`, where `A : finset X`, `A : multiset X` or `A : list X`.
-
-`fin_cases *` performs case analysis on all suitable hypotheses.
-
-As an example, in
-```
-example (f : ℕ → Prop) (p : fin 3) (h0 : f 0) (h1 : f 1) (h2 : f 2) : f p.val :=
-begin
-  fin_cases p; simp,
-  all_goals { assumption }
-end
-```
-after `fin_cases p; simp`, there are three goals, `f 0`, `f 1`, and `f 2`.
-
-### conv
-The `conv` tactic is built-in to lean. Currently mathlib additionally provides
-   * `erw`,
-   * `ring` and `ring2`, and
-   * `norm_num`
-inside `conv` blocks. Also, as a shorthand `conv_lhs` and `conv_rhs`
-are provided, so that
-```
-example : 0 + 0 = 0 :=
-begin
-  conv_lhs {simp}
-end
-```
-just means
-```
-example : 0 + 0 = 0 :=
-begin
-  conv {to_lhs, simp}
-end
-```
-and likewise for `to_rhs`.
-
-### mono
-
-- `mono` applies a monotonicity rule.
-- `mono*` applies monotonicity rules repetitively.
-- `mono with x ≤ y` or `mono with [0 ≤ x,0 ≤ y]` creates an assertion for the listed
-  propositions. Those help to select the right monotonicity rule.
-- `mono left` or `mono right` is useful when proving strict orderings:
-   for `x + y < w + z` could be broken down into either
-    - left:  `x ≤ w` and `y < z` or
-    - right: `x < w` and `y ≤ z`
-
-To use it, first import `tactic.monotonicity`.
-
-Here is an example of mono:
-
-```lean
-example (x y z k : ℤ)
-  (h : 3 ≤ (4 : ℤ))
-  (h' : z ≤ y) :
-  (k + 3 + x) - y ≤ (k + 4 + x) - z :=
-begin
-  mono, -- unfold `(-)`, apply add_le_add
-  { -- ⊢ k + 3 + x ≤ k + 4 + x
-    mono, -- apply add_le_add, refl
-    -- ⊢ k + 3 ≤ k + 4
-    mono },
-  { -- ⊢ -y ≤ -z
-    mono /- apply neg_le_neg -/ }
-end
-```
-
-More succinctly, we can prove the same goal as:
-
-```lean
-example (x y z k : ℤ)
-  (h : 3 ≤ (4 : ℤ))
-  (h' : z ≤ y) :
-  (k + 3 + x) - y ≤ (k + 4 + x) - z :=
-by mono*
-```
-
-### ac_mono
-
-`ac_mono` reduces the `f x ⊑ f y`, for some relation `⊑` and a
-monotonic function `f` to `x ≺ y`.
-
-`ac_mono*` unwraps monotonic functions until it can't.
-
-`ac_mono^k`, for some literal number `k` applies monotonicity `k`
-times.
-
-`ac_mono h`, with `h` a hypothesis, unwraps monotonic functions and
-uses `h` to solve the remaining goal. Can be combined with `*` or `^k`:
-`ac_mono* h`
-
-`ac_mono : p` asserts `p` and uses it to discharge the goal result
-unwrapping a series of monotonic functions. Can be combined with * or
-^k: `ac_mono* : p`
-
-In the case where `f` is an associative or commutative operator,
-`ac_mono` will consider any possible permutation of its arguments and
-use the one the minimizes the difference between the left-hand side
-and the right-hand side.
-
-To use it, first import `tactic.monotonicity`.
-
-`ac_mono` can be used as follows:
-
-```lean
-example (x y z k m n : ℕ)
-  (h₀ : z ≥ 0)
-  (h₁ : x ≤ y) :
-  (m + x + n) * z + k ≤ z * (y + n + m) + k :=
-begin
-  ac_mono,
-  -- ⊢ (m + x + n) * z ≤ z * (y + n + m)
-  ac_mono,
-  -- ⊢ m + x + n ≤ y + n + m
-  ac_mono,
-end
-```
-
-As with `mono*`, `ac_mono*` solves the goal in one go and so does
-`ac_mono* h₁`. The latter syntax becomes especially interesting in the
-following example:
-
-```lean
-example (x y z k m n : ℕ)
-  (h₀ : z ≥ 0)
-  (h₁ : m + x + n ≤ y + n + m) :
-  (m + x + n) * z + k ≤ z * (y + n + m) + k :=
-by ac_mono* h₁.
-```
-
-By giving `ac_mono` the assumption `h₁`, we are asking `ac_refl` to
-stop earlier than it would normally would.
-
-### use
-Similar to `existsi`. `use x` will instantiate the first term of an `∃` or `Σ` goal with `x`.
-Unlike `existsi`, `x` is elaborated with respect to the expected type.
-Equivalent to `refine ⟨x, _⟩`.
-
-`use` will alternatively take a list of terms `[x0, ..., xn]`.
-
-Examples:
-
-```lean
-example (α : Type) : ∃ S : set α, S = S :=
-by use ∅
-
-example : ∃ x : ℤ, x = x :=
-by use 42
-
-example : ∃ a b c : ℤ, a + b + c = 6 :=
-by use [1, 2, 3]
-
-example : ∃ p : ℤ × ℤ, p.1 = 1 :=
-by use ⟨1, 42⟩
-```
-
-### clear_aux_decl
-
-`clear_aux_decl` clears every `aux_decl` in the local context for the current goal.
-This includes the induction hypothesis when using the equation compiler and
-`_let_match` and `_fun_match`.
-
-It is useful when using a tactic such as `finish`, `simp *` or `subst` that may use these
-auxiliary declarations, and produce an error saying the recursion is not well founded.
-
-```lean
-example (n m : ℕ) (h₁ : n = m) (h₂ : ∃ a : ℕ, a = n ∧ a = m) : 2 * m = 2 * n :=
-let ⟨a, ha⟩ := h₂ in
-begin
-  clear_aux_decl, -- subst will fail without this line
-  subst h₁
-end
-
-example (x y : ℕ) (h₁ : ∃ n : ℕ, n * 1 = 2) (h₂ : 1 + 1 = 2 → x * 1 = y) : x = y :=
-let ⟨n, hn⟩ := h₁ in
-begin
-  clear_aux_decl, -- finish produces an error without this line
-  finish
-end
-```
-### set
-
-`set a := t with h` is a variant of `let a := t`. It adds the hypothesis `h : a = t` to the local context and replaces `t` with `a` everywhere it can.
-
-`set a := t with ←h` will add `h : t = a` instead.
-
-`set! a := t with h` does not do any replacing.
-
-```lean
-example (x : ℕ) (h : x = 3)  : x + x + x = 9 :=
-begin
-  set y := x with ←h_xy,
-/-
-x : ℕ,
-y : ℕ := x,
-h_xy : x = y,
-h : y = 3
-⊢ y + y + y = 9
--/
-end
-```
-
-### omega
-
-`omega` attempts to discharge goals in the quantifier-free fragment of linear integer and natural number arithmetic using the Omega test. In other words, the core procedure of `omega` works with goals of the form
-```lean
-∀ x₁, ... ∀ xₖ, P
-```
-where `x₁, ... xₖ` are integer (resp. natural number) variables, and `P` is a quantifier-free formula of linear integer (resp. natural number) arithmetic. For instance:
-```lean
-example : ∀ (x y : int), (x ≤ 5 ∧ y ≤ 3) → x + y ≤ 8 := by omega
-```
-By default, `omega` tries to guess the correct domain by looking at the goal and hypotheses, and then reverts all relevant hypotheses and variables (e.g., all variables of type `nat` and `Prop`s in linear natural number arithmetic, if the domain was determined to be `nat`) to universally close the goal before calling the main procedure. Therefore, `omega` will often work even if the goal is not in the above form:
-```lean
-example (x y : nat) (h : 2 * x + 1 = 2 * y) : false := by omega
-```
-But this behaviour is not always optimal, since it may revert irrelevant hypotheses or incorrectly guess the domain. Use `omega manual` to disable automatic reverts, and `omega int` or `omega nat` to specify the domain.
-```lean
-example (x y z w : int) (h1 : 3 * y ≥ x) (h2 : z > 19 * w) : 3 * x ≤ 9 * y :=
-by {revert h1 x y, omega manual}
-
-example (i : int) (n : nat) (h1 : i = 0) (h2 : n < n) : false := by omega nat
-
-example (n : nat) (h1 : n < 34) (i : int) (h2 : i * 9 = -72) : i = -8 :=
-by {revert h2 i, omega manual int}
-```
-`omega` handles `nat` subtraction by repeatedly rewriting goals of the form `P[t-s]` into `P[x] ∧ (t = s + x ∨ (t ≤ s ∧ x = 0))`, where `x` is fresh. This means that each (distinct) occurrence of subtraction will cause the goal size to double during DNF transformation.
-
-`omega` implements the real shadow step of the Omega test, but not the dark and gray shadows. Therefore, it should (in principle) succeed whenever the negation of the goal has no real solution, but it may fail if a real solution exists, even if there is no integer/natural number solution.
-
-### push_neg
-
-This tactic pushes negations inside expressions. For instance, given an assumption
-```lean
-h : ¬ ∀ ε > 0, ∃ δ > 0, ∀ x, |x - x₀| ≤ δ → |f x - y₀| ≤ ε)
-```
-writing `push_neg at h` will turn `h` into
-```lean
-h : ∃ ε, ε > 0 ∧ ∀ δ, δ > 0 → (∃ x, |x - x₀| ≤ δ ∧ ε < |f x - y₀|),
-```
-(the pretty printer does *not* use the abreviations `∀ δ > 0` and `∃ ε > 0` but this issue
-has nothing to do with `push_neg`).
-Note that names are conserved by this tactic, contrary to what would happen with `simp`
-using the relevant lemmas. One can also use this tactic at the goal using `push_neg`,
-at every assumption and the goal using `push_neg at *` or at selected assumptions and the goal
-using say `push_neg at h h' ⊢` as usual.
-
-### contrapose
-
-Transforms the goal into its contrapositive.
-
-`contrapose`     turns a goal `P → Q` into `¬ Q → ¬ P`
-
-`contrapose!`    turns a goal `P → Q` into `¬ Q → ¬ P` and pushes negations inside `P` and `Q`
-                 using `push_neg`
-
-`contrapose h`   first reverts the local assumption `h`, and then uses `contrapose` and `intro h`
-
-`contrapose! h`  first reverts the local assumption `h`, and then uses `contrapose!` and `intro h`
-
-### norm_cast
-
-This tactic normalizes casts inside expressions.
-It is basically a simp tactic with a specific set of lemmas to move casts
-upwards in the expression.
-Therefore it can be used more safely as a non-terminating tactic.
-It also has special handling of numerals.
-
-For instance, given an assumption
-```lean
-a b : ℤ
-h : ↑a + ↑b < (10 : ℚ)
-```
-
-writing `norm_cast at h` will turn `h` into
-```lean
-h : a + b < 10
-```
-
-You can also use `exact_mod_cast`, `apply_mod_cast`, `rw_mod_cast`
-or `assumption_mod_cast`.
-Writing `exact_mod_cast h` and `apply_mod_cast h` will normalize the goal and h before using `exact h` or `apply h`.
-Writing `assumption_mod_cast` will normalize the goal and for every
-expression `h` in the context it will try to normalize `h` and use
-`exact h`.
-`rw_mod_cast` acts like the `rw` tactic but it applies `norm_cast` between steps.
-
-These tactics work with three attributes,
-`elim_cast`, `move_cast` and `squash_cast`.
-
-`elim_cast` is for elimination lemmas of the shape
-`Π ..., P ↑a1 ... ↑an = P a1 ... an`, for instance:
-
-```lean
-int.coe_nat_inj' : ∀ {m n : ℕ}, ↑m = ↑n ↔ m = n
-
-rat.coe_int_denom : ∀ (n : ℤ), ↑n.denom = 1
-```
-
-`move_cast` is for compositional lemmas of the shape
-`Π ..., ↑(P a1 ... an) = P ↑a1 ... ↑an`, for instance:
-```lean
-int.coe_nat_add : ∀ (m n : ℕ), ↑(m + n) = ↑m + ↑n`
-
-nat.cast_sub : ∀ {α : Type*} [add_group α] [has_one α] {m n : ℕ}, m ≤ n → ↑(n - m) = ↑n - ↑m
-```
-
-`squash_cast` is for lemmas of the shape
-`Π ..., ↑↑a = ↑a`, for instance:
-```lean
-int.cast_coe_nat : ∀ (n : ℕ), ↑↑n = ↑n
-
-int.cats_id : int.cast_id : ∀ (n : ℤ), ↑n = n
-```
-=======
 **This page has moved to the
-[mathlib docs](https://leanprover-community.github.io/mathlib_docs/tactics.html).**
->>>>>>> 298caa08
+[mathlib docs](https://leanprover-community.github.io/mathlib_docs/tactics.html).**