--- conflicted
+++ resolved
@@ -214,15 +214,12 @@
 -- Demonstrate using `equiv_rw` to build new instances of `equiv_functor`
 -- Observe that the next three declarations could easily be implemented by a tactic.
 
-<<<<<<< HEAD
 -- `semigroup.map` and `monoid.map` can now be synthesized automatically using the
 -- `transport` tactic, but we leave these in the test file for `equiv_rw`,
 -- to make sure we have differential diagnosis for `equiv_rw` and `transport`.
 
 attribute [ext] semigroup
 
-=======
->>>>>>> 6837ff97
 -- This has been automated in the `transport` branch,
 -- so we won't attempt to write a deriver handler until we join with that.
 def semigroup.map {α β : Type} (e : α ≃ β) : semigroup α → semigroup β :=
@@ -314,11 +311,7 @@
     simp only [] with transport_simps,
     have mul_one := S.mul_one,
     equiv_rw e at mul_one,
-<<<<<<< HEAD
     solve_by_elim, },
-end
-=======
-    apply mul_one, },
 end
 
 example {α β : Type} (e : α ≃ β) (S : monoid α) :
@@ -338,5 +331,4 @@
   haveI := monoid.map e S,
   exact (1 : β) = e (1 : α)
 end :=
-rfl
->>>>>>> 6837ff97
+rfl